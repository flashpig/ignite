--- conflicted
+++ resolved
@@ -26,19 +26,11 @@
 import org.apache.ignite.binary.BinaryWriter;
 import org.apache.ignite.binary.Binarylizable;
 import org.apache.ignite.cache.query.annotations.QuerySqlField;
-import org.apache.ignite.portable.PortableException;
-import org.apache.ignite.portable.PortableMarshalAware;
-import org.apache.ignite.portable.PortableReader;
-import org.apache.ignite.portable.PortableWriter;
 
 /**
  * Person record used for query test.
  */
-<<<<<<< HEAD
-public class Person implements Externalizable, PortableMarshalAware {
-=======
 public class Person implements Externalizable, Binarylizable {
->>>>>>> c61f12e2
     /** Person ID. */
     @QuerySqlField(index = true)
     private int id;
@@ -184,11 +176,7 @@
     }
 
     /** {@inheritDoc} */
-<<<<<<< HEAD
-    @Override public void writePortable(PortableWriter writer) throws PortableException {
-=======
     @Override public void writeBinary(BinaryWriter writer) throws BinaryObjectException {
->>>>>>> c61f12e2
         writer.writeInt("id", id);
         writer.writeInt("orgId", orgId);
         writer.writeString("firstName", firstName);
@@ -197,11 +185,7 @@
     }
 
     /** {@inheritDoc} */
-<<<<<<< HEAD
-    @Override public void readPortable(PortableReader reader) throws PortableException {
-=======
     @Override public void readBinary(BinaryReader reader) throws BinaryObjectException {
->>>>>>> c61f12e2
         id = reader.readInt("id");
         orgId = reader.readInt("orgId");
         firstName = reader.readString("firstName");
