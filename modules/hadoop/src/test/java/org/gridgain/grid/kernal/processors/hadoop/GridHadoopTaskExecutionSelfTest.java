/* @java.file.header */

/*  _________        _____ __________________        _____
 *  __  ____/___________(_)______  /__  ____/______ ____(_)_______
 *  _  / __  __  ___/__  / _  __  / _  / __  _  __ `/__  / __  __ \
 *  / /_/ /  _  /    _  /  / /_/ /  / /_/ /  / /_/ / _  /  _  / / /
 *  \____/   /_/     /_/   \_,__/   \____/   \__,_/  /_/   /_/ /_/
 */

package org.gridgain.grid.kernal.processors.hadoop;

import org.apache.hadoop.conf.*;
import org.apache.hadoop.fs.*;
import org.apache.hadoop.io.*;
import org.apache.hadoop.mapreduce.*;
import org.apache.hadoop.mapreduce.lib.input.*;
import org.apache.hadoop.mapreduce.lib.output.*;
import org.gridgain.grid.*;
import org.gridgain.grid.ggfs.*;
import org.gridgain.grid.ggfs.hadoop.v1.*;
import org.gridgain.grid.hadoop.*;
import org.gridgain.grid.kernal.*;
import org.gridgain.grid.util.typedef.*;
import org.gridgain.grid.util.typedef.internal.*;
import org.gridgain.testframework.*;

import java.io.*;
import java.util.*;
import java.util.concurrent.*;
import java.util.concurrent.atomic.*;

/**
 * Tests map-reduce task execution basics.
 */
public class GridHadoopTaskExecutionSelfTest extends GridHadoopAbstractSelfTest {
    /** Line count. */
    private static final AtomicInteger totalLineCnt = new AtomicInteger();

    /** Executed tasks. */
    private static final AtomicInteger executedTasks = new AtomicInteger();

    /** Cancelled tasks. */
    private static final AtomicInteger cancelledTasks = new AtomicInteger();

    /** Mapper id to fail. */
    private static volatile int failMapperId;

    /** Test param. */
    private static final String MAP_WRITE = "test.map.write";

    /** {@inheritDoc} */
    @Override public GridGgfsConfiguration ggfsConfiguration() {
        GridGgfsConfiguration cfg = super.ggfsConfiguration();

        cfg.setFragmentizerEnabled(false);

        return cfg;
    }

    /** {@inheritDoc} */
    @Override protected boolean ggfsEnabled() {
        return true;
    }

    /** {@inheritDoc} */
    @Override protected void beforeTestsStarted() throws Exception {
        super.beforeTestsStarted();

        startGrids(gridCount());
    }

    /** {@inheritDoc} */
    @Override protected void afterTestsStopped() throws Exception {
        stopAllGrids();

        super.afterTestsStopped();
    }

    /** {@inheritDoc} */
    @Override protected void beforeTest() throws Exception {
        grid(0).ggfs(ggfsName).format().get();
    }

    /** {@inheritDoc} */
    @Override public GridHadoopConfiguration hadoopConfiguration(String gridName) {
        GridHadoopConfiguration cfg = super.hadoopConfiguration(gridName);

        cfg.setExternalExecution(false);

        return cfg;
    }

    /**
     * @throws Exception If failed.
     */
    public void testMapRun() throws Exception {
        int lineCnt = 10000;
        String fileName = "/testFile";

        prepareFile(fileName, lineCnt);

        totalLineCnt.set(0);

        Configuration cfg = new Configuration();

        cfg.setStrings("fs.ggfs.impl", GridGgfsHadoopFileSystem.class.getName());

        Job job = Job.getInstance(cfg);
        job.setOutputKeyClass(Text.class);
        job.setOutputValueClass(IntWritable.class);

        job.setMapperClass(TestMapper.class);

        job.setNumReduceTasks(0);

        job.setInputFormatClass(TextInputFormat.class);

        FileInputFormat.setInputPaths(job, new Path("ggfs://ipc/"));
        FileOutputFormat.setOutputPath(job, new Path("ggfs://ipc/output/"));

        job.setJarByClass(getClass());

        GridHadoopProcessorAdapter hadoop = ((GridKernal)grid(0)).context().hadoop();

        GridFuture<?> fut = hadoop.submit(new GridHadoopJobId(UUID.randomUUID(), 1),
            new GridHadoopDefaultJobInfo(job.getConfiguration()));

        fut.get();

        assertEquals(lineCnt, totalLineCnt.get());
    }

    /**
     * @throws Exception If failed.
     */
    public void testMapCombineRun() throws Exception {
        int lineCnt = 10001;
        String fileName = "/testFile";

        prepareFile(fileName, lineCnt);

        totalLineCnt.set(0);

        Configuration cfg = new Configuration();

        cfg.setStrings("fs.ggfs.impl", GridGgfsHadoopFileSystem.class.getName());
        cfg.setBoolean(MAP_WRITE, true);

        Job job = Job.getInstance(cfg);
        job.setOutputKeyClass(Text.class);
        job.setOutputValueClass(IntWritable.class);

        job.setMapperClass(TestMapper.class);
        job.setCombinerClass(TestCombiner.class);
        job.setReducerClass(TestReducer.class);

        job.setNumReduceTasks(2);

        job.setInputFormatClass(TextInputFormat.class);

        FileInputFormat.setInputPaths(job, new Path("ggfs://ipc/"));
        FileOutputFormat.setOutputPath(job, new Path("ggfs://ipc/output"));

        job.setJarByClass(getClass());

        GridHadoopProcessorAdapter hadoop = ((GridKernal)grid(0)).context().hadoop();

        GridHadoopJobId jobId = new GridHadoopJobId(UUID.randomUUID(), 2);

        GridFuture<?> fut = hadoop.submit(jobId,
            new GridHadoopDefaultJobInfo(job.getConfiguration()));

        fut.get();

        assertEquals(lineCnt, totalLineCnt.get());

        for (int g = 0; g < gridCount(); g++)
            ((GridKernal)grid(g)).context().hadoop().finishFuture(jobId).get();
    }

    /**
     * @throws Exception If failed.
     */
    public void testMapperException() throws Exception {
        int lineCnt = 1000;
        String fileName = "/testFile";

        prepareFile(fileName, lineCnt);

        Configuration cfg = new Configuration();

        cfg.setStrings("fs.ggfs.impl", GridGgfsHadoopFileSystem.class.getName());

        Job job = Job.getInstance(cfg);
        job.setOutputKeyClass(Text.class);
        job.setOutputValueClass(IntWritable.class);

        job.setMapperClass(FailMapper.class);

        job.setNumReduceTasks(0);

        job.setInputFormatClass(TextInputFormat.class);

        FileInputFormat.setInputPaths(job, new Path("ggfs://ipc/"));
        FileOutputFormat.setOutputPath(job, new Path("ggfs://ipc/out/"));

        job.setJarByClass(getClass());

        GridHadoopProcessorAdapter hadoop = ((GridKernal)grid(0)).context().hadoop();

        final GridFuture<?> fut = hadoop.submit(new GridHadoopJobId(UUID.randomUUID(), 3),
            new GridHadoopDefaultJobInfo(job.getConfiguration()));

        GridTestUtils.assertThrows(log, new Callable<Object>() {
            @Override public Object call() throws Exception {
                fut.get();

                return null;
            }
        }, GridException.class, null);
    }

    /**
     * @param fileName File name.
     * @param lineCnt Line count.
     * @throws Exception If failed.
     */
    private void prepareFile(String fileName, int lineCnt) throws Exception {
        GridGgfs ggfs = grid(0).ggfs(ggfsName);

        try (OutputStream os = ggfs.create(new GridGgfsPath(fileName), true)) {
            PrintWriter w = new PrintWriter(new OutputStreamWriter(os));

            for (int i = 0; i < lineCnt; i++)
                w.println("Hello, Hadoop map-reduce!");

            w.flush();
        }
    }

    /**
     * @throws Exception If failed.
     */
    public void testTaskCancelling() throws Exception {
        int lineCnt = 10000;
        String fileName = "/testFile";

        prepareFile(fileName, lineCnt);

        executedTasks.set(0);
        cancelledTasks.set(0);
        failMapperId = 0;

        Configuration cfg = new Configuration();

        cfg.set("fs.ggfs.impl", GridGgfsHadoopFileSystem.class.getName());

        Job job = Job.getInstance(cfg);
        job.setOutputKeyClass(Text.class);
        job.setOutputValueClass(IntWritable.class);

        job.setMapperClass(CancellingTestMapper.class);

        job.setNumReduceTasks(0);

        job.setInputFormatClass(TextInputFormat.class);

        FileInputFormat.setInputPaths(job, new Path("ggfs://ipc/"));
        FileOutputFormat.setOutputPath(job, new Path("ggfs://ipc/output/"));

        job.setJarByClass(getClass());

        GridHadoopProcessorAdapter hadoop = ((GridKernal) grid(0)).context().hadoop();

        GridHadoopJobId jobId = new GridHadoopJobId(UUID.randomUUID(), 1);

        final GridFuture<?> fut = hadoop.submit(jobId, new GridHadoopDefaultJobInfo(job.getConfiguration()));

<<<<<<< HEAD
        Thread.sleep(2000);
=======
        U.sleep(2000);
>>>>>>> 58312422

        // Fail mapper with id "1", cancels others
        failMapperId = 1;

        GridTestUtils.assertThrows(log, new Callable<Object>() {
            @Override public Object call() throws Exception {
                fut.get();

                return null;
            }
        }, GridException.class, null);


        assertEquals(executedTasks.get(), cancelledTasks.get() + 1);
    }

    private static class CancellingTestMapper extends Mapper<Object, Text, Text, IntWritable> {
        private int mapperId;

        /** {@inheritDoc} */
        @Override protected void setup(Context context) throws IOException, InterruptedException {
            mapperId = executedTasks.incrementAndGet();
        }

        /** {@inheritDoc} */
        @Override protected void map(Object key, Text value, Context context) throws IOException, InterruptedException {
            try {
                while (true) {
                    if (mapperId == failMapperId)
                        throw new IOException();

                    Thread.sleep(100);
                }
            }
            catch (InterruptedException e) {
                cancelledTasks.incrementAndGet();

                Thread.currentThread().interrupt();

                throw e;
            }
        }
    }

    /**
     * Test failing mapper.
     */
    private static class FailMapper extends Mapper<Object, Text, Text, IntWritable> {
        /** {@inheritDoc} */
        @Override protected void map(Object key, Text value, Context context)
            throws IOException, InterruptedException {
            throw new IOException("Expected");
        }
    }

    /**
     * Mapper calculates number of lines.
     */
    private static class TestMapper extends Mapper<Object, Text, Text, IntWritable> {
        /** Writable integer constant of '1'. */
        private static final IntWritable ONE = new IntWritable(1);

        /** Line count constant. */
        public static final Text LINE_COUNT = new Text("lineCount");

        /** {@inheritDoc} */
        @Override protected void setup(Context context) throws IOException, InterruptedException {
            X.println("___ Mapper: " + context.getTaskAttemptID());
        }

        /** {@inheritDoc} */
        @Override protected void map(Object key, Text value, Context ctx) throws IOException, InterruptedException {
            if (ctx.getConfiguration().getBoolean(MAP_WRITE, false))
                ctx.write(LINE_COUNT, ONE);
            else
                totalLineCnt.incrementAndGet();
        }
    }

    /**
     * Combiner calculates number of lines.
     */
    private static class TestCombiner extends Reducer<Text, IntWritable, Text, IntWritable> {
        /** */
        IntWritable sum = new IntWritable();

        /** {@inheritDoc} */
        @Override protected void setup(Context context) throws IOException, InterruptedException {
            X.println("___ Combiner: ");
        }

        /** {@inheritDoc} */
        @Override protected void reduce(Text key, Iterable<IntWritable> values, Context ctx) throws IOException,
            InterruptedException {
            int lineCnt = 0;

            for (IntWritable value : values)
                lineCnt += value.get();

            sum.set(lineCnt);

            X.println("___ combo: " + lineCnt);

            ctx.write(key, sum);
        }
    }

    /**
     * Combiner calculates number of lines.
     */
    private static class TestReducer extends Reducer<Text, IntWritable, Text, IntWritable> {
        /** */
        IntWritable sum = new IntWritable();

        /** {@inheritDoc} */
        @Override protected void setup(Context context) throws IOException, InterruptedException {
            X.println("___ Reducer: " + context.getTaskAttemptID());
        }

        /** {@inheritDoc} */
        @Override protected void reduce(Text key, Iterable<IntWritable> values, Context ctx) throws IOException,
            InterruptedException {
            int lineCnt = 0;

            for (IntWritable value : values) {
                lineCnt += value.get();

                X.println("___ rdcr: " + value.get());
            }

            sum.set(lineCnt);

            ctx.write(key, sum);

            X.println("___ RDCR SUM: " + lineCnt);

            totalLineCnt.addAndGet(lineCnt);
        }
    }
}<|MERGE_RESOLUTION|>--- conflicted
+++ resolved
@@ -276,11 +276,7 @@
 
         final GridFuture<?> fut = hadoop.submit(jobId, new GridHadoopDefaultJobInfo(job.getConfiguration()));
 
-<<<<<<< HEAD
-        Thread.sleep(2000);
-=======
         U.sleep(2000);
->>>>>>> 58312422
 
         // Fail mapper with id "1", cancels others
         failMapperId = 1;
