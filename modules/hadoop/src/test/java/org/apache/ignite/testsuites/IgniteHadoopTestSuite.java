--- conflicted
+++ resolved
@@ -100,12 +100,10 @@
 
         TestSuite suite = new TestSuite("Ignite Hadoop MR Test Suite");
 
-<<<<<<< HEAD
         suite.addTest(new TestSuite(ldr.loadClass(HadoopSnappyTest.class.getName())));
         suite.addTest(new TestSuite(ldr.loadClass(HadoopSnappyFullMapReduceTest.class.getName())));
-=======
+
         suite.addTest(new TestSuite(ldr.loadClass(HadoopClassLoaderTest.class.getName())));
->>>>>>> 012ca730
 
         suite.addTest(new TestSuite(ldr.loadClass(HadoopIgfs20FileSystemLoopbackPrimarySelfTest.class.getName())));
 
