--- conflicted
+++ resolved
@@ -62,11 +62,7 @@
 import org.apache.ignite.configuration.IgniteConfiguration;
 import org.apache.ignite.hadoop.fs.IgniteHadoopIgfsSecondaryFileSystem;
 import org.apache.ignite.hadoop.fs.v1.IgniteHadoopFileSystem;
-<<<<<<< HEAD
-import org.apache.ignite.hadoop.fs.v1.DefaultHadoopFileSystemFactory;
-=======
 import org.apache.ignite.hadoop.fs.CachingHadoopFileSystemFactory;
->>>>>>> 31d3289d
 import org.apache.ignite.internal.processors.hadoop.igfs.HadoopIgfsEx;
 import org.apache.ignite.internal.processors.hadoop.igfs.HadoopIgfsIpcIo;
 import org.apache.ignite.internal.processors.hadoop.igfs.HadoopIgfsOutProc;
@@ -387,24 +383,15 @@
         cfg.setDefaultMode(mode);
 
         if (mode != PRIMARY) {
-<<<<<<< HEAD
-            DefaultHadoopFileSystemFactory fac = new DefaultHadoopFileSystemFactory();
-=======
             CachingHadoopFileSystemFactory fac = new CachingHadoopFileSystemFactory();
->>>>>>> 31d3289d
 
             fac.setUri(SECONDARY_URI);
             fac.setConfigPaths(Collections.singletonList(SECONDARY_CFG_PATH));
 
             IgniteHadoopIgfsSecondaryFileSystem sec = new IgniteHadoopIgfsSecondaryFileSystem();
 
-<<<<<<< HEAD
-            sec.setFsFactory(fac);
-            sec.setDfltUserName(SECONDARY_FS_USER);
-=======
             sec.setFileSystemFactory(fac);
             sec.setUserName(SECONDARY_FS_USER);
->>>>>>> 31d3289d
 
             // NB: start() will be invoked upon IgfsImpl init.
             cfg.setSecondaryFileSystem(sec);
