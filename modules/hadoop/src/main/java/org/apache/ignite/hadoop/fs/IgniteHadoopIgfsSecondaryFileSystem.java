/*
 * Licensed to the Apache Software Foundation (ASF) under one or more
 * contributor license agreements.  See the NOTICE file distributed with
 * this work for additional information regarding copyright ownership.
 * The ASF licenses this file to You under the Apache License, Version 2.0
 * (the "License"); you may not use this file except in compliance with
 * the License.  You may obtain a copy of the License at
 *
 *      http://www.apache.org/licenses/LICENSE-2.0
 *
 * Unless required by applicable law or agreed to in writing, software
 * distributed under the License is distributed on an "AS IS" BASIS,
 * WITHOUT WARRANTIES OR CONDITIONS OF ANY KIND, either express or implied.
 * See the License for the specific language governing permissions and
 * limitations under the License.
 */

package org.apache.ignite.hadoop.fs;

<<<<<<< HEAD
import java.io.FileNotFoundException;
import java.io.IOException;
import java.io.OutputStream;
import java.net.URI;
import java.util.ArrayList;
import java.util.Collection;
import java.util.Collections;
import java.util.Map;
import java.util.concurrent.atomic.AtomicBoolean;
=======
>>>>>>> 31d3289d
import org.apache.hadoop.fs.FileStatus;
import org.apache.hadoop.fs.FileSystem;
import org.apache.hadoop.fs.ParentNotDirectoryException;
import org.apache.hadoop.fs.Path;
import org.apache.hadoop.fs.PathExistsException;
import org.apache.hadoop.fs.PathIsNotEmptyDirectoryException;
import org.apache.hadoop.fs.permission.FsPermission;
import org.apache.ignite.IgniteCheckedException;
import org.apache.ignite.IgniteException;
import org.apache.ignite.hadoop.fs.v1.HadoopFileSystemFactory;
import org.apache.ignite.igfs.IgfsDirectoryNotEmptyException;
import org.apache.ignite.igfs.IgfsException;
import org.apache.ignite.igfs.IgfsFile;
import org.apache.ignite.igfs.IgfsParentNotDirectoryException;
import org.apache.ignite.igfs.IgfsPath;
import org.apache.ignite.igfs.IgfsPathAlreadyExistsException;
import org.apache.ignite.igfs.IgfsPathNotFoundException;
import org.apache.ignite.igfs.IgfsUserContext;
import org.apache.ignite.igfs.secondary.IgfsSecondaryFileSystem;
import org.apache.ignite.igfs.secondary.IgfsSecondaryFileSystemPositionedReadable;
import org.apache.ignite.internal.processors.hadoop.HadoopPayloadAware;
<<<<<<< HEAD
import org.apache.ignite.hadoop.fs.v1.DefaultHadoopFileSystemFactory;
=======
>>>>>>> 31d3289d
import org.apache.ignite.internal.processors.hadoop.igfs.HadoopIgfsProperties;
import org.apache.ignite.internal.processors.hadoop.igfs.HadoopIgfsSecondaryFileSystemPositionedReadable;
import org.apache.ignite.internal.processors.igfs.IgfsFileImpl;
import org.apache.ignite.internal.processors.igfs.IgfsFileInfo;
import org.apache.ignite.internal.processors.igfs.IgfsUtils;
import org.apache.ignite.internal.util.typedef.F;
<<<<<<< HEAD
import static org.apache.ignite.internal.util.typedef.F.*;

=======
>>>>>>> 31d3289d
import org.apache.ignite.internal.util.typedef.internal.A;
import org.apache.ignite.lifecycle.LifecycleAware;
import org.jetbrains.annotations.Nullable;

import java.io.FileNotFoundException;
import java.io.IOException;
import java.io.OutputStream;
import java.net.URI;
import java.util.ArrayList;
import java.util.Collection;
import java.util.Collections;
import java.util.Map;

import static org.apache.ignite.internal.processors.igfs.IgfsEx.PROP_GROUP_NAME;
import static org.apache.ignite.internal.processors.igfs.IgfsEx.PROP_PERMISSION;
import static org.apache.ignite.internal.processors.igfs.IgfsEx.PROP_USER_NAME;

/**
 * Adapter to use any Hadoop file system {@link FileSystem} as {@link IgfsSecondaryFileSystem}.
 * In fact, this class deals with different FileSystems depending on the user context,
 * see {@link IgfsUserContext#currentUser()}.
 */
<<<<<<< HEAD
public class IgniteHadoopIgfsSecondaryFileSystem implements IgfsSecondaryFileSystem,
        LifecycleAware, HadoopPayloadAware {
//    /** Properties of file system, see {@link #properties()}
//     * */
//    private final Map<String, String> props = new HashMap<>();

    /** Secondary file system provider. */
    //private SecondaryFileSystemProvider secProvider;

    /** FileSystem instance created for the default user.
     * Stored outside the fileSysLazyMap due to performance reasons. */
    private FileSystem dfltFs;

//    /** */
//    private String uriStr;
//
//    /** Note: */
//    private URI uri;
//
//    /** */
//    private Collection<String> cfgPathsStr;
//
//    /** */
//    private @Nullable Collection<URI> cfgPaths;

    /** The default user name. It is used if no user context is set. */
    private String dfltUserName = IgfsUtils.fixUserName(null);

    /** */
    private HadoopFileSystemFactory fsFactory;

    private final AtomicBoolean started = new AtomicBoolean();

//    /** Lazy per-user cache for the file systems. It is cleared and nulled in #close() method. */
//    private final HadoopLazyConcurrentMap<String, FileSystem> fileSysLazyMap = new HadoopLazyConcurrentMap<>(
//        new ValueFactory<String, FileSystem>() {
//            @Override public FileSystem createValue(String key) {
//                try {
//                    assert !F.isEmpty(key);
//
//                    return secProvider.createFileSystem(key);
//                }
//                catch (IOException ioe) {
//                    throw new IgniteException(ioe);
//                }
//            }
//        }
//    );
=======
public class IgniteHadoopIgfsSecondaryFileSystem implements IgfsSecondaryFileSystem, LifecycleAware,
    HadoopPayloadAware {
    /** The default user name. It is used if no user context is set. */
    private String dfltUsrName = IgfsUtils.fixUserName(null);

    /** */
    private HadoopFileSystemFactory fsFactory;

    /** FileSystem instance created for the default user. Stored outside due to performance reasons. */
    // TODO: Remove.
    private volatile FileSystem dfltFs;
>>>>>>> 31d3289d

    /**
     * Default constructor for Spring.
     */
    public IgniteHadoopIgfsSecondaryFileSystem() {
        // noop.
    }

    /**
     * Simple constructor that is to be used by default.
     *
     * @param uri URI of file system.
     * @throws IgniteCheckedException In case of error.
     */
    public IgniteHadoopIgfsSecondaryFileSystem(String uri) throws IgniteCheckedException {
        this(uri, null, null);
    }

    /**
     * Constructor.
     *
     * @param uri URI of file system.
     * @param cfgPath Additional path to Hadoop configuration.
     * @throws IgniteCheckedException In case of error.
     */
    @Deprecated
    public IgniteHadoopIgfsSecondaryFileSystem(@Nullable String uri, @Nullable String cfgPath)
        throws IgniteCheckedException {
        this(uri, cfgPath, null);
    }

    /**
     * Constructor.
     *
     * @param uri URI of file system.
     * @param cfgPath Additional path to Hadoop configuration.
     * @param userName User name.
     * @throws IgniteCheckedException In case of error.
     * @deprecated Arg-less constructor should be used instead, + setters. This constructor is
     *    supported for compatibility only.
     */
    @Deprecated
    public IgniteHadoopIgfsSecondaryFileSystem(@Nullable String uri, @Nullable String cfgPath,
        @Nullable String userName) throws IgniteCheckedException {
<<<<<<< HEAD

        uri = nullifyEmpty(uri);
//        if (uri != null)
//            U.warn(null, "This constructor is deprecated. URI value passed in will be ignored.");

        cfgPath = nullifyEmpty(cfgPath);
//        if (cfgPath != null)
//            U.warn(null, "This constructor is deprecated. The configurationPath value passed in will be ignored.");

        DefaultHadoopFileSystemFactory fac = new DefaultHadoopFileSystemFactory();

        if (uri != null)
            fac.setUri(uri);

        if (cfgPath != null)
            fac.setConfigPaths(Collections.singletonList(cfgPath));

        setFsFactory(fac);

        setDfltUserName(userName);
    }

    /**
     *
     * @param factory
     */
    public void setFsFactory(HadoopFileSystemFactory factory) {
        A.ensure(factory != null, "Factory value must not be null.");

        this.fsFactory = factory;
    }

    /**
     *
     * @param dfltUserName
     */
    public void setDfltUserName(String dfltUserName) {
        this.dfltUserName = IgfsUtils.fixUserName(nullifyEmpty(dfltUserName));
=======
        CachingHadoopFileSystemFactory fac = new CachingHadoopFileSystemFactory();

        fac.setUri(uri);

        if (cfgPath != null)
            fac.setConfigPaths(Collections.singletonList(cfgPath));

        setFileSystemFactory(fac);
        setUserName(userName);
    }

    // TODO: Add getter.
    // TODO: Add docs.
    /**
     *
     * @param factory
     */
    public void setFileSystemFactory(HadoopFileSystemFactory factory) {
        A.ensure(factory != null, "Factory value must not be null.");

        this.fsFactory = factory;
    }

    // TODO: Add getter.
    // TODO: Add docs.
    // TODO: Rename to "setDefaultUserName"

    /**
     *
     * @param usrName
     */
    public void setUserName(String usrName) {
        // TODO: Move fix to start routine.
        this.dfltUsrName = IgfsUtils.fixUserName(usrName);
>>>>>>> 31d3289d
    }

//    /**
//     * Sets the file system properties.
//     */
//    private void setProperties() {
//        String uri = this.uri.toString();
//
//        if (!uri.endsWith("/"))
//            uri += "/";
//
//        String cfgPath = secProvider.configurationPath();
//
//        if (cfgPath != null)
//            props.put(SECONDARY_FS_CONFIG_PATH, cfgPath);
//
//        props.put(SECONDARY_FS_URI, uri);
//        props.put(SECONDARY_FS_USER_NAME, dfltUserName);
//    }

    /**
     * Convert IGFS path into Hadoop path.
     *
     * @param path IGFS path.
     * @return Hadoop path.
     */
    private Path convert(IgfsPath path) {
        URI uri = fileSystemForUser().getUri();

        return new Path(uri.getScheme(), uri.getAuthority(), path.toString());
    }

    /**
     * Heuristically checks if exception was caused by invalid HDFS version and returns appropriate exception.
     *
     * @param e Exception to check.
     * @param detailMsg Detailed error message.
     * @return Appropriate exception.
     */
    private IgfsException handleSecondaryFsError(IOException e, String detailMsg) {
        return cast(detailMsg, e);
    }

    /**
     * Cast IO exception to IGFS exception.
     *
     * @param e IO exception.
     * @return IGFS exception.
     */
    public static IgfsException cast(String msg, IOException e) {
        if (e instanceof FileNotFoundException)
            return new IgfsPathNotFoundException(e);
        else if (e instanceof ParentNotDirectoryException)
            return new IgfsParentNotDirectoryException(msg, e);
        else if (e instanceof PathIsNotEmptyDirectoryException)
            return new IgfsDirectoryNotEmptyException(e);
        else if (e instanceof PathExistsException)
            return new IgfsPathAlreadyExistsException(msg, e);
        else
            return new IgfsException(msg, e);
    }

    /**
     * Convert Hadoop FileStatus properties to map.
     *
     * @param status File status.
     * @return IGFS attributes.
     */
    private static Map<String, String> properties(FileStatus status) {
        FsPermission perm = status.getPermission();

        if (perm == null)
            perm = FsPermission.getDefault();

        return F.asMap(PROP_PERMISSION, String.format("%04o", perm.toShort()), PROP_USER_NAME, status.getOwner(),
            PROP_GROUP_NAME, status.getGroup());
    }

    /** {@inheritDoc} */
    @Override public boolean exists(IgfsPath path) {
        try {
            return fileSystemForUser().exists(convert(path));
        }
        catch (IOException e) {
            throw handleSecondaryFsError(e, "Failed to check file existence [path=" + path + "]");
        }
    }

    /** {@inheritDoc} */
    @Nullable @Override public IgfsFile update(IgfsPath path, Map<String, String> props) {
        HadoopIgfsProperties props0 = new HadoopIgfsProperties(props);

        final FileSystem fileSys = fileSystemForUser();

        try {
            if (props0.userName() != null || props0.groupName() != null)
                fileSys.setOwner(convert(path), props0.userName(), props0.groupName());

            if (props0.permission() != null)
                fileSys.setPermission(convert(path), props0.permission());
        }
        catch (IOException e) {
            throw handleSecondaryFsError(e, "Failed to update file properties [path=" + path + "]");
        }

        //Result is not used in case of secondary FS.
        return null;
    }

    /** {@inheritDoc} */
    @Override public void rename(IgfsPath src, IgfsPath dest) {
        // Delegate to the secondary file system.
        try {
            if (!fileSystemForUser().rename(convert(src), convert(dest)))
                throw new IgfsException("Failed to rename (secondary file system returned false) " +
                    "[src=" + src + ", dest=" + dest + ']');
        }
        catch (IOException e) {
            throw handleSecondaryFsError(e, "Failed to rename file [src=" + src + ", dest=" + dest + ']');
        }
    }

    /** {@inheritDoc} */
    @Override public boolean delete(IgfsPath path, boolean recursive) {
        try {
            return fileSystemForUser().delete(convert(path), recursive);
        }
        catch (IOException e) {
            throw handleSecondaryFsError(e, "Failed to delete file [path=" + path + ", recursive=" + recursive + "]");
        }
    }

    /** {@inheritDoc} */
    @Override public void mkdirs(IgfsPath path) {
        try {
            if (!fileSystemForUser().mkdirs(convert(path)))
                throw new IgniteException("Failed to make directories [path=" + path + "]");
        }
        catch (IOException e) {
            throw handleSecondaryFsError(e, "Failed to make directories [path=" + path + "]");
        }
    }

    /** {@inheritDoc} */
    @Override public void mkdirs(IgfsPath path, @Nullable Map<String, String> props) {
        try {
            if (!fileSystemForUser().mkdirs(convert(path), new HadoopIgfsProperties(props).permission()))
                throw new IgniteException("Failed to make directories [path=" + path + ", props=" + props + "]");
        }
        catch (IOException e) {
            throw handleSecondaryFsError(e, "Failed to make directories [path=" + path + ", props=" + props + "]");
        }
    }

    /** {@inheritDoc} */
    @Override public Collection<IgfsPath> listPaths(IgfsPath path) {
        try {
            FileStatus[] statuses = fileSystemForUser().listStatus(convert(path));

            if (statuses == null)
                throw new IgfsPathNotFoundException("Failed to list files (path not found): " + path);

            Collection<IgfsPath> res = new ArrayList<>(statuses.length);

            for (FileStatus status : statuses)
                res.add(new IgfsPath(path, status.getPath().getName()));

            return res;
        }
        catch (FileNotFoundException ignored) {
            throw new IgfsPathNotFoundException("Failed to list files (path not found): " + path);
        }
        catch (IOException e) {
            throw handleSecondaryFsError(e, "Failed to list statuses due to secondary file system exception: " + path);
        }
    }

    /** {@inheritDoc} */
    @Override public Collection<IgfsFile> listFiles(IgfsPath path) {
        try {
            FileStatus[] statuses = fileSystemForUser().listStatus(convert(path));

            if (statuses == null)
                throw new IgfsPathNotFoundException("Failed to list files (path not found): " + path);

            Collection<IgfsFile> res = new ArrayList<>(statuses.length);

            for (FileStatus status : statuses) {
                IgfsFileInfo fsInfo = status.isDirectory() ? new IgfsFileInfo(true, properties(status)) :
                    new IgfsFileInfo((int)status.getBlockSize(), status.getLen(), null, null, false,
                    properties(status));

                res.add(new IgfsFileImpl(new IgfsPath(path, status.getPath().getName()), fsInfo, 1));
            }

            return res;
        }
        catch (FileNotFoundException ignored) {
            throw new IgfsPathNotFoundException("Failed to list files (path not found): " + path);
        }
        catch (IOException e) {
            throw handleSecondaryFsError(e, "Failed to list statuses due to secondary file system exception: " + path);
        }
    }

    /** {@inheritDoc} */
    @Override public IgfsSecondaryFileSystemPositionedReadable open(IgfsPath path, int bufSize) {
        return new HadoopIgfsSecondaryFileSystemPositionedReadable(fileSystemForUser(), convert(path), bufSize);
    }

    /** {@inheritDoc} */
    @Override public OutputStream create(IgfsPath path, boolean overwrite) {
        try {
            return fileSystemForUser().create(convert(path), overwrite);
        }
        catch (IOException e) {
            throw handleSecondaryFsError(e, "Failed to create file [path=" + path + ", overwrite=" + overwrite + "]");
        }
    }

    /** {@inheritDoc} */
    @Override public OutputStream create(IgfsPath path, int bufSize, boolean overwrite, int replication,
        long blockSize, @Nullable Map<String, String> props) {
        HadoopIgfsProperties props0 =
            new HadoopIgfsProperties(props != null ? props : Collections.<String, String>emptyMap());

        try {
            return fileSystemForUser().create(convert(path), props0.permission(), overwrite, bufSize,
                (short) replication, blockSize, null);
        }
        catch (IOException e) {
            throw handleSecondaryFsError(e, "Failed to create file [path=" + path + ", props=" + props +
                ", overwrite=" + overwrite + ", bufSize=" + bufSize + ", replication=" + replication +
                ", blockSize=" + blockSize + "]");
        }
    }

    /** {@inheritDoc} */
    @Override public OutputStream append(IgfsPath path, int bufSize, boolean create,
        @Nullable Map<String, String> props) {
        try {
            return fileSystemForUser().append(convert(path), bufSize);
        }
        catch (IOException e) {
            throw handleSecondaryFsError(e, "Failed to append file [path=" + path + ", bufSize=" + bufSize + "]");
        }
    }

    /** {@inheritDoc} */
    @Override public IgfsFile info(final IgfsPath path) {
        try {
            final FileStatus status = fileSystemForUser().getFileStatus(convert(path));

            if (status == null)
                return null;

            final Map<String, String> props = properties(status);

            return new IgfsFile() {
                @Override public IgfsPath path() {
                    return path;
                }

                @Override public boolean isFile() {
                    return status.isFile();
                }

                @Override public boolean isDirectory() {
                    return status.isDirectory();
                }

                @Override public int blockSize() {
                    // By convention directory has blockSize == 0, while file has blockSize > 0:
                    return isDirectory() ? 0 : (int)status.getBlockSize();
                }

                @Override public long groupBlockSize() {
                    return status.getBlockSize();
                }

                @Override public long accessTime() {
                    return status.getAccessTime();
                }

                @Override public long modificationTime() {
                    return status.getModificationTime();
                }

                @Override public String property(String name) throws IllegalArgumentException {
                    String val = props.get(name);

                    if (val ==  null)
                        throw new IllegalArgumentException("File property not found [path=" + path + ", name=" + name + ']');

                    return val;
                }

                @Nullable @Override public String property(String name, @Nullable String dfltVal) {
                    String val = props.get(name);

                    return val == null ? dfltVal : val;
                }

                @Override public long length() {
                    return status.getLen();
                }

                /** {@inheritDoc} */
                @Override public Map<String, String> properties() {
                    return props;
                }
            };
        }
        catch (FileNotFoundException ignore) {
            return null;
        }
        catch (IOException e) {
            throw handleSecondaryFsError(e, "Failed to get file status [path=" + path + "]");
        }
    }

    /** {@inheritDoc} */
    @Override public long usedSpaceSize() {
        try {
            // We don't use FileSystem#getUsed() since it counts only the files
            // in the filesystem root, not all the files recursively.
            return fileSystemForUser().getContentSummary(new Path("/")).getSpaceConsumed();
        }
        catch (IOException e) {
            throw handleSecondaryFsError(e, "Failed to get used space size of file system.");
        }
    }

<<<<<<< HEAD
//    /** {@inheritDoc} */
//    @Override public Map<String, String> properties() {
//        return Collections.emptyMap();
//    }
=======
    /**
     * Gets the underlying {@link FileSystem}.
     * This method is used solely for testing.
     * @return the underlying Hadoop {@link FileSystem}.
     */
    public FileSystem fileSystem() {
        return fileSystemForUser();
    }

    /**
     * Gets the FileSystem for the current context user.
     * @return the FileSystem instance, never null.
     */
    private FileSystem fileSystemForUser() {
        String user = IgfsUserContext.currentUser();

        if (F.isEmpty(user))
            user = dfltUsrName; // default is never empty.

        assert !F.isEmpty(user);

        if (F.eq(user, dfltUsrName))
            return dfltFs; // optimization

        try {
            return fsFactory.create(user);
        }
        catch (IOException ioe) {
            throw new IgniteException(ioe);
        }
    }

    /** {@inheritDoc} */
    @Override public void start() throws IgniteException {
        // #start() should not ever be invoked if these properties are not set:
        A.ensure(fsFactory != null, "factory");
        A.ensure(dfltUsrName != null, "userName");

        if (fsFactory instanceof LifecycleAware)
            ((LifecycleAware) fsFactory).start();
    }
>>>>>>> 31d3289d

    /** {@inheritDoc} */
    @Override public void stop() throws IgniteException {
        Exception e = null;

        try {
            if (dfltFs != null)
                dfltFs.close();
        }
        catch (Exception e0) {
            e = e0;
        }

        try {
            if (fsFactory instanceof LifecycleAware)
                ((LifecycleAware)fsFactory).stop();
        }
        catch (IgniteException ie) {
            if (e == null)
                e = ie;
        }

        if (e != null)
            throw new IgniteException(e);
    }

<<<<<<< HEAD
    /**
     * Gets the underlying {@link FileSystem}.
     * This method is used solely for testing.
     * @return the underlying Hadoop {@link FileSystem}.
     */
    public FileSystem fileSystem() {
        return fileSysForUser();
    }

    /**
     * Gets the FileSystem for the current context user.
     * @return the FileSystem instance, never null.
     */
    private FileSystem fileSysForUser() {
        assert started.get(); // Ensure the Fs is started.

        String user = IgfsUserContext.currentUser();

        if (F.isEmpty(user))
            user = dfltUserName; // default is never empty.

        assert !F.isEmpty(user);

        if (F.eq(user, dfltUserName))
            return dfltFs; // optimization

        //assert fsFactory.uri() != null : "uri!";

        try {
            return fsFactory.get(user);
        }
        catch (IOException ioe) {
            throw new IgniteException(ioe);
        }
    }

    /**
     * Should be invoked by client (from Spring?) after all the setters invoked.
     *
     * @throws IgniteCheckedException
     */
    @Override public void start() {
        // #start() should not ever be invoked if these properties are not set:
        A.ensure(fsFactory != null, "factory");
        A.ensure(dfltUserName != null, "dfltUserName");

        // Avoid
        if (started.compareAndSet(false, true)) {
            if (fsFactory instanceof LifecycleAware)
                ((LifecycleAware) fsFactory).start();

            try {
                //this.secProvider = new SecondaryFileSystemProvider(uri, cfgPath);

                // File system creation for the default user name.
                // The value is *not* stored in the 'fileSysLazyMap' cache, but saved in field:
                //this.dfltFs = secProvider.createFileSystem(dfltUserName);
                this.dfltFs = fsFactory.get(dfltUserName);

                assert dfltFs != null;
            }
            catch (IOException e) {
                throw new IgniteException(e);
            }
        }
    }

//    /** {@inheritDoc} */
//    @Nullable @Override public HadoopFileSystemFactory<FileSystem> getSecondaryFileSystemFactory() {
//        return fsFactory;
//    }

    @Override public void stop() throws IgniteException {
        close();
    }

=======
    /** {@inheritDoc} */
>>>>>>> 31d3289d
    @Override public HadoopFileSystemFactory getPayload() {
        return fsFactory;
    }
}<|MERGE_RESOLUTION|>--- conflicted
+++ resolved
@@ -17,18 +17,6 @@
 
 package org.apache.ignite.hadoop.fs;
 
-<<<<<<< HEAD
-import java.io.FileNotFoundException;
-import java.io.IOException;
-import java.io.OutputStream;
-import java.net.URI;
-import java.util.ArrayList;
-import java.util.Collection;
-import java.util.Collections;
-import java.util.Map;
-import java.util.concurrent.atomic.AtomicBoolean;
-=======
->>>>>>> 31d3289d
 import org.apache.hadoop.fs.FileStatus;
 import org.apache.hadoop.fs.FileSystem;
 import org.apache.hadoop.fs.ParentNotDirectoryException;
@@ -38,7 +26,6 @@
 import org.apache.hadoop.fs.permission.FsPermission;
 import org.apache.ignite.IgniteCheckedException;
 import org.apache.ignite.IgniteException;
-import org.apache.ignite.hadoop.fs.v1.HadoopFileSystemFactory;
 import org.apache.ignite.igfs.IgfsDirectoryNotEmptyException;
 import org.apache.ignite.igfs.IgfsException;
 import org.apache.ignite.igfs.IgfsFile;
@@ -50,21 +37,12 @@
 import org.apache.ignite.igfs.secondary.IgfsSecondaryFileSystem;
 import org.apache.ignite.igfs.secondary.IgfsSecondaryFileSystemPositionedReadable;
 import org.apache.ignite.internal.processors.hadoop.HadoopPayloadAware;
-<<<<<<< HEAD
-import org.apache.ignite.hadoop.fs.v1.DefaultHadoopFileSystemFactory;
-=======
->>>>>>> 31d3289d
 import org.apache.ignite.internal.processors.hadoop.igfs.HadoopIgfsProperties;
 import org.apache.ignite.internal.processors.hadoop.igfs.HadoopIgfsSecondaryFileSystemPositionedReadable;
 import org.apache.ignite.internal.processors.igfs.IgfsFileImpl;
 import org.apache.ignite.internal.processors.igfs.IgfsFileInfo;
 import org.apache.ignite.internal.processors.igfs.IgfsUtils;
 import org.apache.ignite.internal.util.typedef.F;
-<<<<<<< HEAD
-import static org.apache.ignite.internal.util.typedef.F.*;
-
-=======
->>>>>>> 31d3289d
 import org.apache.ignite.internal.util.typedef.internal.A;
 import org.apache.ignite.lifecycle.LifecycleAware;
 import org.jetbrains.annotations.Nullable;
@@ -87,56 +65,6 @@
  * In fact, this class deals with different FileSystems depending on the user context,
  * see {@link IgfsUserContext#currentUser()}.
  */
-<<<<<<< HEAD
-public class IgniteHadoopIgfsSecondaryFileSystem implements IgfsSecondaryFileSystem,
-        LifecycleAware, HadoopPayloadAware {
-//    /** Properties of file system, see {@link #properties()}
-//     * */
-//    private final Map<String, String> props = new HashMap<>();
-
-    /** Secondary file system provider. */
-    //private SecondaryFileSystemProvider secProvider;
-
-    /** FileSystem instance created for the default user.
-     * Stored outside the fileSysLazyMap due to performance reasons. */
-    private FileSystem dfltFs;
-
-//    /** */
-//    private String uriStr;
-//
-//    /** Note: */
-//    private URI uri;
-//
-//    /** */
-//    private Collection<String> cfgPathsStr;
-//
-//    /** */
-//    private @Nullable Collection<URI> cfgPaths;
-
-    /** The default user name. It is used if no user context is set. */
-    private String dfltUserName = IgfsUtils.fixUserName(null);
-
-    /** */
-    private HadoopFileSystemFactory fsFactory;
-
-    private final AtomicBoolean started = new AtomicBoolean();
-
-//    /** Lazy per-user cache for the file systems. It is cleared and nulled in #close() method. */
-//    private final HadoopLazyConcurrentMap<String, FileSystem> fileSysLazyMap = new HadoopLazyConcurrentMap<>(
-//        new ValueFactory<String, FileSystem>() {
-//            @Override public FileSystem createValue(String key) {
-//                try {
-//                    assert !F.isEmpty(key);
-//
-//                    return secProvider.createFileSystem(key);
-//                }
-//                catch (IOException ioe) {
-//                    throw new IgniteException(ioe);
-//                }
-//            }
-//        }
-//    );
-=======
 public class IgniteHadoopIgfsSecondaryFileSystem implements IgfsSecondaryFileSystem, LifecycleAware,
     HadoopPayloadAware {
     /** The default user name. It is used if no user context is set. */
@@ -148,7 +76,6 @@
     /** FileSystem instance created for the default user. Stored outside due to performance reasons. */
     // TODO: Remove.
     private volatile FileSystem dfltFs;
->>>>>>> 31d3289d
 
     /**
      * Default constructor for Spring.
@@ -193,46 +120,6 @@
     @Deprecated
     public IgniteHadoopIgfsSecondaryFileSystem(@Nullable String uri, @Nullable String cfgPath,
         @Nullable String userName) throws IgniteCheckedException {
-<<<<<<< HEAD
-
-        uri = nullifyEmpty(uri);
-//        if (uri != null)
-//            U.warn(null, "This constructor is deprecated. URI value passed in will be ignored.");
-
-        cfgPath = nullifyEmpty(cfgPath);
-//        if (cfgPath != null)
-//            U.warn(null, "This constructor is deprecated. The configurationPath value passed in will be ignored.");
-
-        DefaultHadoopFileSystemFactory fac = new DefaultHadoopFileSystemFactory();
-
-        if (uri != null)
-            fac.setUri(uri);
-
-        if (cfgPath != null)
-            fac.setConfigPaths(Collections.singletonList(cfgPath));
-
-        setFsFactory(fac);
-
-        setDfltUserName(userName);
-    }
-
-    /**
-     *
-     * @param factory
-     */
-    public void setFsFactory(HadoopFileSystemFactory factory) {
-        A.ensure(factory != null, "Factory value must not be null.");
-
-        this.fsFactory = factory;
-    }
-
-    /**
-     *
-     * @param dfltUserName
-     */
-    public void setDfltUserName(String dfltUserName) {
-        this.dfltUserName = IgfsUtils.fixUserName(nullifyEmpty(dfltUserName));
-=======
         CachingHadoopFileSystemFactory fac = new CachingHadoopFileSystemFactory();
 
         fac.setUri(uri);
@@ -267,26 +154,7 @@
     public void setUserName(String usrName) {
         // TODO: Move fix to start routine.
         this.dfltUsrName = IgfsUtils.fixUserName(usrName);
->>>>>>> 31d3289d
-    }
-
-//    /**
-//     * Sets the file system properties.
-//     */
-//    private void setProperties() {
-//        String uri = this.uri.toString();
-//
-//        if (!uri.endsWith("/"))
-//            uri += "/";
-//
-//        String cfgPath = secProvider.configurationPath();
-//
-//        if (cfgPath != null)
-//            props.put(SECONDARY_FS_CONFIG_PATH, cfgPath);
-//
-//        props.put(SECONDARY_FS_URI, uri);
-//        props.put(SECONDARY_FS_USER_NAME, dfltUserName);
-//    }
+    }
 
     /**
      * Convert IGFS path into Hadoop path.
@@ -601,12 +469,6 @@
         }
     }
 
-<<<<<<< HEAD
-//    /** {@inheritDoc} */
-//    @Override public Map<String, String> properties() {
-//        return Collections.emptyMap();
-//    }
-=======
     /**
      * Gets the underlying {@link FileSystem}.
      * This method is used solely for testing.
@@ -648,7 +510,6 @@
         if (fsFactory instanceof LifecycleAware)
             ((LifecycleAware) fsFactory).start();
     }
->>>>>>> 31d3289d
 
     /** {@inheritDoc} */
     @Override public void stop() throws IgniteException {
@@ -675,86 +536,7 @@
             throw new IgniteException(e);
     }
 
-<<<<<<< HEAD
-    /**
-     * Gets the underlying {@link FileSystem}.
-     * This method is used solely for testing.
-     * @return the underlying Hadoop {@link FileSystem}.
-     */
-    public FileSystem fileSystem() {
-        return fileSysForUser();
-    }
-
-    /**
-     * Gets the FileSystem for the current context user.
-     * @return the FileSystem instance, never null.
-     */
-    private FileSystem fileSysForUser() {
-        assert started.get(); // Ensure the Fs is started.
-
-        String user = IgfsUserContext.currentUser();
-
-        if (F.isEmpty(user))
-            user = dfltUserName; // default is never empty.
-
-        assert !F.isEmpty(user);
-
-        if (F.eq(user, dfltUserName))
-            return dfltFs; // optimization
-
-        //assert fsFactory.uri() != null : "uri!";
-
-        try {
-            return fsFactory.get(user);
-        }
-        catch (IOException ioe) {
-            throw new IgniteException(ioe);
-        }
-    }
-
-    /**
-     * Should be invoked by client (from Spring?) after all the setters invoked.
-     *
-     * @throws IgniteCheckedException
-     */
-    @Override public void start() {
-        // #start() should not ever be invoked if these properties are not set:
-        A.ensure(fsFactory != null, "factory");
-        A.ensure(dfltUserName != null, "dfltUserName");
-
-        // Avoid
-        if (started.compareAndSet(false, true)) {
-            if (fsFactory instanceof LifecycleAware)
-                ((LifecycleAware) fsFactory).start();
-
-            try {
-                //this.secProvider = new SecondaryFileSystemProvider(uri, cfgPath);
-
-                // File system creation for the default user name.
-                // The value is *not* stored in the 'fileSysLazyMap' cache, but saved in field:
-                //this.dfltFs = secProvider.createFileSystem(dfltUserName);
-                this.dfltFs = fsFactory.get(dfltUserName);
-
-                assert dfltFs != null;
-            }
-            catch (IOException e) {
-                throw new IgniteException(e);
-            }
-        }
-    }
-
-//    /** {@inheritDoc} */
-//    @Nullable @Override public HadoopFileSystemFactory<FileSystem> getSecondaryFileSystemFactory() {
-//        return fsFactory;
-//    }
-
-    @Override public void stop() throws IgniteException {
-        close();
-    }
-
-=======
-    /** {@inheritDoc} */
->>>>>>> 31d3289d
+    /** {@inheritDoc} */
     @Override public HadoopFileSystemFactory getPayload() {
         return fsFactory;
     }
