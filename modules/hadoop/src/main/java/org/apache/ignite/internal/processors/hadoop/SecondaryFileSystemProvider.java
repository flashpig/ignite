/*
 * Licensed to the Apache Software Foundation (ASF) under one or more
 * contributor license agreements.  See the NOTICE file distributed with
 * this work for additional information regarding copyright ownership.
 * The ASF licenses this file to You under the Apache License, Version 2.0
 * (the "License"); you may not use this file except in compliance with
 * the License.  You may obtain a copy of the License at
 *
 *      http://www.apache.org/licenses/LICENSE-2.0
 *
 * Unless required by applicable law or agreed to in writing, software
 * distributed under the License is distributed on an "AS IS" BASIS,
 * WITHOUT WARRANTIES OR CONDITIONS OF ANY KIND, either express or implied.
 * See the License for the specific language governing permissions and
 * limitations under the License.
 */

package org.apache.ignite.internal.processors.hadoop;

import java.io.IOException;
import java.net.URI;
import java.net.URISyntaxException;
import java.net.URL;
import java.security.PrivilegedExceptionAction;
import org.apache.hadoop.conf.Configuration;
import org.apache.hadoop.fs.AbstractFileSystem;
import org.apache.hadoop.fs.CommonConfigurationKeys;
import org.apache.hadoop.fs.FileSystem;
import org.apache.hadoop.security.UserGroupInformation;
import org.apache.ignite.internal.processors.hadoop.fs.HadoopFileSystemsUtils;
import org.apache.ignite.internal.processors.igfs.IgfsUtils;
import org.apache.ignite.internal.util.IgniteUtils;
import static org.apache.ignite.internal.util.typedef.F.*;
import org.apache.ignite.internal.util.typedef.internal.U;
import org.jetbrains.annotations.Nullable;

/**
 * Encapsulates logic of secondary filesystem creation.
 */
public class SecondaryFileSystemProvider {
    /** Configuration of the secondary filesystem, never null. */
    protected final Configuration cfg = HadoopUtils.safeCreateConfiguration();

    /** The secondary filesystem URI, never null. */
    protected final URI uri;

    /** Configuration file path. */
    @Nullable protected final String confPath;

    /**
     * Creates new provider with given config parameters. The configuration URL is optional. The filesystem URI must be
     * specified either explicitly or in the configuration provided.
     *
     * @param secUri the secondary Fs URI (optional). If not given explicitly, it must be specified as "fs.defaultFS"
     * property in the provided configuration.
     * @param secConfPath the secondary Fs path (file path on the local file system, optional).
     * See {@link IgniteUtils#resolveIgniteUrl(String)} on how the path resolved.
     * @throws IOException
     */
    public SecondaryFileSystemProvider(@Nullable String secUri, @Nullable String secConfPath) throws IOException {
<<<<<<< HEAD
        secUri = nullifyEmpty(secUri);
        confPath = nullifyEmpty(secConfPath);
=======
        confPath = secConfPath;
>>>>>>> 31d3289d

        if (confPath != null) {
            URL url = U.resolveIgniteUrl(confPath);

            if (url == null) {
                // If secConfPath is given, it should be resolvable:
                throw new IllegalArgumentException("Failed to resolve secondary file system configuration path " +
                    "(ensure that it exists locally and you have read access to it): " + confPath);
            }

            cfg.addResource(url);
        }

        // if secondary fs URI is not given explicitly, try to get it from the configuration:
        if (secUri == null)
            uri = FileSystem.getDefaultUri(cfg);
        else {
            try {
                uri = new URI(secUri);
            }
            catch (URISyntaxException use) {
                throw new IOException("Failed to resolve secondary file system URI: " + secUri);
            }
        }

        // Disable caching:
        String prop = HadoopFileSystemsUtils.disableFsCachePropertyName(uri.getScheme());

        cfg.setBoolean(prop, true);
    }

    /**
     * @return {@link org.apache.hadoop.fs.FileSystem}  instance for this secondary Fs.
     * @throws IOException
     */
    public FileSystem createFileSystem(String userName) throws IOException {
        userName = IgfsUtils.fixUserName(nullifyEmpty(userName));

        final FileSystem fileSys;

        try {
           fileSys = FileSystem.get(uri, cfg, userName);
        }
        catch (InterruptedException e) {
           Thread.currentThread().interrupt();

           throw new IOException("Failed to create file system due to interrupt.", e);
        }

        return fileSys;
    }

    /**
     * @return {@link org.apache.hadoop.fs.AbstractFileSystem} instance for this secondary Fs.
     * @throws IOException in case of error.
     */
    public AbstractFileSystem createAbstractFileSystem(String userName) throws IOException {
        userName = IgfsUtils.fixUserName(userName);

        String ticketCachePath = cfg.get(CommonConfigurationKeys.KERBEROS_TICKET_CACHE_PATH);

        UserGroupInformation ugi = UserGroupInformation.getBestUGI(ticketCachePath, userName);

        try {
            return ugi.doAs(new PrivilegedExceptionAction<AbstractFileSystem>() {
                @Override public AbstractFileSystem run() throws IOException {
                    return AbstractFileSystem.get(uri, cfg);
                }
            });
        } catch (InterruptedException ie) {
            Thread.currentThread().interrupt();

            throw new IOException("Failed to create file system due to interrupt.", ie);
        }
    }

    /**
     * @return the secondary fs URI, never null.
     */
    public URI uri() {
        return uri;
    }

    /**
     * @return The configuration path, if any.
     */
    @Nullable public String configurationPath() {
        return confPath;
    }
}<|MERGE_RESOLUTION|>--- conflicted
+++ resolved
@@ -58,12 +58,7 @@
      * @throws IOException
      */
     public SecondaryFileSystemProvider(@Nullable String secUri, @Nullable String secConfPath) throws IOException {
-<<<<<<< HEAD
-        secUri = nullifyEmpty(secUri);
-        confPath = nullifyEmpty(secConfPath);
-=======
         confPath = secConfPath;
->>>>>>> 31d3289d
 
         if (confPath != null) {
             URL url = U.resolveIgniteUrl(confPath);
@@ -100,7 +95,7 @@
      * @throws IOException
      */
     public FileSystem createFileSystem(String userName) throws IOException {
-        userName = IgfsUtils.fixUserName(nullifyEmpty(userName));
+        userName = IgfsUtils.fixUserName(userName);
 
         final FileSystem fileSys;
 
