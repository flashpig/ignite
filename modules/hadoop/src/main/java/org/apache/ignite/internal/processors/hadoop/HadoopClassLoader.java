/*
 * Licensed to the Apache Software Foundation (ASF) under one or more
 * contributor license agreements.  See the NOTICE file distributed with
 * this work for additional information regarding copyright ownership.
 * The ASF licenses this file to You under the Apache License, Version 2.0
 * (the "License"); you may not use this file except in compliance with
 * the License.  You may obtain a copy of the License at
 *
 *      http://www.apache.org/licenses/LICENSE-2.0
 *
 * Unless required by applicable law or agreed to in writing, software
 * distributed under the License is distributed on an "AS IS" BASIS,
 * WITHOUT WARRANTIES OR CONDITIONS OF ANY KIND, either express or implied.
 * See the License for the specific language governing permissions and
 * limitations under the License.
 */

package org.apache.ignite.internal.processors.hadoop;

import java.io.File;
import java.io.FilenameFilter;
import java.io.IOException;
import java.io.InputStream;
import java.net.MalformedURLException;
import java.net.URL;
import java.net.URLClassLoader;
import java.util.ArrayList;
import java.util.Collection;
import java.util.HashSet;
import java.util.Map;
import java.util.Set;
import java.util.UUID;
<<<<<<< HEAD
import java.util.Vector;
import java.util.concurrent.atomic.AtomicBoolean;
import org.apache.hadoop.util.NativeCodeLoader;
=======

>>>>>>> 012ca730
import org.apache.ignite.IgniteCheckedException;
import org.apache.ignite.internal.processors.hadoop.v2.HadoopDaemon;
import org.apache.ignite.internal.processors.hadoop.v2.HadoopShutdownHookManager;
import org.apache.ignite.internal.util.typedef.F;
import org.apache.ignite.internal.util.typedef.internal.S;
import org.apache.ignite.internal.util.typedef.internal.U;
import org.jetbrains.annotations.Nullable;
import org.jsr166.ConcurrentHashMap8;
import org.objectweb.asm.AnnotationVisitor;
import org.objectweb.asm.Attribute;
import org.objectweb.asm.ClassReader;
import org.objectweb.asm.ClassVisitor;
import org.objectweb.asm.ClassWriter;
import org.objectweb.asm.FieldVisitor;
import org.objectweb.asm.Handle;
import org.objectweb.asm.Label;
import org.objectweb.asm.MethodVisitor;
import org.objectweb.asm.Opcodes;
import org.objectweb.asm.Type;
import org.objectweb.asm.commons.Remapper;
import org.objectweb.asm.commons.RemappingClassAdapter;

/**
 * Class loader allowing explicitly load classes without delegation to parent class loader.
 * Also supports class parsing for finding dependencies which contain transitive dependencies
 * unavailable for parent.
 */
public class HadoopClassLoader extends URLClassLoader {
    /**
     * We are very parallel capable.
     */
    static {
        registerAsParallelCapable();
    }

    /** Name of the Hadoop daemon class. */
    public static final String HADOOP_DAEMON_CLASS_NAME = "org.apache.hadoop.util.Daemon";

    /** Name of libhadoop library. */
    private static final String LIBHADOOP = "hadoop.";

    /** */
    private static final URLClassLoader APP_CLS_LDR = (URLClassLoader)HadoopClassLoader.class.getClassLoader();

    /** */
    private static final Collection<URL> appJars = F.asList(APP_CLS_LDR.getURLs());

    /** */
    private static volatile Collection<URL> hadoopJars;

    /** */
    private static final Map<String, Boolean> cache = new ConcurrentHashMap8<>();

    /** */
    private static final Map<String, byte[]> bytesCache = new ConcurrentHashMap8<>();

    /** Diagnostic name of this class loader. */
    @SuppressWarnings({"FieldCanBeLocal", "UnusedDeclaration"})
    private final String name;

    /**
     * Gets name for Job class loader. The name is specific for local node id.
     * @param locNodeId The local node id.
     * @return The class loader name.
     */
    public static String nameForJob(UUID locNodeId) {
        return "hadoop-job-node-" + locNodeId.toString();
    }

    /**
     * Gets name for the task class loader. Task class loader
     * @param info The task info.
     * @param prefix Get only prefix (without task type and number)
     * @return The class loader name.
     */
    public static String nameForTask(HadoopTaskInfo info, boolean prefix) {
        if (prefix)
            return "hadoop-task-" + info.jobId() + "-";
        else
            return "hadoop-task-" + info.jobId() + "-" + info.type() + "-" + info.taskNumber();
    }

    /**
     * @param urls Urls.
     */
    public HadoopClassLoader(URL[] urls, String name) {
        super(addHadoopUrls(urls), APP_CLS_LDR);

        assert !(getParent() instanceof HadoopClassLoader);

        this.name = name;

        initializeNativeLibraries();
    }

    /**
     * Workaround to load native Hadoop libraries. Java doesn't allow native libraries to be loaded from different
     * classloaders. But we load Hadoop classes many times and one of these classes - {@code NativeCodeLoader} - tries
     * to load the same native library over and over again.
     * <p>
     * To fix the problem, we force native library load in parent class loader and then "link" handle to this native
     * library to our class loader. As a result, our class loader will think that the library is already loaded and will
     * be able to link native methods.
     *
     * @see <a href="http://docs.oracle.com/javase/1.5.0/docs/guide/jni/spec/invocation.html#library_version">
     *     JNI specification</a>
     */
    private void initializeNativeLibraries() {
        try {
            // This must trigger native library load.
            Class.forName(NativeCodeLoader.class.getName(), true, APP_CLS_LDR);

            final Vector<Object> curVector = U.field(this, "nativeLibraries");

            ClassLoader ldr = APP_CLS_LDR;

            while (ldr != null) {
                Vector vector = U.field(ldr, "nativeLibraries");

                for (Object lib : vector) {
                    String libName = U.field(lib, "name");

                    if (libName.contains(LIBHADOOP)) {
                        curVector.add(lib);

                        return;
                    }
                }

                ldr = ldr.getParent();
            }
        }
        catch (Exception e) {
            U.quietAndWarn(null, "Failed to initialize Hadoop native library " +
                "(native Hadoop methods might not work properly): " + e);
        }
    }

    /**
     * Need to parse only Ignite Hadoop and IGFS classes.
     *
     * @param cls Class name.
     * @return {@code true} if we need to check this class.
     */
    private static boolean isHadoopIgfs(String cls) {
        String ignitePkgPrefix = "org.apache.ignite";

        int len = ignitePkgPrefix.length();

<<<<<<< HEAD
        return cls.startsWith(ignitePkgPrefix) && (cls.indexOf("igfs.", len) != -1 ||
            cls.indexOf(".fs.", len) != -1 || cls.indexOf("hadoop.", len) != -1);
=======
        return cls.startsWith(ignitePkgPrefix) && (
            cls.indexOf("igfs.", len) != -1 ||
            cls.indexOf(".fs.", len) != -1 ||
            cls.indexOf("hadoop.", len) != -1);
>>>>>>> 012ca730
    }

    /**
     * @param cls Class name.
     * @return {@code true} If this is Hadoop class.
     */
    private static boolean isHadoop(String cls) {
        return cls.startsWith("org.apache.hadoop.");
    }

    /** {@inheritDoc} */
    @Override protected Class<?> loadClass(String name, boolean resolve) throws ClassNotFoundException {
        try {
            if (isHadoop(name)) { // Always load Hadoop classes explicitly, since Hadoop can be available in App classpath.
                if (name.endsWith(".util.ShutdownHookManager"))  // Dirty hack to get rid of Hadoop shutdown hooks.
                    return loadFromBytes(name, HadoopShutdownHookManager.class.getName());
                else if (name.equals(HADOOP_DAEMON_CLASS_NAME))
                    // We replace this in order to be able to forcibly stop some daemon threads
                    // that otherwise never stop (e.g. PeerCache runnables):
                    return loadFromBytes(name, HadoopDaemon.class.getName());

                return loadClassExplicitly(name, resolve);
            }

            if (isHadoopIgfs(name)) { // For Ignite Hadoop and IGFS classes we have to check if they depend on Hadoop.
                Boolean hasDeps = cache.get(name);

                if (hasDeps == null) {
                    hasDeps = hasExternalDependencies(name);

                    cache.put(name, hasDeps);
                }

                if (hasDeps)
                    return loadClassExplicitly(name, resolve);
            }

            return super.loadClass(name, resolve);
        }
        catch (NoClassDefFoundError | ClassNotFoundException e) {
            throw new ClassNotFoundException("Failed to load class: " + name, e);
        }
    }

    /**
     * @param name Name.
     * @param replace Replacement.
     * @return Class.
     */
    private Class<?> loadFromBytes(final String name, final String replace) {
        synchronized (getClassLoadingLock(name)) {
            // First, check if the class has already been loaded
            Class c = findLoadedClass(name);

            if (c != null)
                return c;

            byte[] bytes = bytesCache.get(name);

            if (bytes == null) {
                InputStream in = loadClassBytes(getParent(), replace);

                ClassReader rdr;

                try {
                    rdr = new ClassReader(in);
                }
                catch (IOException e) {
                    throw new RuntimeException(e);
                }

                ClassWriter w = new ClassWriter(Opcodes.ASM4);

                rdr.accept(new RemappingClassAdapter(w, new Remapper() {
                    /** */
                    String replaceType = replace.replace('.', '/');

                    /** */
                    String nameType = name.replace('.', '/');

                    @Override public String map(String type) {
                        if (type.equals(replaceType))
                            return nameType;

                        return type;
                    }
                }), ClassReader.EXPAND_FRAMES);

                bytes = w.toByteArray();

                bytesCache.put(name, bytes);
            }

            return defineClass(name, bytes, 0, bytes.length);
        }
    }

    /**
     * @param name Class name.
     * @param resolve Resolve class.
     * @return Class.
     * @throws ClassNotFoundException If failed.
     */
    private Class<?> loadClassExplicitly(String name, boolean resolve) throws ClassNotFoundException {
        synchronized (getClassLoadingLock(name)) {
            // First, check if the class has already been loaded
            Class c = findLoadedClass(name);

            if (c == null) {
                long t1 = System.nanoTime();

                c = findClass(name);

                // this is the defining class loader; record the stats
                sun.misc.PerfCounter.getFindClassTime().addElapsedTimeFrom(t1);
                sun.misc.PerfCounter.getFindClasses().increment();
            }

            if (resolve)
                resolveClass(c);

            return c;
        }
    }

    /**
     * @param ldr Loader.
     * @param clsName Class.
     * @return Input stream.
     */
    @Nullable private InputStream loadClassBytes(ClassLoader ldr, String clsName) {
        return ldr.getResourceAsStream(clsName.replace('.', '/') + ".class");
    }

    /**
     * Check whether class has external dependencies on Hadoop.
     * 
     * @param clsName Class name.
     * @return {@code True} if class has external dependencies.
     */
    boolean hasExternalDependencies(String clsName) {
        CollectingContext ctx = new CollectingContext();

        ctx.annVisitor = new CollectingAnnotationVisitor(ctx);
        ctx.mthdVisitor = new CollectingMethodVisitor(ctx, ctx.annVisitor);
        ctx.fldVisitor = new CollectingFieldVisitor(ctx, ctx.annVisitor);
        ctx.clsVisitor = new CollectingClassVisitor(ctx, ctx.annVisitor, ctx.mthdVisitor, ctx.fldVisitor);
        
        return hasExternalDependencies(clsName, ctx);
    }
        
    /**
     * Check whether class has external dependencies on Hadoop.
     * 
     * @param clsName Class name.
     * @param ctx Context.                
     * @return {@code true} If the class has external dependencies.
     */
    boolean hasExternalDependencies(String clsName, CollectingContext ctx) {
        if (isHadoop(clsName)) // Hadoop must not be in classpath but Idea sucks, so filtering explicitly as external.
            return true;

        // Try to get from parent to check if the type accessible.
        InputStream in = loadClassBytes(getParent(), clsName);

        if (in == null) // The class is external itself, it must be loaded from this class loader.
            return true;

        if (!isHadoopIgfs(clsName)) // Other classes should not have external dependencies.
            return false;

        final ClassReader rdr;

        try {
            rdr = new ClassReader(in);
        }
        catch (IOException e) {
            throw new RuntimeException("Failed to read class: " + clsName, e);
        }

        ctx.visited.add(clsName);

        rdr.accept(ctx.clsVisitor, 0);

        if (ctx.found) // We already know that we have dependencies, no need to check parent.
            return true;

        // Here we are known to not have any dependencies but possibly we have a parent which has them.
        int idx = clsName.lastIndexOf('$');

        if (idx == -1) // No parent class.
            return false;

        String parentCls = clsName.substring(0, idx);

        if (ctx.visited.contains(parentCls))
            return false;

        Boolean res = cache.get(parentCls);

        if (res == null)
            res = hasExternalDependencies(parentCls, ctx);

        return res;
    }

    /**
     * @param name Class name.
     * @return {@code true} If this is a valid class name.
     */
    private static boolean validateClassName(String name) {
        int len = name.length();

        if (len <= 1)
            return false;

        if (!Character.isJavaIdentifierStart(name.charAt(0)))
            return false;

        boolean hasDot = false;

        for (int i = 1; i < len; i++) {
            char c = name.charAt(i);

            if (c == '.')
                hasDot = true;
            else if (!Character.isJavaIdentifierPart(c))
                return false;
        }

        return hasDot;
    }

    /**
     * @param name Variable name.
     * @param dflt Default.
     * @return Value.
     */
    private static String getEnv(String name, String dflt) {
        String res = System.getProperty(name);

        if (F.isEmpty(res))
            res = System.getenv(name);

        return F.isEmpty(res) ? dflt : res;
    }

    /**
     * @param res Result.
     * @param dir Directory.
     * @param startsWith Starts with prefix.
     * @throws MalformedURLException If failed.
     */
    private static void addUrls(Collection<URL> res, File dir, final String startsWith) throws Exception {
        File[] files = dir.listFiles(new FilenameFilter() {
            @Override public boolean accept(File dir, String name) {
                return startsWith == null || name.startsWith(startsWith);
            }
        });

        if (files == null)
            throw new IOException("Path is not a directory: " + dir);

        for (File file : files)
            res.add(file.toURI().toURL());
    }

    /**
     * @param urls URLs.
     * @return URLs.
     */
    private static URL[] addHadoopUrls(URL[] urls) {
        Collection<URL> hadoopJars;

        try {
            hadoopJars = hadoopUrls();
        }
        catch (IgniteCheckedException e) {
            throw new RuntimeException(e);
        }

        ArrayList<URL> list = new ArrayList<>(hadoopJars.size() + appJars.size() + (urls == null ? 0 : urls.length));

        list.addAll(appJars);
        list.addAll(hadoopJars);

        if (!F.isEmpty(urls))
            list.addAll(F.asList(urls));

        return list.toArray(new URL[list.size()]);
    }

    /**
     * @return HADOOP_HOME Variable.
     */
    @Nullable public static String hadoopHome() {
        return getEnv("HADOOP_PREFIX", getEnv("HADOOP_HOME", null));
    }

    /**
     * @return Collection of jar URLs.
     * @throws IgniteCheckedException If failed.
     */
    public static Collection<URL> hadoopUrls() throws IgniteCheckedException {
        Collection<URL> hadoopUrls = hadoopJars;

        if (hadoopUrls != null)
            return hadoopUrls;

        synchronized (HadoopClassLoader.class) {
            hadoopUrls = hadoopJars;

            if (hadoopUrls != null)
                return hadoopUrls;

            hadoopUrls = new ArrayList<>();

            String hadoopPrefix = hadoopHome();

            if (F.isEmpty(hadoopPrefix))
                throw new IgniteCheckedException("Failed resolve Hadoop installation location. Either HADOOP_PREFIX or " +
                    "HADOOP_HOME environment variables must be set.");

            String commonHome = getEnv("HADOOP_COMMON_HOME", hadoopPrefix + "/share/hadoop/common");
            String hdfsHome = getEnv("HADOOP_HDFS_HOME", hadoopPrefix + "/share/hadoop/hdfs");
            String mapredHome = getEnv("HADOOP_MAPRED_HOME", hadoopPrefix + "/share/hadoop/mapreduce");

            try {
                addUrls(hadoopUrls, new File(commonHome + "/lib"), null);
                addUrls(hadoopUrls, new File(hdfsHome + "/lib"), null);
                addUrls(hadoopUrls, new File(mapredHome + "/lib"), null);

                addUrls(hadoopUrls, new File(hdfsHome), "hadoop-hdfs-");

                addUrls(hadoopUrls, new File(commonHome), "hadoop-common-");
                addUrls(hadoopUrls, new File(commonHome), "hadoop-auth-");
                addUrls(hadoopUrls, new File(commonHome + "/lib"), "hadoop-auth-");

                addUrls(hadoopUrls, new File(mapredHome), "hadoop-mapreduce-client-common");
                addUrls(hadoopUrls, new File(mapredHome), "hadoop-mapreduce-client-core");
            }
            catch (Exception e) {
                throw new IgniteCheckedException(e);
            }

            hadoopJars = hadoopUrls;

            return hadoopUrls;
        }
    }

    /** {@inheritDoc} */
    @Override public String toString() {
        return S.toString(HadoopClassLoader.class, this);
    }

    /**
     * Getter for name field.
     */
    public String name() {
        return name;
    }

    /**
     * Context for dependencies collection.
     */
    private class CollectingContext {
        /** Visited classes. */
        private final Set<String> visited = new HashSet<>();

        /** Whether dependency found. */
        private boolean found;

        /** Annotation visitor. */
        private AnnotationVisitor annVisitor;

        /** Method visitor. */
        private MethodVisitor mthdVisitor;

        /** Field visitor. */
        private FieldVisitor fldVisitor;
        
        /** Class visitor. */
        private ClassVisitor clsVisitor;

        /**
         * Processes a method descriptor
         * @param methDesc The method desc String.
         */
        void onMethodsDesc(final String methDesc) {
            // Process method return type:
            onType(Type.getReturnType(methDesc));

            if (found)
                return;

            // Process method argument types:
            for (Type t: Type.getArgumentTypes(methDesc)) {
                onType(t);

                if (found)
                    return;
            }
        }

        /**
         * Processes dependencies of a class.
         *
         * @param depCls The class name as dot-notated FQN.
         */
        void onClass(final String depCls) {
            assert depCls.indexOf('/') == -1 : depCls; // class name should be fully converted to dot notation.
            assert depCls.charAt(0) != 'L' : depCls;
            assert validateClassName(depCls) : depCls;

            if (depCls.startsWith("java.") || depCls.startsWith("javax.")) // Filter out platform classes.
                return;

            if (visited.contains(depCls))
                return;

            Boolean res = cache.get(depCls);

            if (res == Boolean.TRUE || (res == null && hasExternalDependencies(depCls, this)))
                found = true;
        }

        /**
         * Analyses dependencies of given type.
         *
         * @param t The type to process.
         */
        void onType(Type t) {
            if (t == null)
                return;

            int sort = t.getSort();

            switch (sort) {
                case Type.ARRAY:
                    onType(t.getElementType());

                    break;

                case Type.OBJECT:
                    onClass(t.getClassName());

                    break;
            }
        }

        /**
         * Analyses dependencies of given object type.
         *
         * @param objType The object type to process.
         */
        void onInternalTypeName(String objType) {
            if (objType == null)
                return;

            assert objType.length() > 1 : objType;

            if (objType.charAt(0) == '[')
                // handle array. In this case this is a type descriptor notation, like "[Ljava/lang/Object;"
                onType(objType);
            else {
                assert objType.indexOf('.') == -1 : objType; // Must be slash-separated FQN.

                String clsName = objType.replace('/', '.'); // Convert it to dot notation.

                onClass(clsName); // Process.
            }
        }

        /**
         * Type description analyser.
         *
         * @param desc The description.
         */
        void onType(String desc) {
            if (!F.isEmpty(desc)) {
                if (desc.length() <= 1)
                    return; // Optimization: filter out primitive types in early stage.

                Type t = Type.getType(desc);

                onType(t);
            }
        }
    }    

    /**
     * Annotation visitor.
     */
    private static class CollectingAnnotationVisitor extends AnnotationVisitor {
        /** */
        final CollectingContext ctx;

        /**
         * Annotation visitor.
         * 
         * @param ctx The collector.
         */
        CollectingAnnotationVisitor(CollectingContext ctx) {
            super(Opcodes.ASM4);

            this.ctx = ctx;
        }

        /** {@inheritDoc} */
        @Override public AnnotationVisitor visitAnnotation(String name, String desc) {
            if (ctx.found)
                return null;

            ctx.onType(desc);

            return this;
        }

        /** {@inheritDoc} */
        @Override public void visitEnum(String name, String desc, String val) {
            if (ctx.found)
                return;

            ctx.onType(desc);
        }

        /** {@inheritDoc} */
        @Override public AnnotationVisitor visitArray(String name) {
            return ctx.found ? null : this;
        }

        /** {@inheritDoc} */
        @Override public void visit(String name, Object val) {
            if (ctx.found)
                return;

            if (val instanceof Type)
                ctx.onType((Type)val);
        }

        /** {@inheritDoc} */
        @Override public void visitEnd() {
            // No-op.
        }
    }

    /**
     * Field visitor.
     */
    private static class CollectingFieldVisitor extends FieldVisitor {
        /** Collector. */
        private final CollectingContext ctx;

        /** Annotation visitor. */
        private final AnnotationVisitor av;

        /**
         * Constructor.
         */
        CollectingFieldVisitor(CollectingContext ctx, AnnotationVisitor av) {
            super(Opcodes.ASM4);

            this.ctx = ctx;
            this.av = av;
        }

        /** {@inheritDoc} */
        @Override public AnnotationVisitor visitAnnotation(String desc, boolean visible) {
            if (ctx.found)
                return null;

            ctx.onType(desc);

            return ctx.found ? null : av;
        }

        /** {@inheritDoc} */
        @Override public void visitAttribute(Attribute attr) {
            // No-op.
        }

        /** {@inheritDoc} */
        @Override public void visitEnd() {
            // No-op.
        }
    }

    /**
     * Class visitor.
     */
    private static class CollectingClassVisitor extends ClassVisitor {
        /** Collector. */
        private final CollectingContext ctx;

        /** Annotation visitor. */
        private final AnnotationVisitor av;

        /** Method visitor. */
        private final MethodVisitor mv;

        /** Field visitor. */
        private final FieldVisitor fv;

        /**
         * Constructor.
         *
         * @param ctx Collector.
         * @param av Annotation visitor.
         * @param mv Method visitor.
         * @param fv Field visitor.
         */
        CollectingClassVisitor(CollectingContext ctx, AnnotationVisitor av, MethodVisitor mv, FieldVisitor fv) {
            super(Opcodes.ASM4);

            this.ctx = ctx;
            this.av = av;
            this.mv = mv;
            this.fv = fv;
        }

        /** {@inheritDoc} */
        @Override public void visit(int i, int i2, String name, String signature, String superName, String[] ifaces) {
            if (ctx.found)
                return;

            ctx.onInternalTypeName(superName);

            if (ctx.found)
                return;

            if (ifaces != null) {
                for (String iface : ifaces) {
                    ctx.onInternalTypeName(iface);

                    if (ctx.found)
                        return;
                }
            }
        }

        /** {@inheritDoc} */
        @Override public AnnotationVisitor visitAnnotation(String desc, boolean visible) {
            if (ctx.found)
                return null;

            ctx.onType(desc);

            return ctx.found ? null : av;
        }

        /** {@inheritDoc} */
        @Override public void visitInnerClass(String name, String outerName, String innerName, int i) {
            if (ctx.found)
                return;

            ctx.onInternalTypeName(name);
        }

        /** {@inheritDoc} */
        @Override public FieldVisitor visitField(int i, String name, String desc, String signature, Object val) {
            if (ctx.found)
                return null;

            ctx.onType(desc);

            return ctx.found ? null : fv;
        }

        /** {@inheritDoc} */
        @Override public MethodVisitor visitMethod(int i, String name, String desc, String signature,
            String[] exceptions) {
            if (ctx.found)
                return null;

            ctx.onMethodsDesc(desc);

            // Process declared method exceptions:
            if (exceptions != null) {
                for (String e : exceptions)
                    ctx.onInternalTypeName(e);
            }

            return ctx.found ? null : mv;
        }
    }

    /**
     * Method visitor.
     */
    private static class CollectingMethodVisitor extends MethodVisitor {
        /** Collector. */
        private final CollectingContext ctx;

        /** Annotation visitor. */
        private final AnnotationVisitor av;

        /**
         * Constructor.
         *
         * @param ctx Collector.
         * @param av Annotation visitor.
         */
        private CollectingMethodVisitor(CollectingContext ctx, AnnotationVisitor av) {
            super(Opcodes.ASM4);

            this.ctx = ctx;
            this.av = av;
        }

        /** {@inheritDoc} */
        @Override public AnnotationVisitor visitAnnotation(String desc, boolean visible) {
            if (ctx.found)
                return null;

            ctx.onType(desc);

            return ctx.found ? null : av;
        }

        /** {@inheritDoc} */
        @Override public AnnotationVisitor visitParameterAnnotation(int i, String desc, boolean b) {
            if (ctx.found)
                return null;

            ctx.onType(desc);

            return ctx.found ? null : av;
        }

        /** {@inheritDoc} */
        @Override public AnnotationVisitor visitAnnotationDefault() {
            return ctx.found ? null : av;
        }

        /** {@inheritDoc} */
        @Override public void visitFieldInsn(int opcode, String owner, String name, String desc) {
            if (ctx.found)
                return;

            ctx.onInternalTypeName(owner);

            if (ctx.found)
                return;

            ctx.onType(desc);
        }

        /** {@inheritDoc} */
        @Override public void visitInvokeDynamicInsn(String name, String desc, Handle bsm, Object... bsmArgs) {
            // No-op.
        }

        /** {@inheritDoc} */
        @Override public void visitFrame(int type, int nLoc, Object[] locTypes, int nStack, Object[] stackTypes) {
            // No-op.
        }

        /** {@inheritDoc} */
        @Override public void visitLocalVariable(String name, String desc, String signature, Label lb,
            Label lb2, int i) {
            if (ctx.found)
                return;

            ctx.onType(desc);
        }

        /** {@inheritDoc} */
        @Override public void visitMethodInsn(int i, String owner, String name, String desc) {
            if (ctx.found)
                return;

            ctx.onInternalTypeName(owner);

            if (ctx.found)
                return;

            ctx.onMethodsDesc(desc);
        }

        /** {@inheritDoc} */
        @Override public void visitMultiANewArrayInsn(String desc, int dim) {
            if (ctx.found)
                return;

            ctx.onType(desc);
        }

        /** {@inheritDoc} */
        @Override public void visitTryCatchBlock(Label start, Label end, Label hndl, String typeStr) {
            if (ctx.found)
                return;

            ctx.onInternalTypeName(typeStr);
        }

        /** {@inheritDoc} */
        @Override public void visitTypeInsn(int opcode, String type) {
            if (ctx.found)
                return;

            ctx.onInternalTypeName(type);
        }
    }
}<|MERGE_RESOLUTION|>--- conflicted
+++ resolved
@@ -30,13 +30,8 @@
 import java.util.Map;
 import java.util.Set;
 import java.util.UUID;
-<<<<<<< HEAD
 import java.util.Vector;
-import java.util.concurrent.atomic.AtomicBoolean;
 import org.apache.hadoop.util.NativeCodeLoader;
-=======
-
->>>>>>> 012ca730
 import org.apache.ignite.IgniteCheckedException;
 import org.apache.ignite.internal.processors.hadoop.v2.HadoopDaemon;
 import org.apache.ignite.internal.processors.hadoop.v2.HadoopShutdownHookManager;
@@ -186,15 +181,10 @@
 
         int len = ignitePkgPrefix.length();
 
-<<<<<<< HEAD
-        return cls.startsWith(ignitePkgPrefix) && (cls.indexOf("igfs.", len) != -1 ||
-            cls.indexOf(".fs.", len) != -1 || cls.indexOf("hadoop.", len) != -1);
-=======
         return cls.startsWith(ignitePkgPrefix) && (
             cls.indexOf("igfs.", len) != -1 ||
             cls.indexOf(".fs.", len) != -1 ||
             cls.indexOf("hadoop.", len) != -1);
->>>>>>> 012ca730
     }
 
     /**
@@ -331,7 +321,7 @@
 
     /**
      * Check whether class has external dependencies on Hadoop.
-     * 
+     *
      * @param clsName Class name.
      * @return {@code True} if class has external dependencies.
      */
@@ -342,15 +332,15 @@
         ctx.mthdVisitor = new CollectingMethodVisitor(ctx, ctx.annVisitor);
         ctx.fldVisitor = new CollectingFieldVisitor(ctx, ctx.annVisitor);
         ctx.clsVisitor = new CollectingClassVisitor(ctx, ctx.annVisitor, ctx.mthdVisitor, ctx.fldVisitor);
-        
+
         return hasExternalDependencies(clsName, ctx);
     }
-        
+
     /**
      * Check whether class has external dependencies on Hadoop.
-     * 
+     *
      * @param clsName Class name.
-     * @param ctx Context.                
+     * @param ctx Context.
      * @return {@code true} If the class has external dependencies.
      */
     boolean hasExternalDependencies(String clsName, CollectingContext ctx) {
@@ -576,7 +566,7 @@
 
         /** Field visitor. */
         private FieldVisitor fldVisitor;
-        
+
         /** Class visitor. */
         private ClassVisitor clsVisitor;
 
@@ -684,7 +674,7 @@
                 onType(t);
             }
         }
-    }    
+    }
 
     /**
      * Annotation visitor.
@@ -695,7 +685,7 @@
 
         /**
          * Annotation visitor.
-         * 
+         *
          * @param ctx The collector.
          */
         CollectingAnnotationVisitor(CollectingContext ctx) {
