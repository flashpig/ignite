--- conflicted
+++ resolved
@@ -38,13 +38,8 @@
  * </ul>
  */
 public class IgniteDeploymentGarAntTask extends Zip {
-<<<<<<< HEAD
-    /** GAR descriptor name. Its value is {@code gridgain.xml}. */
+    /** GAR descriptor name. Its value is {@code ignite.xml}. */
     public static final String DESC_NAME = "ignite.xml";
-=======
-    /** GAR descriptor name. Its value is {@code ignite.xml}. */
-    public static final String DESC_NAME = "gridgain.xml";
->>>>>>> 15e8b406
 
     /**  Default descriptor path. */
     private static final String DESC_PATH = "META-INF";
