/*
 * Licensed to the Apache Software Foundation (ASF) under one or more
 * contributor license agreements.  See the NOTICE file distributed with
 * this work for additional information regarding copyright ownership.
 * The ASF licenses this file to You under the Apache License, Version 2.0
 * (the "License"); you may not use this file except in compliance with
 * the License.  You may obtain a copy of the License at
 *
 *      http://www.apache.org/licenses/LICENSE-2.0
 *
 * Unless required by applicable law or agreed to in writing, software
 * distributed under the License is distributed on an "AS IS" BASIS,
 * WITHOUT WARRANTIES OR CONDITIONS OF ANY KIND, either express or implied.
 * See the License for the specific language governing permissions and
 * limitations under the License.
 */

package org.apache.ignite.internal.processors.cache.distributed.dht.preloader;

import java.util.ArrayList;
import java.util.Collection;
import java.util.Collections;
import java.util.HashMap;
import java.util.HashSet;
import java.util.Iterator;
import java.util.List;
import java.util.Map;
import java.util.Set;
import java.util.UUID;
import java.util.concurrent.BlockingQueue;
import java.util.concurrent.Callable;
import java.util.concurrent.LinkedBlockingDeque;
import java.util.concurrent.atomic.AtomicInteger;
import java.util.concurrent.atomic.AtomicReference;
import java.util.concurrent.locks.ReadWriteLock;
import org.apache.ignite.IgniteCheckedException;
import org.apache.ignite.IgniteLogger;
import org.apache.ignite.cache.CacheRebalanceMode;
import org.apache.ignite.cluster.ClusterNode;
import org.apache.ignite.configuration.CacheConfiguration;
import org.apache.ignite.events.DiscoveryEvent;
import org.apache.ignite.internal.IgniteInternalFuture;
import org.apache.ignite.internal.IgniteInterruptedCheckedException;
import org.apache.ignite.internal.cluster.ClusterTopologyCheckedException;
import org.apache.ignite.internal.processors.affinity.AffinityTopologyVersion;
import org.apache.ignite.internal.processors.cache.CacheEntryInfoCollection;
import org.apache.ignite.internal.processors.cache.GridCacheContext;
import org.apache.ignite.internal.processors.cache.GridCacheEntryEx;
import org.apache.ignite.internal.processors.cache.GridCacheEntryInfo;
import org.apache.ignite.internal.processors.cache.GridCacheEntryRemovedException;
import org.apache.ignite.internal.processors.cache.GridCachePartitionExchangeManager;
import org.apache.ignite.internal.processors.cache.distributed.dht.GridDhtInvalidPartitionException;
import org.apache.ignite.internal.processors.cache.distributed.dht.GridDhtLocalPartition;
import org.apache.ignite.internal.processors.cache.distributed.dht.GridDhtPartitionTopology;
import org.apache.ignite.internal.processors.timeout.GridTimeoutObject;
import org.apache.ignite.internal.processors.timeout.GridTimeoutObjectAdapter;
import org.apache.ignite.internal.util.GridLeanSet;
import org.apache.ignite.internal.util.future.GridFutureAdapter;
import org.apache.ignite.internal.util.tostring.GridToStringExclude;
import org.apache.ignite.internal.util.tostring.GridToStringInclude;
import org.apache.ignite.internal.util.typedef.CI1;
import org.apache.ignite.internal.util.typedef.CI2;
import org.apache.ignite.internal.util.typedef.T2;
import org.apache.ignite.internal.util.typedef.internal.LT;
import org.apache.ignite.internal.util.typedef.internal.S;
import org.apache.ignite.internal.util.typedef.internal.U;
import org.apache.ignite.lang.IgnitePredicate;
import org.apache.ignite.lang.IgniteUuid;
import org.apache.ignite.spi.IgniteSpiException;
import org.jetbrains.annotations.Nullable;

import static java.util.concurrent.TimeUnit.MILLISECONDS;
import static org.apache.ignite.events.EventType.EVT_CACHE_REBALANCE_OBJECT_LOADED;
import static org.apache.ignite.events.EventType.EVT_CACHE_REBALANCE_PART_LOADED;
import static org.apache.ignite.events.EventType.EVT_CACHE_REBALANCE_STOPPED;
import static org.apache.ignite.internal.GridTopic.TOPIC_CACHE;
import static org.apache.ignite.internal.processors.cache.distributed.dht.GridDhtPartitionState.MOVING;
import static org.apache.ignite.internal.processors.dr.GridDrType.DR_NONE;
import static org.apache.ignite.internal.processors.dr.GridDrType.DR_PRELOAD;

/**
 * Thread pool for requesting partitions from other nodes and populating local cache.
 */
@SuppressWarnings("NonConstantFieldWithUpperCaseName")
public class GridDhtPartitionDemander {
    /** */
    private final GridCacheContext<?, ?> cctx;

    /** */
    private final IgniteLogger log;

    /** Preload predicate. */
    private IgnitePredicate<GridCacheEntryInfo> preloadPred;

    /** Future for preload mode {@link CacheRebalanceMode#SYNC}. */
    @GridToStringInclude
    private final GridFutureAdapter syncFut = new GridFutureAdapter();

    /** Rebalance future. */
    @GridToStringInclude
    private volatile RebalanceFuture rebalanceFut;

    /** Last timeout object. */
    private AtomicReference<GridTimeoutObject> lastTimeoutObj = new AtomicReference<>();

    /** Last exchange future. */
    private volatile GridDhtPartitionsExchangeFuture lastExchangeFut;

    /** Demand lock. */
    @Deprecated//Backward compatibility. To be removed in future.
    private final ReadWriteLock demandLock;

    /** DemandWorker index. */
    @Deprecated//Backward compatibility. To be removed in future.
    private final AtomicInteger dmIdx = new AtomicInteger();

    /** DemandWorker. */
    @Deprecated//Backward compatibility. To be removed in future.
    private volatile DemandWorker worker;

    /** Cached rebalance topics. */
    private final Map<Integer, Object> rebalanceTopics;

    /**
     * @param cctx Cctx.
     * @param demandLock Demand lock.
     */
    public GridDhtPartitionDemander(GridCacheContext<?, ?> cctx, ReadWriteLock demandLock) {
        assert cctx != null;

        this.cctx = cctx;
        this.demandLock = demandLock;

        log = cctx.logger(getClass());

        boolean enabled = cctx.rebalanceEnabled() && !cctx.kernalContext().clientNode();

        rebalanceFut = new RebalanceFuture();//Dummy.

        if (!enabled) {
            // Calling onDone() immediately since preloading is disabled.
            rebalanceFut.onDone(true);
            syncFut.onDone();
        }

        Map<Integer, Object> tops = new HashMap<>();

        for (int idx = 0; idx < cctx.gridConfig().getRebalanceThreadPoolSize(); idx++)
            tops.put(idx, GridCachePartitionExchangeManager.rebalanceTopic(idx));

        rebalanceTopics = tops;
    }

    /**
     * Start.
     */
    void start() {
        // No-op.
    }

    /**
     * Stop.
     */
    void stop() {
        try {
            rebalanceFut.cancel();
        }
        catch (Exception ex) {
            rebalanceFut.onDone(false);
        }

        DemandWorker dw = worker;

        if (dw != null)
            dw.cancel();

        lastExchangeFut = null;

        lastTimeoutObj.set(null);
    }

    /**
     * @return Future for {@link CacheRebalanceMode#SYNC} mode.
     */
    IgniteInternalFuture<?> syncFuture() {
        return syncFut;
    }

    /**
     * @return Rebalance future.
     */
    IgniteInternalFuture<Boolean> rebalanceFuture() {
        return rebalanceFut;
    }

    /**
     * Sets preload predicate for demand pool.
     *
     * @param preloadPred Preload predicate.
     */
    void preloadPredicate(IgnitePredicate<GridCacheEntryInfo> preloadPred) {
        this.preloadPred = preloadPred;
    }

    /**
     * Force preload.
     */
    void forcePreload() {
        GridTimeoutObject obj = lastTimeoutObj.getAndSet(null);

        if (obj != null)
            cctx.time().removeTimeoutObject(obj);

        final GridDhtPartitionsExchangeFuture exchFut = lastExchangeFut;

        if (exchFut != null) {
            if (log.isDebugEnabled())
                log.debug("Forcing rebalance event for future: " + exchFut);

            exchFut.listen(new CI1<IgniteInternalFuture<AffinityTopologyVersion>>() {
                @Override public void apply(IgniteInternalFuture<AffinityTopologyVersion> t) {
                    cctx.shared().exchange().forcePreloadExchange(exchFut);
                }
            });
        }
        else if (log.isDebugEnabled())
            log.debug("Ignoring force rebalance request (no topology event happened yet).");
    }

    /**
     * @param fut Future.
     * @return {@code True} if topology changed.
     */
    private boolean topologyChanged(RebalanceFuture fut) {
        return
            !cctx.affinity().affinityTopologyVersion().equals(fut.topologyVersion()) || // Topology already changed.
                fut != rebalanceFut; // Same topology, but dummy exchange forced because of missing partitions.
    }

    /**
     * @param part Partition.
     * @param type Type.
     * @param discoEvt Discovery event.
     */
    private void preloadEvent(int part, int type, DiscoveryEvent discoEvt) {
        assert discoEvt != null;

        cctx.events().addPreloadEvent(part, type, discoEvt.eventNode(), discoEvt.type(), discoEvt.timestamp());
    }

    /**
     * @param name Cache name.
     * @param fut Future.
     */
    private boolean waitForCacheRebalancing(String name, RebalanceFuture fut) throws IgniteCheckedException {
        if (log.isDebugEnabled())
            log.debug("Waiting for another cache to start rebalancing [cacheName=" + cctx.name() +
                ", waitCache=" + name + ']');

        RebalanceFuture wFut = (RebalanceFuture)cctx.kernalContext().cache().internalCache(name)
            .preloader().rebalanceFuture();

        if (!topologyChanged(fut) && wFut.updateSeq == fut.updateSeq) {
            if (!wFut.get()) {
                U.log(log, "Skipping waiting of " + name + " cache [top=" + fut.topologyVersion() +
                    "] (cache rebalanced with missed partitions)");

                return false;
            }

            return true;
        }
        else {
            U.log(log, "Skipping waiting of " + name + " cache [top=" + fut.topologyVersion() +
                "] (topology already changed)");

            return false;
        }
    }

    /**
     * @param assigns Assignments.
     * @param force {@code True} if dummy reassign.
     * @param caches Rebalancing of these caches will be finished before this started.
     * @param cnt Counter.
     * @throws IgniteCheckedException If failed.
     */
    Callable<Boolean> addAssignments(final GridDhtPreloaderAssignments assigns, boolean force,
        final Collection<String> caches, int cnt) {
        if (log.isDebugEnabled())
            log.debug("Adding partition assignments: " + assigns);

        long delay = cctx.config().getRebalanceDelay();

        if (delay == 0 || force) {
            assert assigns != null;

            final RebalanceFuture oldFut = rebalanceFut;

            final RebalanceFuture fut = new RebalanceFuture(assigns, cctx, log, oldFut.isInitial(), cnt);

            if (!oldFut.isInitial())
                oldFut.cancel();
            else
                fut.listen(new CI1<IgniteInternalFuture<Boolean>>() {
                    @Override public void apply(IgniteInternalFuture<Boolean> future) {
                        oldFut.onDone(fut.result());
                    }
                });

            rebalanceFut = fut;

            if (assigns.isEmpty()) {
                fut.doneIfEmpty();

                return null;
            }

            return new Callable<Boolean>() {
                @Override public Boolean call() throws Exception {
                    for (String c : caches) {
                        if (!waitForCacheRebalancing(c, fut))
                            return false;
                    }

                    return requestPartitions(fut, assigns);
                }
            };
        }
        else if (delay > 0) {
            GridTimeoutObject obj = lastTimeoutObj.get();

            if (obj != null)
                cctx.time().removeTimeoutObject(obj);

            final GridDhtPartitionsExchangeFuture exchFut = lastExchangeFut;

            assert exchFut != null : "Delaying rebalance process without topology event.";

            obj = new GridTimeoutObjectAdapter(delay) {
                @Override public void onTimeout() {
                    exchFut.listen(new CI1<IgniteInternalFuture<AffinityTopologyVersion>>() {
                        @Override public void apply(IgniteInternalFuture<AffinityTopologyVersion> f) {
                            cctx.shared().exchange().forcePreloadExchange(exchFut);
                        }
                    });
                }
            };

            lastTimeoutObj.set(obj);

            cctx.time().addTimeoutObject(obj);
        }

        return null;
    }

    /**
     * @param fut Future.
     */
    private boolean requestPartitions(
        RebalanceFuture fut,
        GridDhtPreloaderAssignments assigns
    ) throws IgniteCheckedException {
        for (Map.Entry<ClusterNode, GridDhtPartitionDemandMessage> e : assigns.entrySet()) {
            if (topologyChanged(fut))
                return false;

            final ClusterNode node = e.getKey();

            GridDhtPartitionDemandMessage d = e.getValue();

            fut.appendPartitions(node.id(), d.partitions());//Future preparation.
        }

        for (Map.Entry<ClusterNode, GridDhtPartitionDemandMessage> e : assigns.entrySet()) {
            final ClusterNode node = e.getKey();

            final CacheConfiguration cfg = cctx.config();

            final Collection<Integer> parts = fut.remaining.get(node.id()).get2();

            GridDhtPartitionDemandMessage d = e.getValue();

            //Check remote node rebalancing API version.
            if (node.version().compareTo(GridDhtPreloader.REBALANCING_VER_2_SINCE) >= 0) {
                U.log(log, "Starting rebalancing [cache=" + cctx.name() + ", mode=" + cfg.getRebalanceMode() +
                    ", fromNode=" + node.id() + ", partitionsCount=" + parts.size() +
                    ", topology=" + fut.topologyVersion() + ", updateSeq=" + fut.updateSeq + "]");

                int lsnrCnt = cctx.gridConfig().getRebalanceThreadPoolSize();

                List<Set<Integer>> sParts = new ArrayList<>(lsnrCnt);

                for (int cnt = 0; cnt < lsnrCnt; cnt++)
                    sParts.add(new HashSet<Integer>());

                Iterator<Integer> it = parts.iterator();

                int cnt = 0;

                while (it.hasNext())
                    sParts.get(cnt++ % lsnrCnt).add(it.next());

                for (cnt = 0; cnt < lsnrCnt; cnt++) {
                    if (!sParts.get(cnt).isEmpty()) {

                        // Create copy.
                        GridDhtPartitionDemandMessage initD = new GridDhtPartitionDemandMessage(d, sParts.get(cnt));

                        initD.topic(rebalanceTopics.get(cnt));
                        initD.updateSequence(fut.updateSeq);
                        initD.timeout(cctx.config().getRebalanceTimeout());

                        synchronized (fut) {
                            if (!fut.isDone())// Future can be already cancelled at this moment and all failovers happened.
                                // New requests will not be covered by failovers.
                                cctx.io().sendOrderedMessage(node,
                                    rebalanceTopics.get(cnt), initD, cctx.ioPolicy(), initD.timeout());
                        }

                        if (log.isDebugEnabled())
                            log.debug("Requested rebalancing [from node=" + node.id() + ", listener index=" +
                                cnt + ", partitions count=" + sParts.get(cnt).size() +
                                " (" + partitionsList(sParts.get(cnt)) + ")]");
                    }
                }
            }
            else {
                U.log(log, "Starting rebalancing (old api) [cache=" + cctx.name() + ", mode=" + cfg.getRebalanceMode() +
                    ", fromNode=" + node.id() + ", partitionsCount=" + parts.size() +
                    ", topology=" + fut.topologyVersion() + ", updateSeq=" + fut.updateSeq + "]");

                d.timeout(cctx.config().getRebalanceTimeout());
                d.workerId(0);//old api support.

                worker = new DemandWorker(dmIdx.incrementAndGet(), fut);

                worker.run(node, d);
            }
        }

        return true;
    }

    /**
     * @param c Partitions.
     * @return String representation of partitions list.
     */
    private String partitionsList(Collection<Integer> c) {
        List<Integer> s = new ArrayList<>(c);

        Collections.sort(s);

        StringBuilder sb = new StringBuilder();

        int start = -1;

        int prev = -1;

        Iterator<Integer> sit = s.iterator();

        while (sit.hasNext()) {
            int p = sit.next();

            if (start == -1) {
                start = p;
                prev = p;
            }

            if (prev < p - 1) {
                sb.append(start);

                if (start != prev)
                    sb.append("-").append(prev);

                sb.append(", ");

                start = p;
            }

            if (!sit.hasNext()) {
                sb.append(start);

                if (start != p)
                    sb.append("-").append(p);
            }

            prev = p;
        }

        return sb.toString();
    }

    /**
     * @param idx Index.
     * @param id Node id.
     * @param supply Supply.
     */
    public void handleSupplyMessage(
        int idx,
        final UUID id,
        final GridDhtPartitionSupplyMessageV2 supply
    ) {
        AffinityTopologyVersion topVer = supply.topologyVersion();

        final RebalanceFuture fut = rebalanceFut;

        ClusterNode node = cctx.node(id);

        if (node == null)
            return;

        if (!fut.isActual(supply.updateSequence())) // Current future have another update sequence.
            return; // Supple message based on another future.

        if (topologyChanged(fut)) // Topology already changed (for the future that supply message based on).
            return;

        if (log.isDebugEnabled())
            log.debug("Received supply message: " + supply);

        // Check whether there were class loading errors on unmarshal
        if (supply.classError() != null) {
            U.warn(log, "Rebalancing from node cancelled [node=" + id +
                "]. Class got undeployed during preloading: " + supply.classError());

            fut.cancel(id);

            return;
        }

        final GridDhtPartitionTopology top = cctx.dht().topology();

        try {
            // Preload.
            for (Map.Entry<Integer, CacheEntryInfoCollection> e : supply.infos().entrySet()) {
                int p = e.getKey();

                if (cctx.affinity().localNode(p, topVer)) {
                    GridDhtLocalPartition part = top.localPartition(p, topVer, true);

                    assert part != null;

                    if (part.state() == MOVING) {
                        boolean reserved = part.reserve();

                        assert reserved : "Failed to reserve partition [gridName=" +
                            cctx.gridName() + ", cacheName=" + cctx.namex() + ", part=" + part + ']';

                        part.lock();

                        try {
                            // Loop through all received entries and try to preload them.
                            for (GridCacheEntryInfo entry : e.getValue().infos()) {
                                if (!part.preloadingPermitted(entry.key(), entry.version())) {
                                    if (log.isDebugEnabled())
                                        log.debug("Preloading is not permitted for entry due to " +
                                            "evictions [key=" + entry.key() +
                                            ", ver=" + entry.version() + ']');

                                    continue;
                                }

                                if (!preloadEntry(node, p, entry, topVer)) {
                                    if (log.isDebugEnabled())
                                        log.debug("Got entries for invalid partition during " +
                                            "preloading (will skip) [p=" + p + ", entry=" + entry + ']');

                                    break;
                                }
                            }

                            boolean last = supply.last().contains(p);

                            // If message was last for this partition,
                            // then we take ownership.
                            if (last) {
                                top.own(part);

                                fut.partitionDone(id, p);

                                if (log.isDebugEnabled())
                                    log.debug("Finished rebalancing partition: " + part);
                            }
                        }
                        finally {
                            part.unlock();
                            part.release();
                        }
                    }
                    else {
                        fut.partitionDone(id, p);

                        if (log.isDebugEnabled())
                            log.debug("Skipping rebalancing partition (state is not MOVING): " + part);
                    }
                }
                else {
                    fut.partitionDone(id, p);

                    if (log.isDebugEnabled())
                        log.debug("Skipping rebalancing partition (it does not belong on current node): " + p);
                }
            }

            // Only request partitions based on latest topology version.
            for (Integer miss : supply.missed()) {
                if (cctx.affinity().localNode(miss, topVer))
                    fut.partitionMissed(id, miss);
            }

            for (Integer miss : supply.missed())
                fut.partitionDone(id, miss);

            GridDhtPartitionDemandMessage d = new GridDhtPartitionDemandMessage(
                supply.updateSequence(), supply.topologyVersion(), cctx.cacheId());

            d.timeout(cctx.config().getRebalanceTimeout());

            d.topic(rebalanceTopics.get(idx));

            if (!topologyChanged(fut) && !fut.isDone()) {
                // Send demand message.
                cctx.io().sendOrderedMessage(node, rebalanceTopics.get(idx),
                    d, cctx.ioPolicy(), cctx.config().getRebalanceTimeout());
            }
        }
        catch (IgniteCheckedException e) {
            if (log.isDebugEnabled())
                log.debug("Node left during rebalancing [node=" + node.id() +
                    ", msg=" + e.getMessage() + ']');
        }
        catch (IgniteSpiException e) {
            if (log.isDebugEnabled())
                log.debug("Failed to send message to node (current node is stopping?) [node=" + node.id() +
                    ", msg=" + e.getMessage() + ']');
        }
    }

    /**
     * @param pick Node picked for preloading.
     * @param p Partition.
     * @param entry Preloaded entry.
     * @param topVer Topology version.
     * @return {@code False} if partition has become invalid during preloading.
     * @throws IgniteInterruptedCheckedException If interrupted.
     */
    private boolean preloadEntry(
        ClusterNode pick,
        int p,
        GridCacheEntryInfo entry,
        AffinityTopologyVersion topVer
    ) throws IgniteCheckedException {
        try {
            GridCacheEntryEx cached = null;

            try {
                cached = cctx.dht().entryEx(entry.key());

                if (log.isDebugEnabled())
                    log.debug("Rebalancing key [key=" + entry.key() + ", part=" + p + ", node=" + pick.id() + ']');

                if (cctx.dht().isIgfsDataCache() &&
                    cctx.dht().igfsDataSpaceUsed() > cctx.dht().igfsDataSpaceMax()) {
                    LT.error(log, null, "Failed to rebalance IGFS data cache (IGFS space size exceeded maximum " +
                        "value, will ignore rebalance entries)");

                    if (cached.markObsoleteIfEmpty(null))
                        cached.context().cache().removeIfObsolete(cached.key());

                    return true;
                }

                if (preloadPred == null || preloadPred.apply(entry)) {
                    if (cached.initialValue(
                        entry.value(),
                        entry.version(),
                        entry.ttl(),
                        entry.expireTime(),
                        true,
                        topVer,
                        cctx.isDrEnabled() ? DR_PRELOAD : DR_NONE
                    )) {
                        cctx.evicts().touch(cached, topVer); // Start tracking.

                        if (cctx.events().isRecordable(EVT_CACHE_REBALANCE_OBJECT_LOADED) && !cached.isInternal())
                            cctx.events().addEvent(cached.partition(), cached.key(), cctx.localNodeId(),
                                (IgniteUuid)null, null, EVT_CACHE_REBALANCE_OBJECT_LOADED, entry.value(), true, null,
                                false, null, null, null, true);
                    }
                    else if (log.isDebugEnabled())
                        log.debug("Rebalancing entry is already in cache (will ignore) [key=" + cached.key() +
                            ", part=" + p + ']');
                }
                else if (log.isDebugEnabled())
                    log.debug("Rebalance predicate evaluated to false for entry (will ignore): " + entry);
            }
            catch (GridCacheEntryRemovedException ignored) {
                if (log.isDebugEnabled())
                    log.debug("Entry has been concurrently removed while rebalancing (will ignore) [key=" +
                        cached.key() + ", part=" + p + ']');
            }
            catch (GridDhtInvalidPartitionException ignored) {
                if (log.isDebugEnabled())
                    log.debug("Partition became invalid during rebalancing (will ignore): " + p);

                return false;
            }
        }
        catch (IgniteInterruptedCheckedException e) {
            throw e;
        }
        catch (IgniteCheckedException e) {
            throw new IgniteCheckedException("Failed to cache rebalanced entry (will stop rebalancing) [local=" +
                cctx.nodeId() + ", node=" + pick.id() + ", key=" + entry.key() + ", part=" + p + ']', e);
        }

        return true;
    }

    /** {@inheritDoc} */
    @Override public String toString() {
        return S.toString(GridDhtPartitionDemander.class, this);
    }

    /**
     * Sets last exchange future.
     *
     * @param lastFut Last future to set.
     */
    void updateLastExchangeFuture(GridDhtPartitionsExchangeFuture lastFut) {
        lastExchangeFut = lastFut;
    }

    /**
     *
     */
    public static class RebalanceFuture extends GridFutureAdapter<Boolean> {
        /** */
        private static final long serialVersionUID = 1L;

        /** Should EVT_CACHE_REBALANCE_STOPPED event be sent of not. */
        private final boolean sndStoppedEvnt;

        /** */
        private final GridCacheContext<?, ?> cctx;

        /** */
        private final IgniteLogger log;

        /** Remaining. T2: startTime, partitions */
        private final Map<UUID, T2<Long, Collection<Integer>>> remaining = new HashMap<>();

        /** Missed. */
        private final Map<UUID, Collection<Integer>> missed = new HashMap<>();

        /** Exchange future. */
        @GridToStringExclude
        private final GridDhtPartitionsExchangeFuture exchFut;

        /** Topology version. */
        private final AffinityTopologyVersion topVer;

        /** Unique (per demander) sequence id. */
        private final long updateSeq;

        /**
         * @param assigns Assigns.
         * @param cctx Context.
         * @param log Logger.
         * @param sentStopEvnt Stop event flag.
         * @param updateSeq Update sequence.
         */
        RebalanceFuture(GridDhtPreloaderAssignments assigns,
            GridCacheContext<?, ?> cctx,
            IgniteLogger log,
            boolean sentStopEvnt,
            long updateSeq) {
            assert assigns != null;

            this.exchFut = assigns.exchangeFuture();
            this.topVer = assigns.topologyVersion();
            this.cctx = cctx;
            this.log = log;
            this.sndStoppedEvnt = sentStopEvnt;
            this.updateSeq = updateSeq;
        }

        /**
         * Dummy future. Will be done by real one.
         */
        public RebalanceFuture() {
            this.exchFut = null;
            this.topVer = null;
            this.cctx = null;
            this.log = null;
            this.sndStoppedEvnt = false;
            this.updateSeq = -1;
        }

        /**
         * @return Topology version.
         */
        public AffinityTopologyVersion topologyVersion() {
            return topVer;
        }

        /**
         * @param updateSeq Update sequence.
         * @return true in case future created for specified updateSeq, false in other case.
         */
        private boolean isActual(long updateSeq) {
            return this.updateSeq == updateSeq;
        }

        /**
         * @return Is initial (created at demander creation).
         */
        private boolean isInitial() {
            return topVer == null;
        }

        /**
         * @param nodeId Node id.
         * @param parts Parts.
         */
        private void appendPartitions(UUID nodeId, Collection<Integer> parts) {
            synchronized (this) {
                remaining.put(nodeId, new T2<>(U.currentTimeMillis(), parts));
            }
        }

        /**
         *
         */
        private void doneIfEmpty() {
            synchronized (this) {
                if (isDone())
                    return;

                assert remaining.isEmpty();

                if (log.isDebugEnabled())
                    log.debug("Rebalancing is not required [cache=" + cctx.name() +
                        ", topology=" + topVer + "]");

                checkIsDone();
            }
        }

        /**
         * Cancels this future.
         *
         * @return {@code true}.
         */
        @Override public boolean cancel() {
            synchronized (this) {
                if (isDone())
                    return true;

                U.log(log, "Cancelled rebalancing from all nodes [cache=" + cctx.name()
                    + ", topology=" + topologyVersion());

<<<<<<< HEAD
                for (UUID nodeId : remaining.keySet())
                    cleanupRemoteContexts(nodeId);
=======
                if (!cctx.kernalContext().isStopping()) {
                    for (UUID nodeId : remaining.keySet())
                        cleanupRemoteContexts(nodeId);
                }
>>>>>>> 37303d28

                remaining.clear();

                checkIsDone(true /* cancelled */);
            }

            return true;
        }

        /**
         * @param nodeId Node id.
         */
        private void cancel(UUID nodeId) {
            synchronized (this) {
                if (isDone())
                    return;

                U.log(log, ("Cancelled rebalancing [cache=" + cctx.name() +
                    ", fromNode=" + nodeId + ", topology=" + topologyVersion() +
                    ", time=" + (U.currentTimeMillis() - remaining.get(nodeId).get1()) + " ms]"));

                cleanupRemoteContexts(nodeId);

                remaining.remove(nodeId);

                checkIsDone();
            }

        }

        /**
         * @param nodeId Node id.
         * @param p P.
         */
        private void partitionMissed(UUID nodeId, int p) {
            synchronized (this) {
                if (isDone())
                    return;

                if (missed.get(nodeId) == null)
                    missed.put(nodeId, new HashSet<Integer>());

                missed.get(nodeId).add(p);
            }
        }

        /**
         * @param nodeId Node id.
         */
        private void cleanupRemoteContexts(UUID nodeId) {
            ClusterNode node = cctx.discovery().node(nodeId);

            if (node == null)
                return;

            //Check remote node rebalancing API version.
            if (node.version().compareTo(GridDhtPreloader.REBALANCING_VER_2_SINCE) >= 0) {
                GridDhtPartitionDemandMessage d = new GridDhtPartitionDemandMessage(
                    -1/* remove supply context signal */, this.topologyVersion(), cctx.cacheId());

                d.timeout(cctx.config().getRebalanceTimeout());

                try {
                    for (int idx = 0; idx < cctx.gridConfig().getRebalanceThreadPoolSize(); idx++) {
                        d.topic(GridCachePartitionExchangeManager.rebalanceTopic(idx));

                        cctx.io().sendOrderedMessage(node, GridCachePartitionExchangeManager.rebalanceTopic(idx),
                            d, cctx.ioPolicy(), cctx.config().getRebalanceTimeout());
                    }
                }
                catch (IgniteCheckedException e) {
                    if (log.isDebugEnabled())
                        log.debug("Failed to send failover context cleanup request to node");
                }
            }
        }

        /**
         * @param nodeId Node id.
         * @param p P.
         */
        private void partitionDone(UUID nodeId, int p) {
            synchronized (this) {
                if (isDone())
                    return;

                if (cctx.events().isRecordable(EVT_CACHE_REBALANCE_PART_LOADED))
                    preloadEvent(p, EVT_CACHE_REBALANCE_PART_LOADED,
                        exchFut.discoveryEvent());

                Collection<Integer> parts = remaining.get(nodeId).get2();

                if (parts != null) {
                    boolean rmvd = parts.remove(p);

                    assert rmvd;

                    if (parts.isEmpty()) {
                        U.log(log, "Completed " + ((remaining.size() == 1 ? "(final) " : "") +
                            "rebalancing [cache=" + cctx.name() +
                            ", fromNode=" + nodeId + ", topology=" + topologyVersion() +
                            ", time=" + (U.currentTimeMillis() - remaining.get(nodeId).get1()) + " ms]"));

                        remaining.remove(nodeId);
                    }
                }

                checkIsDone();
            }
        }

        /**
         * @param part Partition.
         * @param type Type.
         * @param discoEvt Discovery event.
         */
        private void preloadEvent(int part, int type, DiscoveryEvent discoEvt) {
            assert discoEvt != null;

            cctx.events().addPreloadEvent(part, type, discoEvt.eventNode(), discoEvt.type(), discoEvt.timestamp());
        }

        /**
         * @param type Type.
         * @param discoEvt Discovery event.
         */
        private void preloadEvent(int type, DiscoveryEvent discoEvt) {
            preloadEvent(-1, type, discoEvt);
        }

        /**
         *
         */
        private void checkIsDone() {
            checkIsDone(false);
        }

        /**
         * @param cancelled Is cancelled.
         */
        private void checkIsDone(boolean cancelled) {
            if (remaining.isEmpty()) {
                if (cctx.events().isRecordable(EVT_CACHE_REBALANCE_STOPPED) && (!cctx.isReplicated() || sndStoppedEvnt))
                    preloadEvent(EVT_CACHE_REBALANCE_STOPPED, exchFut.discoveryEvent());

                if (log.isDebugEnabled())
                    log.debug("Completed rebalance future.");

                cctx.shared().exchange().scheduleResendPartitions();

                Collection<Integer> m = new HashSet<>();

                for (Map.Entry<UUID, Collection<Integer>> e : missed.entrySet()) {
                    if (e.getValue() != null && !e.getValue().isEmpty())
                        m.addAll(e.getValue());
                }

                if (!m.isEmpty()) {
                    U.log(log, ("Reassigning partitions that were missed: " + m));

                    onDone(false); //Finished but has missed partitions, will force dummy exchange

                    cctx.shared().exchange().forceDummyExchange(true, exchFut);

                    return;
                }

                if (!cancelled && !cctx.preloader().syncFuture().isDone())
                    ((GridFutureAdapter)cctx.preloader().syncFuture()).onDone();

                onDone(!cancelled);
            }
        }

        /** {@inheritDoc} */
        public String toString() {
            return S.toString(RebalanceFuture.class, this);
        }
    }

    /**
     * Supply message wrapper.
     */
    @Deprecated//Backward compatibility. To be removed in future.
    private static class SupplyMessage {
        /** Sender ID. */
        private UUID sndId;

        /** Supply message. */
        private GridDhtPartitionSupplyMessage supply;

        /**
         * Dummy constructor.
         */
        private SupplyMessage() {
            // No-op.
        }

        /**
         * @param sndId Sender ID.
         * @param supply Supply message.
         */
        SupplyMessage(UUID sndId, GridDhtPartitionSupplyMessage supply) {
            this.sndId = sndId;
            this.supply = supply;
        }

        /**
         * @return Sender ID.
         */
        UUID senderId() {
            return sndId;
        }

        /**
         * @return Message.
         */
        GridDhtPartitionSupplyMessage supply() {
            return supply;
        }

        /** {@inheritDoc} */
        @Override public String toString() {
            return S.toString(SupplyMessage.class, this);
        }
    }

    /**
     *
     */
    @Deprecated//Backward compatibility. To be removed in future.
    private class DemandWorker {
        /** Worker ID. */
        private int id;

        /** Partition-to-node assignments. */
        private final LinkedBlockingDeque<GridDhtPreloaderAssignments> assignQ = new LinkedBlockingDeque<>();

        /** Message queue. */
        private final LinkedBlockingDeque<SupplyMessage> msgQ =
            new LinkedBlockingDeque<>();

        /** Counter. */
        private long cntr;

        /** Hide worker logger and use cache logger instead. */
        private IgniteLogger log = GridDhtPartitionDemander.this.log;

        /** */
        private volatile RebalanceFuture fut;

        /**
         * @param id Worker ID.
         * @param fut Rebalance future.
         */
        private DemandWorker(int id, RebalanceFuture fut) {
            assert id >= 0;

            this.id = id;
            this.fut = fut;
        }

        /**
         * @param msg Message.
         */
        private void addMessage(SupplyMessage msg) {
            msgQ.offer(msg);
        }

        /**
         * @param deque Deque to poll from.
         * @param time Time to wait.
         * @return Polled item.
         * @throws InterruptedException If interrupted.
         */
        @Nullable private <T> T poll(BlockingQueue<T> deque, long time) throws InterruptedException {
            return deque.poll(time, MILLISECONDS);
        }

        /**
         * @param idx Unique index for this topic.
         * @return Topic for partition.
         */
        public Object topic(long idx) {
            return TOPIC_CACHE.topic(cctx.namexx(), cctx.nodeId(), id, idx);
        }

        /** */
        public void cancel() {
            msgQ.clear();

            msgQ.offer(new SupplyMessage(null, null));
        }

        /**
         * @param node Node to demand from.
         * @param topVer Topology version.
         * @param d Demand message.
         * @param exchFut Exchange future.
         * @throws InterruptedException If interrupted.
         * @throws ClusterTopologyCheckedException If node left.
         * @throws IgniteCheckedException If failed to send message.
         */
        private void demandFromNode(
            ClusterNode node,
            final AffinityTopologyVersion topVer,
            GridDhtPartitionDemandMessage d,
            GridDhtPartitionsExchangeFuture exchFut
        ) throws InterruptedException, IgniteCheckedException {
            GridDhtPartitionTopology top = cctx.dht().topology();

            cntr++;

            d.topic(topic(cntr));
            d.workerId(id);

            if (fut.isDone() || topologyChanged(fut))
                return;

            cctx.io().addOrderedHandler(d.topic(), new CI2<UUID, GridDhtPartitionSupplyMessage>() {
                @Override public void apply(UUID nodeId, GridDhtPartitionSupplyMessage msg) {
                    addMessage(new SupplyMessage(nodeId, msg));
                }
            });

            try {
                boolean retry;

                // DoWhile.
                // =======
                do {
                    retry = false;

                    // Create copy.
                    d = new GridDhtPartitionDemandMessage(d, fut.remaining.get(node.id()).get2());

                    long timeout = cctx.config().getRebalanceTimeout();

                    d.timeout(timeout);

                    if (log.isDebugEnabled())
                        log.debug("Sending demand message [node=" + node.id() + ", demand=" + d + ']');

                    // Send demand message.
                    cctx.io().send(node, d, cctx.ioPolicy());

                    // While.
                    // =====
                    while (!fut.isDone() && !topologyChanged(fut)) {
                        SupplyMessage s = poll(msgQ, timeout);

                        // If timed out.
                        if (s == null) {
                            if (msgQ.isEmpty()) { // Safety check.
                                U.warn(log, "Timed out waiting for partitions to load, will retry in " + timeout +
                                    " ms (you may need to increase 'networkTimeout' or 'rebalanceBatchSize'" +
                                    " configuration properties).");

                                // Ordered listener was removed if timeout expired.
                                cctx.io().removeOrderedHandler(d.topic());

                                // Must create copy to be able to work with IO manager thread local caches.
                                d = new GridDhtPartitionDemandMessage(d, fut.remaining.get(node.id()).get2());

                                // Create new topic.
                                d.topic(topic(++cntr));

                                // Create new ordered listener.
                                cctx.io().addOrderedHandler(d.topic(),
                                    new CI2<UUID, GridDhtPartitionSupplyMessage>() {
                                        @Override public void apply(UUID nodeId,
                                            GridDhtPartitionSupplyMessage msg) {
                                            addMessage(new SupplyMessage(nodeId, msg));
                                        }
                                    });

                                // Resend message with larger timeout.
                                retry = true;

                                break; // While.
                            }
                            else
                                continue; // While.
                        }

                        if (s.senderId() == null)
                            return; // Stopping now.

                        // Check that message was received from expected node.
                        if (!s.senderId().equals(node.id())) {
                            U.warn(log, "Received supply message from unexpected node [expectedId=" + node.id() +
                                ", rcvdId=" + s.senderId() + ", msg=" + s + ']');

                            continue; // While.
                        }

                        if (log.isDebugEnabled())
                            log.debug("Received supply message: " + s);

                        GridDhtPartitionSupplyMessage supply = s.supply();

                        // Check whether there were class loading errors on unmarshal
                        if (supply.classError() != null) {
                            if (log.isDebugEnabled())
                                log.debug("Class got undeployed during preloading: " + supply.classError());

                            retry = true;

                            // Quit preloading.
                            break;
                        }

                        // Preload.
                        for (Map.Entry<Integer, CacheEntryInfoCollection> e : supply.infos().entrySet()) {
                            int p = e.getKey();

                            if (cctx.affinity().localNode(p, topVer)) {
                                GridDhtLocalPartition part = top.localPartition(p, topVer, true);

                                assert part != null;

                                if (part.state() == MOVING) {
                                    boolean reserved = part.reserve();

                                    assert reserved : "Failed to reserve partition [gridName=" +
                                        cctx.gridName() + ", cacheName=" + cctx.namex() + ", part=" + part + ']';

                                    part.lock();

                                    try {
                                        Collection<Integer> invalidParts = new GridLeanSet<>();

                                        // Loop through all received entries and try to preload them.
                                        for (GridCacheEntryInfo entry : e.getValue().infos()) {
                                            if (!invalidParts.contains(p)) {
                                                if (!part.preloadingPermitted(entry.key(), entry.version())) {
                                                    if (log.isDebugEnabled())
                                                        log.debug("Preloading is not permitted for entry due to " +
                                                            "evictions [key=" + entry.key() +
                                                            ", ver=" + entry.version() + ']');

                                                    continue;
                                                }

                                                if (!preloadEntry(node, p, entry, topVer)) {
                                                    invalidParts.add(p);

                                                    if (log.isDebugEnabled())
                                                        log.debug("Got entries for invalid partition during " +
                                                            "preloading (will skip) [p=" + p + ", entry=" + entry + ']');
                                                }
                                            }
                                        }

                                        boolean last = supply.last().contains(p);

                                        // If message was last for this partition,
                                        // then we take ownership.
                                        if (last) {
                                            fut.partitionDone(node.id(), p);

                                            top.own(part);

                                            if (log.isDebugEnabled())
                                                log.debug("Finished rebalancing partition: " + part);

                                            if (cctx.events().isRecordable(EVT_CACHE_REBALANCE_PART_LOADED))
                                                preloadEvent(p, EVT_CACHE_REBALANCE_PART_LOADED,
                                                    exchFut.discoveryEvent());
                                        }
                                    }
                                    finally {
                                        part.unlock();
                                        part.release();
                                    }
                                }
                                else {
                                    fut.partitionDone(node.id(), p);

                                    if (log.isDebugEnabled())
                                        log.debug("Skipping rebalancing partition (state is not MOVING): " + part);
                                }
                            }
                            else {
                                fut.partitionDone(node.id(), p);

                                if (log.isDebugEnabled())
                                    log.debug("Skipping rebalancing partition (it does not belong on current node): " + p);
                            }
                        }

                        // Only request partitions based on latest topology version.
                        for (Integer miss : s.supply().missed()) {
                            if (cctx.affinity().localNode(miss, topVer))
                                fut.partitionMissed(node.id(), miss);
                        }

                        for (Integer miss : s.supply().missed())
                            fut.partitionDone(node.id(), miss);

                        if (fut.remaining.get(node.id()) == null)
                            break; // While.

                        if (s.supply().ack()) {
                            retry = true;

                            break;
                        }
                    }
                }
                while (retry && !fut.isDone() && !topologyChanged(fut));
            }
            finally {
                cctx.io().removeOrderedHandler(d.topic());
            }
        }

        /**
         * @param node Node.
         * @param d D.
         * @throws IgniteCheckedException If failed.
         */
        public void run(ClusterNode node, GridDhtPartitionDemandMessage d) throws IgniteCheckedException {
            demandLock.readLock().lock();

            try {
                GridDhtPartitionsExchangeFuture exchFut = fut.exchFut;

                AffinityTopologyVersion topVer = fut.topVer;

                try {
                    demandFromNode(node, topVer, d, exchFut);
                }
                catch (InterruptedException e) {
                    throw new IgniteCheckedException(e);
                }
            }
            finally {
                demandLock.readLock().unlock();
            }
        }

        /** {@inheritDoc} */
        @Override public String toString() {
            return S.toString(DemandWorker.class, this, "assignQ", assignQ, "msgQ", msgQ, "super", super.toString());
        }
    }
}<|MERGE_RESOLUTION|>--- conflicted
+++ resolved
@@ -862,15 +862,10 @@
                 U.log(log, "Cancelled rebalancing from all nodes [cache=" + cctx.name()
                     + ", topology=" + topologyVersion());
 
-<<<<<<< HEAD
-                for (UUID nodeId : remaining.keySet())
-                    cleanupRemoteContexts(nodeId);
-=======
                 if (!cctx.kernalContext().isStopping()) {
                     for (UUID nodeId : remaining.keySet())
                         cleanupRemoteContexts(nodeId);
                 }
->>>>>>> 37303d28
 
                 remaining.clear();
 
