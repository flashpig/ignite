/*
 * Licensed to the Apache Software Foundation (ASF) under one or more
 * contributor license agreements.  See the NOTICE file distributed with
 * this work for additional information regarding copyright ownership.
 * The ASF licenses this file to You under the Apache License, Version 2.0
 * (the "License"); you may not use this file except in compliance with
 * the License.  You may obtain a copy of the License at
 *
 *      http://www.apache.org/licenses/LICENSE-2.0
 *
 * Unless required by applicable law or agreed to in writing, software
 * distributed under the License is distributed on an "AS IS" BASIS,
 * WITHOUT WARRANTIES OR CONDITIONS OF ANY KIND, either express or implied.
 * See the License for the specific language governing permissions and
 * limitations under the License.
 */

package org.apache.ignite.internal.processors.cache;

import org.apache.ignite.*;
import org.apache.ignite.internal.*;
import org.apache.ignite.internal.processors.cache.transactions.*;
import org.apache.ignite.internal.util.*;
import org.apache.ignite.internal.util.future.*;
import org.apache.ignite.internal.util.typedef.*;
import org.apache.ignite.internal.util.typedef.internal.*;

import java.util.*;
import java.util.concurrent.atomic.*;

/**
 * Future which waits for completion of one or more transactions.
 */
public final class GridCacheMultiTxFuture<K, V> extends GridFutureAdapter<Boolean> {
    /** Logger reference. */
    private static final AtomicReference<IgniteLogger> logRef = new AtomicReference<>();

<<<<<<< HEAD
    /** Transactions to wait for. */
    private final Set<IgniteInternalTx> txs = new GridLeanSet<>();
=======
    /** Logger. */
    private static IgniteLogger log;
>>>>>>> 1ef545a5

    /** */
    private Set<IgniteInternalTx> remainingTxs;

    /**
     * @param cctx Cache context.
     */
    public GridCacheMultiTxFuture(GridCacheContext<K, V> cctx) {
<<<<<<< HEAD
        super(cctx.kernalContext());

        log = U.logger(ctx,  logRef, GridCacheMultiTxFuture.class);

        // Notify listeners in different threads.
        concurrentNotify(true);
    }

    /**
     * Empty constructor required for {@link Externalizable}.
     */
    public GridCacheMultiTxFuture() {
        // No-op.
    }

    /**
     * @return Transactions to wait for.
     */
    public Set<IgniteInternalTx> txs() {
        return txs;
    }

    /**
     * @return Remaining transactions.
     */
    public Set<IgniteInternalTx> remainingTxs() {
        return remainingTxs;
=======
        if (log == null)
            log = U.logger(cctx.kernalContext(), logRef, GridCacheMultiTxFuture.class);
>>>>>>> 1ef545a5
    }

    /**
     * @param tx Transaction to add.
     */
<<<<<<< HEAD
    public void addTx(IgniteInternalTx tx) {
        txs.add(tx);
=======
    public void addTx(IgniteInternalTx<K, V> tx) {
        if (remainingTxs == null)
            remainingTxs = new GridConcurrentHashSet<>();

        remainingTxs.add(tx);
>>>>>>> 1ef545a5
    }

    /**
     * Initializes this future.
     */
    public void init() {
        if (remainingTxs == null) {
            remainingTxs = Collections.emptySet();

            onDone(true);
        }
        else {
            assert !remainingTxs.isEmpty();

<<<<<<< HEAD
            for (final IgniteInternalTx tx : txs) {
=======
            for (final IgniteInternalTx<K, V> tx : remainingTxs) {
>>>>>>> 1ef545a5
                if (!tx.done()) {
                    tx.finishFuture().listen(new CI1<IgniteInternalFuture<IgniteInternalTx>>() {
                        @Override public void apply(IgniteInternalFuture<IgniteInternalTx> t) {
                            remainingTxs.remove(tx);

                            checkRemaining();
                        }
                    });
                }
                else
                    remainingTxs.remove(tx);
            }

            checkRemaining();
        }
    }

    /**
     * @return {@code True} if remaining set is empty.
     */
    private boolean checkRemaining() {
        if (remainingTxs.isEmpty()) {
            if (log.isDebugEnabled())
                log.debug("Finishing multi-tx future: " + this);

            onDone(true);

            return true;
        }

        return false;
    }

    /** {@inheritDoc} */
    @Override public String toString() {
        return S.toString(GridCacheMultiTxFuture.class, this,
            "remaining", F.viewReadOnly(remainingTxs, CU.<K, V>tx2xidVersion()),
            "super", super.toString()
        );
    }
}<|MERGE_RESOLUTION|>--- conflicted
+++ resolved
@@ -35,13 +35,8 @@
     /** Logger reference. */
     private static final AtomicReference<IgniteLogger> logRef = new AtomicReference<>();
 
-<<<<<<< HEAD
-    /** Transactions to wait for. */
-    private final Set<IgniteInternalTx> txs = new GridLeanSet<>();
-=======
     /** Logger. */
     private static IgniteLogger log;
->>>>>>> 1ef545a5
 
     /** */
     private Set<IgniteInternalTx> remainingTxs;
@@ -50,53 +45,18 @@
      * @param cctx Cache context.
      */
     public GridCacheMultiTxFuture(GridCacheContext<K, V> cctx) {
-<<<<<<< HEAD
-        super(cctx.kernalContext());
-
-        log = U.logger(ctx,  logRef, GridCacheMultiTxFuture.class);
-
-        // Notify listeners in different threads.
-        concurrentNotify(true);
-    }
-
-    /**
-     * Empty constructor required for {@link Externalizable}.
-     */
-    public GridCacheMultiTxFuture() {
-        // No-op.
-    }
-
-    /**
-     * @return Transactions to wait for.
-     */
-    public Set<IgniteInternalTx> txs() {
-        return txs;
-    }
-
-    /**
-     * @return Remaining transactions.
-     */
-    public Set<IgniteInternalTx> remainingTxs() {
-        return remainingTxs;
-=======
         if (log == null)
             log = U.logger(cctx.kernalContext(), logRef, GridCacheMultiTxFuture.class);
->>>>>>> 1ef545a5
     }
 
     /**
      * @param tx Transaction to add.
      */
-<<<<<<< HEAD
     public void addTx(IgniteInternalTx tx) {
-        txs.add(tx);
-=======
-    public void addTx(IgniteInternalTx<K, V> tx) {
         if (remainingTxs == null)
             remainingTxs = new GridConcurrentHashSet<>();
 
         remainingTxs.add(tx);
->>>>>>> 1ef545a5
     }
 
     /**
@@ -111,11 +71,7 @@
         else {
             assert !remainingTxs.isEmpty();
 
-<<<<<<< HEAD
-            for (final IgniteInternalTx tx : txs) {
-=======
-            for (final IgniteInternalTx<K, V> tx : remainingTxs) {
->>>>>>> 1ef545a5
+            for (final IgniteInternalTx tx : remainingTxs) {
                 if (!tx.done()) {
                     tx.finishFuture().listen(new CI1<IgniteInternalFuture<IgniteInternalTx>>() {
                         @Override public void apply(IgniteInternalFuture<IgniteInternalTx> t) {
