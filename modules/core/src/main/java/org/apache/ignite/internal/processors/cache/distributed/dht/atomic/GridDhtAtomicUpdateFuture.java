--- conflicted
+++ resolved
@@ -167,7 +167,6 @@
             synchronized (this) {
                 if (req.onResponse()) {
                     resCnt0 = resCnt;
-<<<<<<< HEAD
 
                     resCnt0 += 1;
 
@@ -177,17 +176,6 @@
                     return false;
             }
 
-=======
-
-                    resCnt0 += 1;
-
-                    resCnt = resCnt0;
-                }
-                else
-                    return false;
-            }
-
->>>>>>> 900788b6
             if (resCnt0 == mappings.size())
                 onDone();
 
