--- conflicted
+++ resolved
@@ -128,13 +128,8 @@
     if (log == null)
     log = U.logger(cctx.kernalContext(), logRef, GridDhtAtomicUpdateFuture.class);
 
-<<<<<<< HEAD
     keys = new ArrayList<>(updateReq.keys().size());
     mappings = U.newHashMap(updateReq.keys().size());
-=======
-        keys = new ArrayList<>(updateReq.keys().size());
-        mappings = U.newHashMap(updateReq.keys().size());
->>>>>>> f0db0d9f
 
     boolean topLocked = updateReq.topologyLocked() || (updateReq.fastMap() && !updateReq.clientRequest());
 
@@ -155,24 +150,6 @@
     @Override public boolean onNodeLeft(UUID nodeId) {
         if (log.isDebugEnabled())
             log.debug("Processing node leave event [fut=" + this + ", nodeId=" + nodeId + ']');
-<<<<<<< HEAD
-
-        return registerResponse(nodeId);
-    }
-
-    /** {@inheritDoc} */
-    @Override public Collection<? extends ClusterNode> nodes() {
-        return F.view(F.viewReadOnly(mappings.keySet(), U.id2Node(cctx.kernalContext())), F.notNull());
-    }
-
-    /**
-     * @param nodeId Node ID.
-     * @return {@code True} if request found.
-     */
-    private boolean registerResponse(UUID nodeId) {
-        int resCnt0;
-=======
->>>>>>> f0db0d9f
 
         return registerResponse(nodeId);
     }
@@ -190,7 +167,6 @@
             synchronized (this) {
                 if (req.onResponse()) {
                     resCnt0 = resCnt;
-<<<<<<< HEAD
 
                     resCnt0 += 1;
 
@@ -200,17 +176,6 @@
                     return false;
             }
 
-=======
-
-                    resCnt0 += 1;
-
-                    resCnt = resCnt0;
-                }
-                else
-                    return false;
-            }
-
->>>>>>> f0db0d9f
             if (resCnt0 == mappings.size())
                 onDone();
 
