--- conflicted
+++ resolved
@@ -1323,11 +1323,6 @@
                         taskName,
                         null);
 
-<<<<<<< HEAD
-=======
-                    Object keyVal = entry.key().value(ctx.cacheObjectContext(), false);
-                    Object oldVal = CU.value(old, ctx, false);
->>>>>>> b93f7a3c
                     Object updatedVal = null;
 
                     CacheInvokeEntry<Object, Object> invokeEntry = new CacheInvokeEntry(ctx, entry.key(), old);
@@ -1473,16 +1468,9 @@
                             taskName,
                             null);
 
-<<<<<<< HEAD
                         Object val = ctx.config().getInterceptor().onBeforePut(new CacheLazyEntry(ctx, entry.key(),
                             old),
-                            updated.value(ctx, false));
-=======
-                        Object val = ctx.config().getInterceptor().onBeforePut(
-                            entry.key().value(ctx.cacheObjectContext(), false),
-                            CU.value(old, ctx, false),
                             updated.value(ctx.cacheObjectContext(), false));
->>>>>>> b93f7a3c
 
                         if (val == null)
                             continue;
@@ -1515,14 +1503,8 @@
                             taskName,
                             null);
 
-<<<<<<< HEAD
                         IgniteBiTuple<Boolean, ?> interceptorRes = ctx.config().getInterceptor()
                             .onBeforeRemove(new CacheLazyEntry(ctx, entry.key(), old));
-=======
-                        IgniteBiTuple<Boolean, ?> interceptorRes = ctx.config().getInterceptor().onBeforeRemove(
-                            entry.key().value(ctx.cacheObjectContext(), false),
-                            CU.value(old, ctx, false));
->>>>>>> b93f7a3c
 
                         if (ctx.cancelRemove(interceptorRes))
                             continue;
@@ -1990,29 +1972,17 @@
 
                     if (intercept) {
                         if (op == UPDATE) {
-<<<<<<< HEAD
                             ctx.config().getInterceptor().onAfterPut(new CacheLazyEntry(
                                 ctx, 
                                 entry.key(),
                                 updRes.newValue()));
-=======
-                            ctx.config().getInterceptor().onAfterPut(
-                                entry.key().value(ctx.cacheObjectContext(), false),
-                                CU.value(updRes.newValue(), ctx, false));
->>>>>>> b93f7a3c
                         }
                         else {
                             assert op == DELETE : op;
 
                             // Old value should be already loaded for 'CacheInterceptor.onBeforeRemove'.
-<<<<<<< HEAD
                             ctx.config().getInterceptor().onAfterRemove(new CacheLazyEntry(ctx, entry.key(),
                                 updRes.oldValue()));
-=======
-                            ctx.config().getInterceptor().onAfterRemove(
-                                entry.key().value(ctx.cacheObjectContext(), false),
-                                CU.value(updRes.oldValue(), ctx, false));
->>>>>>> b93f7a3c
                         }
                     }
 
