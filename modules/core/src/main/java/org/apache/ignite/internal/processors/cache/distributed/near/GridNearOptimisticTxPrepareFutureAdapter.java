/*
 * Licensed to the Apache Software Foundation (ASF) under one or more
 * contributor license agreements.  See the NOTICE file distributed with
 * this work for additional information regarding copyright ownership.
 * The ASF licenses this file to You under the Apache License, Version 2.0
 * (the "License"); you may not use this file except in compliance with
 * the License.  You may obtain a copy of the License at
 *
 *      http://www.apache.org/licenses/LICENSE-2.0
 *
 * Unless required by applicable law or agreed to in writing, software
 * distributed under the License is distributed on an "AS IS" BASIS,
 * WITHOUT WARRANTIES OR CONDITIONS OF ANY KIND, either express or implied.
 * See the License for the specific language governing permissions and
 * limitations under the License.
 */

package org.apache.ignite.internal.processors.cache.distributed.near;

import java.util.Collection;
import org.apache.ignite.IgniteCheckedException;
import org.apache.ignite.internal.IgniteInternalFuture;
import org.apache.ignite.internal.processors.affinity.AffinityTopologyVersion;
import org.apache.ignite.internal.processors.cache.GridCacheSharedContext;
import org.apache.ignite.internal.processors.cache.distributed.dht.GridDhtTopologyFuture;
import org.apache.ignite.internal.processors.cache.transactions.IgniteInternalTx;
import org.apache.ignite.internal.processors.cache.transactions.IgniteTxKey;
import org.apache.ignite.internal.util.GridConcurrentHashSet;
import org.apache.ignite.internal.util.future.GridFutureAdapter;
import org.apache.ignite.internal.util.lang.GridPlainRunnable;
import org.apache.ignite.internal.util.tostring.GridToStringInclude;
import org.apache.ignite.internal.util.typedef.CI1;
<<<<<<< HEAD
import org.apache.ignite.internal.util.typedef.internal.S;
import org.apache.ignite.internal.util.typedef.internal.U;
=======
>>>>>>> 4af461a7
import org.jetbrains.annotations.Nullable;

/**
 *
 */
public abstract class GridNearOptimisticTxPrepareFutureAdapter extends GridNearTxPrepareFutureAdapter {
    /**
     * @param cctx Context.
     * @param tx Transaction.
     */
    public GridNearOptimisticTxPrepareFutureAdapter(GridCacheSharedContext cctx, GridNearTxLocal tx) {
        super(cctx, tx);

        assert tx.optimistic() : tx;
    }

    /** {@inheritDoc} */
    @Override public final void prepare() {
        // Obtain the topology version to use.
        AffinityTopologyVersion topVer = cctx.mvcc().lastExplicitLockTopologyVersion(Thread.currentThread().getId());

        // If there is another system transaction in progress, use it's topology version to prevent deadlock.
        if (topVer == null && tx != null && tx.system()) {
            IgniteInternalTx tx0 = cctx.tm().anyActiveThreadTx(tx);

            if (tx0 != null)
                topVer = tx0.topologyVersionSnapshot();
        }

        if (topVer != null) {
            tx.topologyVersion(topVer);

            cctx.mvcc().addFuture(this);

            prepare0(false, true);

            return;
        }

        prepareOnTopology(false, null);
    }

    /**
     * Acquires topology read lock.
     *
     * @return Topology ready future.
     */
    protected final GridDhtTopologyFuture topologyReadLock() {
        return tx.txState().topologyReadLock(cctx, this);
    }

    /**
     * Releases topology read lock.
     */
    protected final void topologyReadUnlock() {
        tx.txState().topologyReadUnlock(cctx);
    }

    /**
     * @param remap Remap flag.
     * @param c Optional closure to run after map.
     */
    protected final void prepareOnTopology(final boolean remap, @Nullable final Runnable c) {
        GridDhtTopologyFuture topFut = topologyReadLock();

        AffinityTopologyVersion topVer = null;

        try {
            if (topFut == null) {
                assert isDone();

                return;
            }

            if (topFut.isDone()) {
                topVer = topFut.topologyVersion();

                if (remap)
                    tx.onRemap(topVer);
                else
                    tx.topologyVersion(topVer);

                if (!remap)
                    cctx.mvcc().addFuture(this);
            }
        }
        finally {
            topologyReadUnlock();
        }

        if (topVer != null) {
            IgniteCheckedException err = tx.txState().validateTopology(cctx, topFut);

            if (err != null) {
                onDone(err);

                return;
            }

            prepare0(remap, false);

            if (c != null)
                c.run();
        }
        else {
            topFut.listen(new CI1<IgniteInternalFuture<AffinityTopologyVersion>>() {
                @Override public void apply(final IgniteInternalFuture<AffinityTopologyVersion> fut) {
                    cctx.kernalContext().closure().runLocalSafe(new GridPlainRunnable() {
                        @Override public void run() {
                            try {
                                fut.get();

                                prepareOnTopology(remap, c);
                            }
                            catch (IgniteCheckedException e) {
                                onDone(e);
                            }
                            finally {
                                cctx.txContextReset();
                            }
                        }
                    });
                }
            });
        }
    }

    /**
     * @param remap Remap flag.
     * @param topLocked {@code True} if thread already acquired lock preventing topology change.
     */
    protected abstract void prepare0(boolean remap, boolean topLocked);

    /**
     * Keys lock future.
     */
    protected final class KeyLockFuture extends GridFutureAdapter<GridNearTxPrepareResponse> {
        /** */
        @GridToStringInclude
        private Collection<IgniteTxKey> lockKeys = new GridConcurrentHashSet<>();

        /** */
        private volatile boolean allKeysAdded;

        /**
         * @param key Key to track for locking.
         */
        protected void addLockKey(IgniteTxKey key) {
            assert !allKeysAdded;

            lockKeys.add(key);
        }

        /**
         * @param key Locked keys.
         */
        protected void onKeyLocked(IgniteTxKey key) {
            lockKeys.remove(key);

            checkLocks();
        }

        /**
         * Moves future to the ready state.
         */
        protected void onAllKeysAdded() {
            allKeysAdded = true;

            checkLocks();
        }

        /**
         * @return {@code True} if all locks are owned.
         */
        private boolean checkLocks() {
            boolean locked = lockKeys.isEmpty();

            if (locked && allKeysAdded) {
                if (log.isDebugEnabled())
                    log.debug("All locks are acquired for near prepare future: " + this);

                onDone((GridNearTxPrepareResponse)null);
            }
            else {
                if (log.isDebugEnabled())
                    log.debug("Still waiting for locks [fut=" + this + ", keys=" + lockKeys + ']');
            }

            return locked;
        }

        /** {@inheritDoc} */
        @Override public String toString() {
            return S.toString(KeyLockFuture.class, this, super.toString());
        }
    }
}<|MERGE_RESOLUTION|>--- conflicted
+++ resolved
@@ -17,24 +17,14 @@
 
 package org.apache.ignite.internal.processors.cache.distributed.near;
 
-import java.util.Collection;
 import org.apache.ignite.IgniteCheckedException;
 import org.apache.ignite.internal.IgniteInternalFuture;
 import org.apache.ignite.internal.processors.affinity.AffinityTopologyVersion;
 import org.apache.ignite.internal.processors.cache.GridCacheSharedContext;
 import org.apache.ignite.internal.processors.cache.distributed.dht.GridDhtTopologyFuture;
 import org.apache.ignite.internal.processors.cache.transactions.IgniteInternalTx;
-import org.apache.ignite.internal.processors.cache.transactions.IgniteTxKey;
-import org.apache.ignite.internal.util.GridConcurrentHashSet;
-import org.apache.ignite.internal.util.future.GridFutureAdapter;
 import org.apache.ignite.internal.util.lang.GridPlainRunnable;
-import org.apache.ignite.internal.util.tostring.GridToStringInclude;
 import org.apache.ignite.internal.util.typedef.CI1;
-<<<<<<< HEAD
-import org.apache.ignite.internal.util.typedef.internal.S;
-import org.apache.ignite.internal.util.typedef.internal.U;
-=======
->>>>>>> 4af461a7
 import org.jetbrains.annotations.Nullable;
 
 /**
@@ -167,68 +157,4 @@
      * @param topLocked {@code True} if thread already acquired lock preventing topology change.
      */
     protected abstract void prepare0(boolean remap, boolean topLocked);
-
-    /**
-     * Keys lock future.
-     */
-    protected final class KeyLockFuture extends GridFutureAdapter<GridNearTxPrepareResponse> {
-        /** */
-        @GridToStringInclude
-        private Collection<IgniteTxKey> lockKeys = new GridConcurrentHashSet<>();
-
-        /** */
-        private volatile boolean allKeysAdded;
-
-        /**
-         * @param key Key to track for locking.
-         */
-        protected void addLockKey(IgniteTxKey key) {
-            assert !allKeysAdded;
-
-            lockKeys.add(key);
-        }
-
-        /**
-         * @param key Locked keys.
-         */
-        protected void onKeyLocked(IgniteTxKey key) {
-            lockKeys.remove(key);
-
-            checkLocks();
-        }
-
-        /**
-         * Moves future to the ready state.
-         */
-        protected void onAllKeysAdded() {
-            allKeysAdded = true;
-
-            checkLocks();
-        }
-
-        /**
-         * @return {@code True} if all locks are owned.
-         */
-        private boolean checkLocks() {
-            boolean locked = lockKeys.isEmpty();
-
-            if (locked && allKeysAdded) {
-                if (log.isDebugEnabled())
-                    log.debug("All locks are acquired for near prepare future: " + this);
-
-                onDone((GridNearTxPrepareResponse)null);
-            }
-            else {
-                if (log.isDebugEnabled())
-                    log.debug("Still waiting for locks [fut=" + this + ", keys=" + lockKeys + ']');
-            }
-
-            return locked;
-        }
-
-        /** {@inheritDoc} */
-        @Override public String toString() {
-            return S.toString(KeyLockFuture.class, this, super.toString());
-        }
-    }
 }