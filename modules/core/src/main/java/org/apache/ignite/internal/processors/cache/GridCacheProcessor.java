--- conflicted
+++ resolved
@@ -661,11 +661,13 @@
     /** {@inheritDoc} */
     @SuppressWarnings({"unchecked", "TypeMayBeWeakened"})
     @Override public void onKernalStart() throws IgniteCheckedException {
-<<<<<<< HEAD
-        if (ctx.config().isDaemon())
-            return;
-
-        ClusterNode locNode = ctx.discovery().localNode();
+        Collection<GridCacheAdapter> startCaches = new ArrayList<>();
+
+        try {
+            if (ctx.config().isDaemon())
+                return;
+
+            ClusterNode locNode = ctx.discovery().localNode();
 
         Collection<DynamicCacheDescriptor> initCaches = new ArrayList<>(F.view(registeredCaches.values(),
             new IgnitePredicate<DynamicCacheDescriptor>() {
@@ -674,24 +676,6 @@
                 }
             }));
 
-            // Init cache plugin managers.
-        final Map<String, CachePluginManager> cache2PluginMgr = new HashMap<>();
-
-        for (DynamicCacheDescriptor desc : initCaches) {
-            CacheConfiguration locCcfg = desc.cacheConfiguration();
-
-            CachePluginManager pluginMgr = new CachePluginManager(ctx, locCcfg);
-
-            cache2PluginMgr.put(locCcfg.getName(), pluginMgr);
-        }
-=======
-        try {
-            if (ctx.config().isDaemon())
-                return;
->>>>>>> 4b4158f7
-
-            ClusterNode locNode = ctx.discovery().localNode();
-
             if (!getBoolean(IGNITE_SKIP_CONFIGURATION_CONSISTENCY_CHECK)) {
                 for (ClusterNode n : ctx.discovery().remoteNodes()) {
                     checkTransactionConfiguration(n);
@@ -699,15 +683,10 @@
                     DeploymentMode locDepMode = ctx.config().getDeploymentMode();
                     DeploymentMode rmtDepMode = n.attribute(IgniteNodeAttributes.ATTR_DEPLOYMENT_MODE);
 
-<<<<<<< HEAD
-                for (DynamicCacheDescriptor desc : initCaches) {
-                    CacheConfiguration rmtCfg = desc.remoteConfiguration(n.id());
-=======
                     CU.checkAttributeMismatch(log, null, n.id(), "deploymentMode", "Deployment mode",
                         locDepMode, rmtDepMode, true);
->>>>>>> 4b4158f7
-
-                    for (DynamicCacheDescriptor desc : registeredCaches.values()) {
+
+                    for (DynamicCacheDescriptor desc : initCaches) {
                         CacheConfiguration rmtCfg = desc.remoteConfiguration(n.id());
 
                         if (rmtCfg != null) {
@@ -723,61 +702,43 @@
                     }
                 }
             }
-<<<<<<< HEAD
-        }
-
-        Collection<GridCacheAdapter> startCaches = new ArrayList<>(initCaches.size());
 
         // Start dynamic caches received from collect discovery data.
         for (DynamicCacheDescriptor desc : initCaches) {
             boolean started = desc.onStart();
-=======
->>>>>>> 4b4158f7
-
-            // Start dynamic caches received from collect discovery data.
-            for (DynamicCacheDescriptor desc : registeredCaches.values()) {
-                boolean started = desc.onStart();
-
-                assert started : "Failed to change started flag for locally configured cache: " + desc;
-
-                desc.clearRemoteConfigurations();
-
-                CacheConfiguration ccfg = desc.cacheConfiguration();
-
-                IgnitePredicate filter = ccfg.getNodeFilter();
-
-                if (filter.apply(locNode)) {
-                    CacheObjectContext cacheObjCtx = ctx.cacheObjects().contextForCache(ccfg);
-
-<<<<<<< HEAD
-                assert pluginMgr != null : "Map=" + cache2PluginMgr + ", ";
-=======
-                    CachePluginManager pluginMgr = desc.pluginManager();
->>>>>>> 4b4158f7
-
-                    GridCacheContext ctx = createCache(ccfg, pluginMgr, desc.cacheType(), cacheObjCtx);
-
-                    ctx.dynamicDeploymentId(desc.deploymentId());
-
-                    sharedCtx.addCacheContext(ctx);
-
-                    GridCacheAdapter cache = ctx.cache();
-
-                    String name = ccfg.getName();
-
-                    caches.put(maskNull(name), cache);
-
-                    startCache(cache);
-
-<<<<<<< HEAD
+
+            assert started : "Failed to change started flag for locally configured cache: " + desc;
+
+            desc.clearRemoteConfigurations();
+
+            CacheConfiguration ccfg = desc.cacheConfiguration();
+
+            IgnitePredicate filter = ccfg.getNodeFilter();
+
+            if (filter.apply(locNode)) {
+                CacheObjectContext cacheObjCtx = ctx.cacheObjects().contextForCache(ccfg);
+
+                CachePluginManager pluginMgr = desc.pluginManager();
+
+                GridCacheContext ctx = createCache(ccfg, pluginMgr, desc.cacheType(), cacheObjCtx);
+
+                ctx.dynamicDeploymentId(desc.deploymentId());
+
+                sharedCtx.addCacheContext(ctx);
+
+                GridCacheAdapter cache = ctx.cache();
+
+                String name = ccfg.getName();
+
+                caches.put(maskNull(name), cache);
+
+                startCache(cache);
+
                 jCacheProxies.put(maskNull(name), new IgniteCacheProxy(ctx, cache, null, false));
 
                 startCaches.add(cache);
-=======
-                    jCacheProxies.put(maskNull(name), new IgniteCacheProxy(ctx, cache, null, false));
-                }
->>>>>>> 4b4158f7
-            }
+            }
+        }
         }
         finally {
             cacheStartedLatch.countDown();
