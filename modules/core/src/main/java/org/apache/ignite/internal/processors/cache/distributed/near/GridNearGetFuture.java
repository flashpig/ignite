/*
 * Licensed to the Apache Software Foundation (ASF) under one or more
 * contributor license agreements.  See the NOTICE file distributed with
 * this work for additional information regarding copyright ownership.
 * The ASF licenses this file to You under the Apache License, Version 2.0
 * (the "License"); you may not use this file except in compliance with
 * the License.  You may obtain a copy of the License at
 *
 *      http://www.apache.org/licenses/LICENSE-2.0
 *
 * Unless required by applicable law or agreed to in writing, software
 * distributed under the License is distributed on an "AS IS" BASIS,
 * WITHOUT WARRANTIES OR CONDITIONS OF ANY KIND, either express or implied.
 * See the License for the specific language governing permissions and
 * limitations under the License.
 */

package org.apache.ignite.internal.processors.cache.distributed.near;

import java.util.ArrayList;
import java.util.Collection;
import java.util.Collections;
import java.util.LinkedHashMap;
import java.util.List;
import java.util.Map;
import java.util.UUID;
import java.util.concurrent.atomic.AtomicReference;
import org.apache.ignite.IgniteCheckedException;
import org.apache.ignite.IgniteLogger;
import org.apache.ignite.cluster.ClusterNode;
import org.apache.ignite.internal.IgniteInternalFuture;
import org.apache.ignite.internal.cluster.ClusterTopologyCheckedException;
import org.apache.ignite.internal.cluster.ClusterTopologyServerNotFoundException;
import org.apache.ignite.internal.processors.affinity.AffinityTopologyVersion;
import org.apache.ignite.internal.processors.cache.CacheObject;
import org.apache.ignite.internal.processors.cache.GridCacheContext;
import org.apache.ignite.internal.processors.cache.GridCacheEntryEx;
import org.apache.ignite.internal.processors.cache.GridCacheEntryInfo;
import org.apache.ignite.internal.processors.cache.GridCacheEntryRemovedException;
import org.apache.ignite.internal.processors.cache.GridCacheMessage;
import org.apache.ignite.internal.processors.cache.IgniteCacheExpiryPolicy;
import org.apache.ignite.internal.processors.cache.KeyCacheObject;
import org.apache.ignite.internal.processors.cache.distributed.GridFutureRemapTimeoutObject;
import org.apache.ignite.internal.processors.cache.distributed.dht.CacheDistributedGetFutureAdapter;
import org.apache.ignite.internal.processors.cache.distributed.dht.GridDhtCacheAdapter;
import org.apache.ignite.internal.processors.cache.distributed.dht.GridDhtFuture;
import org.apache.ignite.internal.processors.cache.distributed.dht.GridDhtInvalidPartitionException;
import org.apache.ignite.internal.processors.cache.transactions.IgniteTxLocalEx;
import org.apache.ignite.internal.processors.cache.version.GridCacheVersion;
import org.apache.ignite.internal.util.GridLeanMap;
import org.apache.ignite.internal.util.future.GridFinishedFuture;
import org.apache.ignite.internal.util.future.GridFutureAdapter;
import org.apache.ignite.internal.util.tostring.GridToStringInclude;
import org.apache.ignite.internal.util.typedef.C1;
import org.apache.ignite.internal.util.typedef.CI1;
import org.apache.ignite.internal.util.typedef.CIX1;
import org.apache.ignite.internal.util.typedef.F;
import org.apache.ignite.internal.util.typedef.P1;
import org.apache.ignite.internal.util.typedef.T2;
import org.apache.ignite.internal.util.typedef.internal.CU;
import org.apache.ignite.internal.util.typedef.internal.S;
import org.apache.ignite.internal.util.typedef.internal.U;
import org.apache.ignite.lang.IgniteClosure;
import org.apache.ignite.lang.IgniteUuid;
import org.jetbrains.annotations.Nullable;

import static org.apache.ignite.transactions.TransactionIsolation.READ_COMMITTED;

/**
 *
 */
public final class GridNearGetFuture<K, V> extends CacheDistributedGetFutureAdapter<K, V> {
    /** */
    private static final long serialVersionUID = 0L;

    /** Logger reference. */
    private static final AtomicReference<IgniteLogger> logRef = new AtomicReference<>();

    /** Logger. */
    private static IgniteLogger log;

    /** Transaction. */
    private IgniteTxLocalEx tx;

    /** */
    private GridCacheVersion ver;

    /**
     * @param cctx Context.
     * @param keys Keys.
     * @param readThrough Read through flag.
     * @param forcePrimary If {@code true} get will be performed on primary node even if
     *      called on backup node.
     * @param tx Transaction.
     * @param subjId Subject ID.
     * @param taskName Task name.
     * @param deserializePortable Deserialize portable flag.
     * @param expiryPlc Expiry policy.
     * @param skipVals Skip values flag.
     * @param canRemap Flag indicating whether future can be remapped on a newer topology version.
     * @param needVer If {@code true} returns values as tuples containing value and version.
     * @param keepCacheObjects Keep cache objects flag.
     */
    public GridNearGetFuture(
        GridCacheContext<K, V> cctx,
        Collection<KeyCacheObject> keys,
        boolean readThrough,
        boolean forcePrimary,
        @Nullable IgniteTxLocalEx tx,
        @Nullable UUID subjId,
        String taskName,
        boolean deserializePortable,
        @Nullable IgniteCacheExpiryPolicy expiryPlc,
        boolean skipVals,
        boolean canRemap,
        boolean needVer,
        boolean keepCacheObjects
    ) {
        super(cctx,
            keys,
            readThrough,
            forcePrimary,
            subjId,
            taskName,
            deserializePortable,
            expiryPlc,
            skipVals,
            canRemap,
            needVer,
            keepCacheObjects);

        assert !F.isEmpty(keys);

        this.tx = tx;

        futId = IgniteUuid.randomUuid();

        ver = tx == null ? cctx.versions().next() : tx.xidVersion();

        if (log == null)
            log = U.logger(cctx.kernalContext(), logRef, GridNearGetFuture.class);
    }

    /**
     * Initializes future.
     */
    public void init() {
        AffinityTopologyVersion topVer = tx == null ?
            (canRemap ? cctx.affinity().affinityTopologyVersion() : cctx.shared().exchange().readyAffinityVersion()) :
            tx.topologyVersion();

        map(keys, Collections.<ClusterNode, LinkedHashMap<KeyCacheObject, Boolean>>emptyMap(), topVer);

        markInitialized();
    }

    /** {@inheritDoc} */
    @Override public boolean trackable() {
        return trackable;
    }

    /** {@inheritDoc} */
    @Override public void markNotTrackable() {
        // Should not flip trackable flag from true to false since get future can be remapped.
    }

    /** {@inheritDoc} */
    @Override public IgniteUuid futureId() {
        return futId;
    }

    /** {@inheritDoc} */
    @Override public GridCacheVersion version() {
        return ver;
    }

    /** {@inheritDoc} */
    @Override public Collection<? extends ClusterNode> nodes() {
        return
            F.viewReadOnly(futures(), new IgniteClosure<IgniteInternalFuture<Map<K, V>>, ClusterNode>() {
                @Nullable @Override public ClusterNode apply(IgniteInternalFuture<Map<K, V>> f) {
                    if (isMini(f))
                        return ((MiniFuture)f).node();

                    return cctx.discovery().localNode();
                }
            });
    }

    /** {@inheritDoc} */
    @Override public boolean onNodeLeft(UUID nodeId) {
        boolean found = false;

        for (IgniteInternalFuture<Map<K, V>> fut : futures())
            if (isMini(fut)) {
                MiniFuture f = (MiniFuture)fut;

                if (f.node().id().equals(nodeId)) {
                    found = true;

                    f.onNodeLeft(new ClusterTopologyCheckedException("Remote node left grid (will retry): " + nodeId));
                }
            }

        return found;
    }

    /**
     * @param nodeId Sender.
     * @param res Result.
     */
    public void onResult(UUID nodeId, GridNearGetResponse res) {
        for (IgniteInternalFuture<Map<K, V>> fut : futures())
            if (isMini(fut)) {
                MiniFuture f = (MiniFuture)fut;

                if (f.futureId().equals(res.miniId())) {
                    assert f.node().id().equals(nodeId);

                    f.onResult(res);
                }
            }
    }

    /** {@inheritDoc} */
    @Override public boolean onDone(Map<K, V> res, Throwable err) {
        if (super.onDone(res, err)) {
            // Don't forget to clean up.
            if (trackable)
                cctx.mvcc().removeFuture(this);

            cache().dht().sendTtlUpdateRequest(expiryPlc);

            return true;
        }

        return false;
    }

    /**
     * @param f Future.
     * @return {@code True} if mini-future.
     */
    private boolean isMini(IgniteInternalFuture<?> f) {
        return f.getClass().equals(MiniFuture.class);
    }

    /**
     * @param keys Keys.
     * @param mapped Mappings to check for duplicates.
     * @param topVer Topology version to map on.
     */
    private void map(
        Collection<KeyCacheObject> keys,
        Map<ClusterNode, LinkedHashMap<KeyCacheObject, Boolean>> mapped,
        final AffinityTopologyVersion topVer
    ) {
        Collection<ClusterNode> affNodes = CU.affinityNodes(cctx, topVer);

        if (affNodes.isEmpty()) {
            assert !cctx.affinityNode();

            onDone(new ClusterTopologyServerNotFoundException("Failed to map keys for near-only cache (all partition " +
                "nodes left the grid)."));

            return;
        }

        Map<ClusterNode, LinkedHashMap<KeyCacheObject, Boolean>> mappings = U.newHashMap(affNodes.size());

        Map<KeyCacheObject, GridNearCacheEntry> savedEntries = null;

        // Assign keys to primary nodes.
        for (KeyCacheObject key : keys)
            savedEntries = map(key, mappings, topVer, mapped, savedEntries);

        if (isDone())
            return;

        final Map<KeyCacheObject, GridNearCacheEntry> saved = savedEntries != null ? savedEntries :
            Collections.<KeyCacheObject, GridNearCacheEntry>emptyMap();

        final int keysSize = keys.size();

        // Create mini futures.
        for (Map.Entry<ClusterNode, LinkedHashMap<KeyCacheObject, Boolean>> entry : mappings.entrySet()) {
            final ClusterNode n = entry.getKey();

            final LinkedHashMap<KeyCacheObject, Boolean> mappedKeys = entry.getValue();

            assert !mappedKeys.isEmpty();

            // If this is the primary or backup node for the keys.
            if (n.isLocal()) {
                final GridDhtFuture<Collection<GridCacheEntryInfo>> fut =
                    dht().getDhtAsync(n.id(),
                        -1,
                        mappedKeys,
                        readThrough,
                        topVer,
                        subjId,
                        taskName == null ? 0 : taskName.hashCode(),
                        expiryPlc,
                        skipVals);

                final Collection<Integer> invalidParts = fut.invalidPartitions();

                if (!F.isEmpty(invalidParts)) {
                    Collection<KeyCacheObject> remapKeys = new ArrayList<>(keysSize);

                    for (KeyCacheObject key : keys) {
                        if (key != null && invalidParts.contains(cctx.affinity().partition(key)))
                            remapKeys.add(key);
                    }

                    AffinityTopologyVersion updTopVer = cctx.discovery().topologyVersionEx();

                    assert updTopVer.compareTo(topVer) > 0 : "Got invalid partitions for local node but topology version did " +
                        "not change [topVer=" + topVer + ", updTopVer=" + updTopVer +
                        ", invalidParts=" + invalidParts + ']';

                    // Remap recursively.
                    map(remapKeys, mappings, updTopVer);
                }

                // Add new future.
                add(fut.chain(new C1<IgniteInternalFuture<Collection<GridCacheEntryInfo>>, Map<K, V>>() {
                    @Override public Map<K, V> apply(IgniteInternalFuture<Collection<GridCacheEntryInfo>> fut) {
                        try {
                            return loadEntries(n.id(), mappedKeys.keySet(), fut.get(), saved, topVer);
                        }
                        catch (Exception e) {
                            U.error(log, "Failed to get values from dht cache [fut=" + fut + "]", e);

                            onDone(e);

                            return Collections.emptyMap();
                        }
                    }
                }));
            }
            else {
                if (!trackable) {
                    trackable = true;

                    cctx.mvcc().addFuture(this);
                }

                MiniFuture fut = new MiniFuture(n, mappedKeys, saved, topVer);

                GridCacheMessage req = new GridNearGetRequest(
                    cctx.cacheId(),
                    futId,
                    fut.futureId(),
                    ver,
                    mappedKeys,
                    readThrough,
                    topVer,
                    subjId,
                    taskName == null ? 0 : taskName.hashCode(),
                    expiryPlc != null ? expiryPlc.forAccess() : -1L,
                    skipVals,
                    cctx.deploymentEnabled());

                add(fut); // Append new future.

                try {
                    cctx.io().send(n, req, cctx.ioPolicy());
                }
                catch (IgniteCheckedException e) {
                    // Fail the whole thing.
                    if (e instanceof ClusterTopologyCheckedException)
                        fut.onNodeLeft((ClusterTopologyCheckedException) e);
                    else
                        fut.onResult(e);
                }
            }
        }
    }

    /**
     * @param mappings Mappings.
     * @param key Key to map.
     * @param topVer Topology version
     * @param mapped Previously mapped.
     * @param saved Reserved near cache entries.
     * @return Map.
     */
    private Map<KeyCacheObject, GridNearCacheEntry> map(
        KeyCacheObject key,
        Map<ClusterNode, LinkedHashMap<KeyCacheObject, Boolean>> mappings,
        AffinityTopologyVersion topVer,
        Map<ClusterNode, LinkedHashMap<KeyCacheObject, Boolean>> mapped,
        Map<KeyCacheObject, GridNearCacheEntry> saved
    ) {
        final GridNearCacheAdapter near = cache();

        // Allow to get cached value from the local node.
        boolean allowLocRead = !forcePrimary || cctx.affinity().primary(cctx.localNode(), key, topVer);

        while (true) {
            GridNearCacheEntry entry = allowLocRead ? (GridNearCacheEntry)near.peekEx(key) : null;

            try {
                CacheObject v = null;
                GridCacheVersion ver = null;

                boolean isNear = entry != null;

                // First we peek into near cache.
                if (isNear) {
                    if (needVer) {
                        T2<CacheObject, GridCacheVersion> res = entry.innerGetVersioned(
                            null,
                            /*swap*/true,
                            /*unmarshal*/true,
                            /**update-metrics*/true,
                            /*event*/!skipVals,
                            subjId,
                            null,
                            taskName,
                            expiryPlc);

                        if (res != null) {
                            v = res.get1();
                            ver = res.get2();
                        }
                    }
                    else {
                        v = entry.innerGet(tx,
                            /*swap*/false,
                            /*read-through*/false,
                            /*fail-fast*/true,
                            /*unmarshal*/true,
                            /*metrics*/true,
                            /*events*/!skipVals,
                            /*temporary*/false,
                            subjId,
                            null,
                            taskName,
                            expiryPlc);
                    }
                }

                ClusterNode affNode = null;

                if (v == null && allowLocRead && cctx.affinityNode()) {
                    GridDhtCacheAdapter<K, V> dht = cache().dht();

                    GridCacheEntryEx dhtEntry = null;

                    try {
                        dhtEntry = dht.context().isSwapOrOffheapEnabled() ? dht.entryEx(key) : dht.peekEx(key);

                        // If near cache does not have value, then we peek DHT cache.
                        if (dhtEntry != null) {
                            boolean isNew = dhtEntry.isNewLocked() || !dhtEntry.valid(topVer);

                            if (needVer) {
                                T2<CacheObject, GridCacheVersion> res = dhtEntry.innerGetVersioned(
                                    null,
                                    /*swap*/true,
                                    /*unmarshal*/true,
                                    /**update-metrics*/false,
                                    /*event*/!isNear && !skipVals,
                                    subjId,
                                    null,
                                    taskName,
                                    expiryPlc);

                                if (res != null) {
                                    v = res.get1();
                                    ver = res.get2();
                                }
                            }
                            else {
                                v = dhtEntry.innerGet(tx,
                                    /*swap*/true,
                                    /*read-through*/false,
                                    /*fail-fast*/true,
                                    /*unmarshal*/true,
                                    /*update-metrics*/false,
                                    /*events*/!isNear && !skipVals,
                                    /*temporary*/false,
                                    subjId,
                                    null,
                                    taskName,
                                    expiryPlc);
                            }

                            // Entry was not in memory or in swap, so we remove it from cache.
                            if (v == null && isNew && dhtEntry.markObsoleteIfEmpty(ver))
                                dht.removeIfObsolete(key);
                        }

                        if (v != null) {
                            if (cctx.cache().configuration().isStatisticsEnabled() && !skipVals)
                                near.metrics0().onRead(true);
                        }
                        else {
                            affNode = affinityNode(key, topVer);

                            if (affNode == null) {
                                onDone(new ClusterTopologyServerNotFoundException("Failed to map keys for cache " +
                                    "(all partition nodes left the grid)."));

                                return saved;
                            }

                            if (!affNode.isLocal() && cctx.cache().configuration().isStatisticsEnabled() && !skipVals)
                                near.metrics0().onRead(false);
                        }
                    }
                    catch (GridDhtInvalidPartitionException | GridCacheEntryRemovedException ignored) {
                        // No-op.
                    }
                    finally {
                        if (dhtEntry != null && (tx == null || (!tx.implicit() && tx.isolation() == READ_COMMITTED))) {
                            dht.context().evicts().touch(dhtEntry, topVer);

                            entry = null;
                        }
                    }
                }

<<<<<<< HEAD
                if (v != null && !reload) {
                    K key0 = (K)cctx.unwrapPortableIfNeeded(key, !deserializePortable);
                    V val0 = (V)cctx.unwrapPortableIfNeeded(v, !deserializePortable);
=======
                if (v != null) {
                    if (needVer) {
                        V val0 = (V)new T2<>(skipVals ? true : v, ver);

                        add(new GridFinishedFuture<>(Collections.singletonMap((K)key, val0)));
                    }
                    else {
                        if (keepCacheObjects) {
                            K key0 = (K)key;
                            V val0 = (V)(skipVals ? true : v);

                            add(new GridFinishedFuture<>(Collections.singletonMap(key0, val0)));
                        }
                        else {
                            K key0 = key.value(cctx.cacheObjectContext(), true);
                            V val0 = v.value(cctx.cacheObjectContext(), true);

                            val0 = (V)cctx.unwrapPortableIfNeeded(val0, !deserializePortable);
                            key0 = (K)cctx.unwrapPortableIfNeeded(key0, !deserializePortable);
>>>>>>> 00c3a433

                            add(new GridFinishedFuture<>(Collections.singletonMap(key0, val0)));
                        }
                    }
                }
                else {
                    if (affNode == null) {
                        affNode = affinityNode(key, topVer);

                        if (affNode == null) {
                            onDone(new ClusterTopologyServerNotFoundException("Failed to map keys for cache " +
                                "(all partition nodes left the grid)."));

                            return saved;
                        }
                    }

                    LinkedHashMap<KeyCacheObject, Boolean> keys = mapped.get(affNode);

                    if (keys != null && keys.containsKey(key)) {
                        if (remapCnt.incrementAndGet() > MAX_REMAP_CNT) {
                            onDone(new ClusterTopologyCheckedException("Failed to remap key to a new node after " +
                                MAX_REMAP_CNT + " attempts (key got remapped to the same node) " +
                                "[key=" + key + ", node=" + U.toShortString(affNode) + ", mappings=" + mapped + ']'));

                            return saved;
                        }
                    }

                    if (!cctx.affinity().localNode(key, topVer)) {
                        GridNearCacheEntry nearEntry = entry != null ? entry : near.entryExx(key, topVer);

                        nearEntry.reserveEviction();

                        entry = null;

                        if (saved == null)
                            saved = U.newHashMap(3);

                        saved.put(key, nearEntry);
                    }

                    // Don't add reader if transaction acquires lock anyway to avoid deadlock.
                    boolean addRdr = tx == null || tx.optimistic();

                    if (!addRdr && tx.readCommitted() && !tx.writeSet().contains(cctx.txKey(key)))
                        addRdr = true;

                    LinkedHashMap<KeyCacheObject, Boolean> old = mappings.get(affNode);

                    if (old == null)
                        mappings.put(affNode, old = new LinkedHashMap<>(3, 1f));

                    old.put(key, addRdr);
                }

                break;
            }
            catch (IgniteCheckedException e) {
                onDone(e);

                break;
            }
            catch (GridCacheEntryRemovedException ignored) {
                // Retry.
            }
            finally {
                if (entry != null && tx == null)
                    cctx.evicts().touch(entry, topVer);
            }
        }

        return saved;
    }

    /**
     * Affinity node to send get request to.
     *
     * @param key Key to get.
     * @param topVer Topology version.
     * @return Affinity node to get key from.
     */
    private ClusterNode affinityNode(KeyCacheObject key, AffinityTopologyVersion topVer) {
        if (!canRemap) {
            List<ClusterNode> affNodes = cctx.affinity().nodes(key, topVer);

            for (ClusterNode node : affNodes) {
                if (cctx.discovery().alive(node))
                    return node;
            }

            return null;
        }
        else
            return cctx.affinity().primary(key, topVer);
    }

    /**
     * @return Near cache.
     */
    private GridNearCacheAdapter<K, V> cache() {
        return (GridNearCacheAdapter<K, V>)cctx.cache();
    }

    /**
     * @return DHT cache.
     */
    private GridDhtCacheAdapter<K, V> dht() {
        return cache().dht();
    }

    /**
     * @param nodeId Node id.
     * @param keys Keys.
     * @param infos Entry infos.
     * @param savedEntries Saved entries.
     * @param topVer Topology version
     * @return Result map.
     */
    private Map<K, V> loadEntries(
        UUID nodeId,
        Collection<KeyCacheObject> keys,
        Collection<GridCacheEntryInfo> infos,
        Map<KeyCacheObject, GridNearCacheEntry> savedEntries,
        AffinityTopologyVersion topVer
    ) {
        boolean empty = F.isEmpty(keys);

        Map<K, V> map = empty ? Collections.<K, V>emptyMap() : new GridLeanMap<K, V>(keys.size());

        if (!empty) {
            boolean atomic = cctx.atomic();

            GridCacheVersion ver = atomic ? null : F.isEmpty(infos) ? null : cctx.versions().next();

            for (GridCacheEntryInfo info : infos) {
                try {
                    info.unmarshalValue(cctx, cctx.deploy().globalLoader());

                    // Entries available locally in DHT should not be loaded into near cache for reading.
                    if (!cctx.affinity().localNode(info.key(), cctx.affinity().affinityTopologyVersion())) {
                        GridNearCacheEntry entry = savedEntries.get(info.key());

                        if (entry == null)
                            entry = cache().entryExx(info.key(), topVer);

                        // Load entry into cache.
                        entry.loadedValue(tx,
                            nodeId,
                            info.value(),
                            atomic ? info.version() : ver,
                            info.version(),
                            info.ttl(),
                            info.expireTime(),
                            true,
                            topVer,
                            subjId);
                    }

                    CacheObject val = info.value();
                    KeyCacheObject key = info.key();

                    assert skipVals == (info.value() == null);

                    if (needVer)
                        versionedResult(map, key, val, info.version());
                    else
                        cctx.addResult(map,
                            key,
                            val,
                            skipVals,
                            keepCacheObjects,
                            deserializePortable,
                            false);
                }
                catch (GridCacheEntryRemovedException ignore) {
                    if (log.isDebugEnabled())
                        log.debug("Got removed entry while processing get response (will not retry).");
                }
                catch (Exception e) {
                    // Fail.
                    onDone(e);

                    return Collections.emptyMap();
                }
            }
        }

        return map;
    }

    /**
     * @param keys Keys.
     * @param saved Saved entries.
     * @param topVer Topology version.
     */
    private void releaseEvictions(Collection<KeyCacheObject> keys,
        Map<KeyCacheObject, GridNearCacheEntry> saved,
        AffinityTopologyVersion topVer) {
        for (KeyCacheObject key : keys) {
            GridNearCacheEntry entry = saved.get(key);

            if (entry != null) {
                entry.releaseEviction();

                if (tx == null)
                    cctx.evicts().touch(entry, topVer);
            }
        }
    }

    /** {@inheritDoc} */
    @Override public String toString() {
        Collection<String> futs = F.viewReadOnly(futures(), new C1<IgniteInternalFuture<?>, String>() {
            @SuppressWarnings("unchecked")
            @Override public String apply(IgniteInternalFuture<?> f) {
                if (isMini(f)) {
                    return "[node=" + ((MiniFuture)f).node().id() +
                        ", loc=" + ((MiniFuture)f).node().isLocal() +
                        ", done=" + f.isDone() + "]";
                }
                else
                    return "[loc=true, done=" + f.isDone() + "]";
            }
        });

        return S.toString(GridNearGetFuture.class, this,
            "innerFuts", futs,
            "super", super.toString());
    }

    /**
     * Mini-future for get operations. Mini-futures are only waiting on a single
     * node as opposed to multiple nodes.
     */
    private class MiniFuture extends GridFutureAdapter<Map<K, V>> {
        /** */
        private static final long serialVersionUID = 0L;

        /** */
        private final IgniteUuid futId = IgniteUuid.randomUuid();

        /** Node ID. */
        private ClusterNode node;

        /** Keys. */
        @GridToStringInclude
        private LinkedHashMap<KeyCacheObject, Boolean> keys;

        /** Saved entry versions. */
        private Map<KeyCacheObject, GridNearCacheEntry> savedEntries;

        /** Topology version on which this future was mapped. */
        private AffinityTopologyVersion topVer;

        /** {@code True} if remapped after node left. */
        private boolean remapped;

        /**
         * @param node Node.
         * @param keys Keys.
         * @param savedEntries Saved entries.
         * @param topVer Topology version.
         */
        MiniFuture(
            ClusterNode node,
            LinkedHashMap<KeyCacheObject, Boolean> keys,
            Map<KeyCacheObject, GridNearCacheEntry> savedEntries,
            AffinityTopologyVersion topVer
        ) {
            this.node = node;
            this.keys = keys;
            this.savedEntries = savedEntries;
            this.topVer = topVer;
        }

        /**
         * @return Future ID.
         */
        IgniteUuid futureId() {
            return futId;
        }

        /**
         * @return Node ID.
         */
        public ClusterNode node() {
            return node;
        }

        /**
         * @return Keys.
         */
        public Collection<KeyCacheObject> keys() {
            return keys.keySet();
        }

        /**
         * @param e Error.
         */
        void onResult(Throwable e) {
            if (log.isDebugEnabled())
                log.debug("Failed to get future result [fut=" + this + ", err=" + e + ']');

            // Fail.
            onDone(e);
        }

        /** {@inheritDoc} */
        @Override public boolean onDone(@Nullable Map<K, V> res, @Nullable Throwable err) {
            if (super.onDone(res, err)) {
                releaseEvictions(keys.keySet(), savedEntries, topVer);

                return true;
            }
            else
                return false;
        }

        /**
         * @param e Topology exception.
         */
        synchronized void onNodeLeft(ClusterTopologyCheckedException e) {
            if (remapped)
                return;

            remapped = true;

            if (log.isDebugEnabled())
                log.debug("Remote node left grid while sending or waiting for reply (will retry): " + this);

            // Try getting value from alive nodes.
            if (!canRemap) {
                // Remap
                map(keys.keySet(), F.t(node, keys), topVer);

                onDone(Collections.<K, V>emptyMap());
            }
            else {
                final AffinityTopologyVersion updTopVer =
                    new AffinityTopologyVersion(Math.max(topVer.topologyVersion() + 1, cctx.discovery().topologyVersion()));

                final GridFutureRemapTimeoutObject timeout = new GridFutureRemapTimeoutObject(this,
                    cctx.kernalContext().config().getNetworkTimeout(),
                    updTopVer,
                    e);

                cctx.affinity().affinityReadyFuture(updTopVer).listen(
                    new CI1<IgniteInternalFuture<AffinityTopologyVersion>>() {
                        @Override public void apply(IgniteInternalFuture<AffinityTopologyVersion> fut) {
                            if (timeout.finish()) {
                                cctx.kernalContext().timeout().removeTimeoutObject(timeout);

                                try {
                                    fut.get();

                                    // Remap.
                                    map(keys.keySet(), F.t(node, keys), updTopVer);

                                    onDone(Collections.<K, V>emptyMap());
                                }
                                catch (IgniteCheckedException e) {
                                    GridNearGetFuture.this.onDone(e);
                                }
                            }
                        }
                    }
                );

                cctx.kernalContext().timeout().addTimeoutObject(timeout);
            }
        }

        /**
         * @param res Result callback.
         */
        void onResult(final GridNearGetResponse res) {
            final Collection<Integer> invalidParts = res.invalidPartitions();

            // If error happened on remote node, fail the whole future.
            if (res.error() != null) {
                onDone(res.error());

                return;
            }

            // Remap invalid partitions.
            if (!F.isEmpty(invalidParts)) {
                AffinityTopologyVersion rmtTopVer = res.topologyVersion();

                assert rmtTopVer.topologyVersion() != 0;

                if (rmtTopVer.compareTo(topVer) <= 0) {
                    // Fail the whole get future.
                    onDone(new IgniteCheckedException("Failed to process invalid partitions response (remote node reported " +
                        "invalid partitions but remote topology version does not differ from local) " +
                        "[topVer=" + topVer + ", rmtTopVer=" + rmtTopVer + ", invalidParts=" + invalidParts +
                        ", nodeId=" + node.id() + ']'));

                    return;
                }

                if (log.isDebugEnabled())
                    log.debug("Remapping mini get future [invalidParts=" + invalidParts + ", fut=" + this + ']');

                if (!canRemap) {
                    map(F.view(keys.keySet(), new P1<KeyCacheObject>() {
                        @Override public boolean apply(KeyCacheObject key) {
                            return invalidParts.contains(cctx.affinity().partition(key));
                        }
                    }), F.t(node, keys), topVer);

                    // It is critical to call onDone after adding futures to compound list.
                    onDone(loadEntries(node.id(), keys.keySet(), res.entries(), savedEntries, topVer));

                    return;
                }

                // Need to wait for next topology version to remap.
                IgniteInternalFuture<Long> topFut = cctx.discovery().topologyFuture(rmtTopVer.topologyVersion());

                topFut.listen(new CIX1<IgniteInternalFuture<Long>>() {
                    @Override public void applyx(IgniteInternalFuture<Long> fut) throws IgniteCheckedException {
                        long readyTopVer = fut.get();

                        // This will append new futures to compound list.
                        map(F.view(keys.keySet(), new P1<KeyCacheObject>() {
                            @Override public boolean apply(KeyCacheObject key) {
                                return invalidParts.contains(cctx.affinity().partition(key));
                            }
                        }), F.t(node, keys), new AffinityTopologyVersion(readyTopVer));

                        // It is critical to call onDone after adding futures to compound list.
                        onDone(loadEntries(node.id(), keys.keySet(), res.entries(), savedEntries, topVer));
                    }
                });
            }
            else
                onDone(loadEntries(node.id(), keys.keySet(), res.entries(), savedEntries, topVer));
        }

        /** {@inheritDoc} */
        @Override public String toString() {
            return S.toString(MiniFuture.class, this);
        }
    }
}<|MERGE_RESOLUTION|>--- conflicted
+++ resolved
@@ -523,11 +523,6 @@
                     }
                 }
 
-<<<<<<< HEAD
-                if (v != null && !reload) {
-                    K key0 = (K)cctx.unwrapPortableIfNeeded(key, !deserializePortable);
-                    V val0 = (V)cctx.unwrapPortableIfNeeded(v, !deserializePortable);
-=======
                 if (v != null) {
                     if (needVer) {
                         V val0 = (V)new T2<>(skipVals ? true : v, ver);
@@ -535,22 +530,10 @@
                         add(new GridFinishedFuture<>(Collections.singletonMap((K)key, val0)));
                     }
                     else {
-                        if (keepCacheObjects) {
-                            K key0 = (K)key;
-                            V val0 = (V)(skipVals ? true : v);
-
-                            add(new GridFinishedFuture<>(Collections.singletonMap(key0, val0)));
-                        }
-                        else {
-                            K key0 = key.value(cctx.cacheObjectContext(), true);
-                            V val0 = v.value(cctx.cacheObjectContext(), true);
-
-                            val0 = (V)cctx.unwrapPortableIfNeeded(val0, !deserializePortable);
-                            key0 = (K)cctx.unwrapPortableIfNeeded(key0, !deserializePortable);
->>>>>>> 00c3a433
-
-                            add(new GridFinishedFuture<>(Collections.singletonMap(key0, val0)));
-                        }
+                        K key0 = (K)cctx.unwrapPortableIfNeeded(key, !deserializePortable);
+                        V val0 = (V)cctx.unwrapPortableIfNeeded(v, !deserializePortable);
+
+                        add(new GridFinishedFuture<>(Collections.singletonMap(key0, val0)));
                     }
                 }
                 else {
