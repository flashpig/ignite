/*
 * Licensed to the Apache Software Foundation (ASF) under one or more
 * contributor license agreements.  See the NOTICE file distributed with
 * this work for additional information regarding copyright ownership.
 * The ASF licenses this file to You under the Apache License, Version 2.0
 * (the "License"); you may not use this file except in compliance with
 * the License.  You may obtain a copy of the License at
 *
 *      http://www.apache.org/licenses/LICENSE-2.0
 *
 * Unless required by applicable law or agreed to in writing, software
 * distributed under the License is distributed on an "AS IS" BASIS,
 * WITHOUT WARRANTIES OR CONDITIONS OF ANY KIND, either express or implied.
 * See the License for the specific language governing permissions and
 * limitations under the License.
 */

package org.apache.ignite.internal.processors.cache;

import org.apache.ignite.*;
import org.apache.ignite.internal.*;
import org.apache.ignite.internal.util.*;
import org.apache.ignite.internal.util.lang.*;
import org.apache.ignite.internal.util.typedef.*;
import org.apache.ignite.internal.util.typedef.internal.*;
import org.apache.ignite.lang.*;
import org.jdk8.backport.*;
import org.jetbrains.annotations.*;

import javax.cache.*;
import java.io.*;
import java.lang.ref.*;
import java.lang.reflect.*;
import java.util.*;
import java.util.concurrent.atomic.*;
import java.util.concurrent.locks.*;

import static org.apache.ignite.internal.processors.cache.CacheFlag.*;

/**
 * Concurrent implementation of cache map.
 */
public class GridCacheConcurrentMap {
    /** Debug flag. */
    private static final boolean DEBUG = false;

    /** Random. */
    private static final Random RAND = new Random();

    /** The default load factor for this map. */
    private static final float DFLT_LOAD_FACTOR = 0.75f;

    /** The default concurrency level for this map. */
    private static final int DFLT_CONCUR_LEVEL = 2048;

    /**
     * The maximum capacity, used if a higher value is implicitly specified by either
     * of the constructors with arguments. Must be a power of two <= 1<<30 to ensure
     * that entries are indexable using integers.
     */
    private static final int MAX_CAP = 1 << 30;

    /** The maximum number of segments to allow. */
    private static final int MAX_SEGS = 1 << 16; // slightly conservative

    /**
     * Mask value for indexing into segments. The upper bits of a
     * key's hash code are used to choose the segment.
     */
    private final int segMask;

    /** Shift value for indexing within segments. */
    private final int segShift;

    /** The segments, each of which is a specialized hash table. */
    private final Segment[] segs;

    /** */
    private GridCacheMapEntryFactory factory;

    /** Cache context. */
    protected final GridCacheContext ctx;

    /** */
    private final LongAdder mapPubSize = new LongAdder();

    /** */
    private final LongAdder mapSize = new LongAdder();

    /** Filters cache internal entry. */
    private static final P1<Cache.Entry<?, ?>> NON_INTERNAL =
        new P1<Cache.Entry<?, ?>>() {
            @Override public boolean apply(Cache.Entry<?, ?> entry) {
                return !(entry.getKey() instanceof GridCacheInternal);
            }
        };

    /** Non-internal predicate array. */
    public static final IgnitePredicate[] NON_INTERNAL_ARR = new P1[] {NON_INTERNAL};

    /** Filters obsolete cache map entry. */
    private final IgnitePredicate<GridCacheMapEntry> obsolete =
        new P1<GridCacheMapEntry>() {
            @Override public boolean apply(GridCacheMapEntry entry) {
                return entry.obsolete();
            }
        };

    /** Soft iterator queue. */
<<<<<<< HEAD
    private final ReferenceQueue<Iterator0<KeyCacheObject, CacheObject>> itQ = new ReferenceQueue<>();
=======
    private final ReferenceQueue<Iterator0> itQ = new ReferenceQueue<>();
>>>>>>> fbc8ed32

    /** Soft iterator set. */
    private final Map<WeakIterator<KeyCacheObject, CacheObject>, SegmentHeader> itMap =
        new ConcurrentHashMap8<>();

    /**
     * Checks phantom queue.
     */
    private void checkWeakQueue() {
        // If queue is empty, then it is a lock-free volatile read which should happen
        // in most cases. Otherwise queue uses synchronization to poll elements.
<<<<<<< HEAD
        for (Reference<? extends Iterator0<KeyCacheObject, CacheObject>> itRef = itQ.poll();
=======
        for (Reference<? extends Iterator0> itRef = itQ.poll();
>>>>>>> fbc8ed32
             itRef != null; itRef = itQ.poll()) {
            assert itRef instanceof WeakIterator;

            if (DEBUG)
                X.println("Checking weak queue [itSetSize=" + itMap.size() + ']');

            SegmentHeader lastSeg = removeWeakIterator(itRef);

            // Segment may be null if iterator is empty at creation time.
            if (lastSeg != null)
                lastSeg.onReadEnd();
        }
    }

    /**
     * @param itRef Iterator reference.
     * @return Last segment.
     */
    private SegmentHeader removeWeakIterator(
<<<<<<< HEAD
        Reference<? extends Iterator0<KeyCacheObject, CacheObject>> itRef) {
=======
        Reference<? extends Iterator0> itRef) {
>>>>>>> fbc8ed32
        assert itRef instanceof WeakIterator;

        SegmentHeader hdr = itMap.remove(itRef);

        if (DEBUG) {
            if (hdr == null)
                X.println("Removed non-existent iterator: " + itRef);
            else
                X.println("Removed iterator [hdrId=" + hdr.id() + ", it=" + itRef + ", mapSize=" + itMap.size() + ']');
        }

        return hdr;
    }

    /**
     * @param itRef Iterator reference.
     * @param hdr Segment header.
     */
<<<<<<< HEAD
    private void addWeakIterator(WeakIterator<KeyCacheObject, CacheObject> itRef, SegmentHeader hdr) {
=======
    private void addWeakIterator(WeakIterator itRef, SegmentHeader hdr) {
>>>>>>> fbc8ed32
        SegmentHeader prev = itMap.put(itRef, hdr);

        if (DEBUG)
            if (prev == null)
                X.println("Added weak reference: " + itMap.size());
    }



    /**
     * @return Iterator set size.
     */
    int iteratorMapSize() {
        return itMap.size();
    }

    /**
     * @return Reference queue for iterators.
     */
    private ReferenceQueue<Iterator0> iteratorQueue() {
        return itQ;
    }

    /**
     * Applies a supplemental hash function to a given hashCode, which
     * defends against poor quality hash functions.  This is critical
     * because ConcurrentHashMap uses power-of-two length hash tables,
     * that otherwise encounter collisions for hashCodes that do not
     * differ in lower or upper bits.
     * <p>
     * This function has been taken from Java 8 ConcurrentHashMap with
     * slightly modifications.
     *
     * @param h Value to hash.
     * @return Hash value.
     */
    protected static int hash(int h) {
        return U.hash(h);
    }

    /**
     * Returns the segment that should be used for key with given hash
     *
     * @param hash The hash code for the key.
     * @return The segment.
     */
    private Segment segmentFor(int hash) {
        return segs[(hash >>> segShift) & segMask];
    }

    /**
     * Creates a new, empty map with the specified initial
     * capacity, load factor and concurrency level.
     *
     * @param ctx Cache context.
     * @param initCap the initial capacity. The implementation
     *      performs internal sizing to accommodate this many elements.
     * @param loadFactor  the load factor threshold, used to control resizing.
     *      Resizing may be performed when the average number of elements per
     *      bin exceeds this threshold.
     * @param concurrencyLevel the estimated number of concurrently
     *      updating threads. The implementation performs internal sizing
     *      to try to accommodate this many threads.
     * @throws IllegalArgumentException if the initial capacity is
     *      negative or the load factor or concurrencyLevel are
     *      non-positive.
     */
    @SuppressWarnings({"unchecked"})
    protected GridCacheConcurrentMap(GridCacheContext ctx, int initCap, float loadFactor,
        int concurrencyLevel) {
        this.ctx = ctx;

        if (!(loadFactor > 0) || initCap < 0 || concurrencyLevel <= 0)
            throw new IllegalArgumentException();

        if (concurrencyLevel > MAX_SEGS)
            concurrencyLevel = MAX_SEGS;

        // Find power-of-two sizes best matching arguments
        int sshift = 0;
        int ssize = 1;

        while (ssize < concurrencyLevel) {
            ++sshift;
            ssize <<= 1;
        }

        segShift = 32 - sshift;
        segMask = ssize - 1;
        segs = (Segment[])Array.newInstance(Segment.class, ssize);

        if (initCap > MAX_CAP)
            initCap = MAX_CAP;

        int c = initCap / ssize;

        if (c * ssize < initCap)
            ++c;

        int cap = 1;

        while (cap < c)
            cap <<= 1;

        if (cap < 16)
            cap = 16;

        for (int i = 0; i < segs.length; ++i)
            segs[i] = new Segment(cap, loadFactor);
    }

    /**
     * Creates a new, empty map with the specified initial capacity
     * and load factor and with the default concurrencyLevel (16).
     *
     * @param ctx Cache context.
     * @param initCap The implementation performs internal
     *      sizing to accommodate this many elements.
     * @param loadFactor  the load factor threshold, used to control resizing.
     *      Resizing may be performed when the average number of elements per
     *      bin exceeds this threshold.
     * @throws IllegalArgumentException if the initial capacity of
     *      elements is negative or the load factor is non-positive.
     */
    public GridCacheConcurrentMap(GridCacheContext ctx, int initCap, float loadFactor) {
        this(ctx, initCap, loadFactor, DFLT_CONCUR_LEVEL);
    }

    /**
     * Creates a new, empty map with the specified initial capacity,
     * and with default load factor (0.75) and concurrencyLevel (16).
     *
     * @param ctx Cache context.
     * @param initCap the initial capacity. The implementation
     *      performs internal sizing to accommodate this many elements.
     * @throws IllegalArgumentException if the initial capacity of
     *      elements is negative.
     */
    public GridCacheConcurrentMap(GridCacheContext ctx, int initCap) {
        this(ctx, initCap, DFLT_LOAD_FACTOR, DFLT_CONCUR_LEVEL);
    }

    /**
     * Sets factory for entries.
     *
     * @param factory Entry factory.
     */
    public void setEntryFactory(GridCacheMapEntryFactory factory) {
        assert factory != null;

        this.factory = factory;
    }

    /**
     * @return Non-internal predicate.
     */
    private static <K, V> IgnitePredicate<Cache.Entry<K, V>>[] nonInternal() {
        return (IgnitePredicate<Cache.Entry<K,V>>[])NON_INTERNAL_ARR;
    }

    /**
     * @param filter Filter to add to non-internal-key filter.
     * @return Non-internal predicate.
     */
    private static <K, V> IgnitePredicate<Cache.Entry<K, V>>[] nonInternal(
        IgnitePredicate<Cache.Entry<K, V>>[] filter) {
        return F.asArray(F0.and((IgnitePredicate<Cache.Entry<K, V>>[])NON_INTERNAL_ARR, filter));
    }

    /**
     * @return {@code True} if this map is empty.
     */
    public boolean isEmpty() {
        return mapSize.sum() == 0;
    }

    /**
     * Returns the number of key-value mappings in this map.
     *
     * @return the number of key-value mappings in this map.
     */
    public int size() {
        return mapSize.intValue();
    }

    /**
     * @return Public size.
     */
    public int publicSize() {
        return mapPubSize.intValue();
    }

    /**
     * @param e Cache map entry.
     */
    public void decrementSize(GridCacheMapEntry e) {
        assert !e.isInternal();
        assert Thread.holdsLock(e);
        assert e.deletedUnlocked();
        assert ctx.deferredDelete();

        mapPubSize.decrement();

        segmentFor(e.hash()).decrementPublicSize();
    }

    /**
     * @param e Cache map entry.
     */
    public void incrementSize(GridCacheMapEntry e) {
        assert !e.isInternal();
        assert Thread.holdsLock(e);
        assert !e.deletedUnlocked();
        assert ctx.deferredDelete();

        mapPubSize.increment();

        segmentFor(e.hash()).incrementPublicSize();
    }

    /**
     * @param key Key.
     * @return {@code True} if map contains mapping for provided key.
     */
    public boolean containsKey(Object key) {
        checkWeakQueue();

        int hash = hash(key.hashCode());

        return segmentFor(hash).containsKey(key, hash);
    }

    /**
     * Collection of all (possibly {@code null}) values.
     *
     * @param filter Filter.
     * @return a collection view of the values contained in this map.
     */
    public <K, V> Collection<V> allValues(IgnitePredicate<Cache.Entry<K, V>>[] filter) {
        checkWeakQueue();

        return new Values<>(this, filter);
    }

    /**
     * @return Random entry out of hash map.
     */
    @Nullable public GridCacheMapEntry randomEntry() {
        checkWeakQueue();

        while (true) {
            if (mapPubSize.sum() == 0)
                return null;

            // Desired and current indexes.
            int segIdx = RAND.nextInt(segs.length);

            Segment seg = null;

            for (int i = segIdx; i < segs.length + segIdx; i++) {
                Segment s = segs[i % segs.length];

                if (s.publicSize() > 0)
                    seg = s;
            }

            if (seg == null)
                // It happened so that all public values had been removed from segments.
                return null;

            GridCacheMapEntry entry = seg.randomEntry();

            if (entry == null)
                continue;

            assert !(entry.key() instanceof GridCacheInternal);

            return entry;
        }
    }

    /**
     * Returns the entry associated with the specified key in the
     * HashMap.  Returns null if the HashMap contains no mapping
     * for this key.
     *
     * @param key Key.
     * @return Entry.
     */
    @Nullable public GridCacheMapEntry getEntry(Object key) {
        assert key != null;

        checkWeakQueue();

        int hash = hash(key.hashCode());

        return segmentFor(hash).get(key, hash);
    }

    /**
     * @param topVer Topology version.
     * @param key Key.
     * @param val Value.
     * @param ttl Time to live.
     * @return Cache entry for corresponding key-value pair.
     */
    public GridCacheMapEntry putEntry(long topVer, KeyCacheObject key, @Nullable CacheObject val, long ttl) {
        assert key != null;

        checkWeakQueue();

        int hash = hash(key.hashCode());

        return segmentFor(hash).put(key, hash, val, topVer, ttl);
    }

    /**
     * @param topVer Topology version.
     * @param key Key.
     * @param val Value.
     * @param ttl Time to live.
     * @param create Create flag.
     * @return Triple where the first element is current entry associated with the key,
     *      the second is created entry and the third is doomed (all may be null).
     */
    public GridTriple<GridCacheMapEntry> putEntryIfObsoleteOrAbsent(long topVer,
        KeyCacheObject key,
        @Nullable CacheObject val,
        long ttl,
        boolean create)
    {
        assert key != null;

        checkWeakQueue();

        int hash = hash(key.hashCode());

        return segmentFor(hash).putIfObsolete(key, hash, val, topVer, ttl, create);
    }

    /**
     * Copies all of the mappings from the specified map to this map
     * These mappings will replace any mappings that
     * this map had for any of the keys currently in the specified map.
     *
     * @param m mappings to be stored in this map.
     * @param ttl Time to live.
     * @throws NullPointerException If the specified map is null.
     */
    public void putAll(Map<KeyCacheObject, CacheObject> m, long ttl) {
        for (Map.Entry<KeyCacheObject, CacheObject> e : m.entrySet())
            putEntry(-1, e.getKey(), e.getValue(), ttl);
    }

    /**
     * Removes passed in entry if it presents in the map.
     *
     * @param e Entry to remove.
     * @return {@code True} if remove happened.
     */
    public boolean removeEntry(GridCacheEntryEx e) {
        assert e != null;

        checkWeakQueue();

        KeyCacheObject key = e.key();

        int hash = hash(key.hashCode());

        return segmentFor(hash).remove(key, hash, same(e)) != null;
    }

    /**
     * @param p Entry to check equality.
     * @return Predicate to filter the same (equal by ==) entry.
     */
    private IgnitePredicate<GridCacheMapEntry> same(final GridCacheEntryEx p) {
        return new P1<GridCacheMapEntry>() {
            @Override public boolean apply(GridCacheMapEntry e) {
                return e == p;
            }
        };
    }

    /**
     * Removes and returns the entry associated with the specified key
     * in the HashMap if entry is obsolete. Returns null if the HashMap
     * contains no mapping for this key.
     *
     * @param key Key.
     * @return Removed entry, possibly {@code null}.
     */
    @SuppressWarnings( {"unchecked"})
    @Nullable public GridCacheMapEntry removeEntryIfObsolete(KeyCacheObject key) {
        assert key != null;

        checkWeakQueue();

        int hash = hash(key.hashCode());

        return segmentFor(hash).remove(key, hash, obsolete);
    }

    /**
     * @param filter Filter.
     * @return Set of the mappings contained in this map.
     */
    @SuppressWarnings({"unchecked"})
    public <K, V> Set<Cache.Entry<K, V>> entries(IgnitePredicate<Cache.Entry<K, V>>... filter) {
        checkWeakQueue();

        return new EntrySet<>(this, filter);
    }

    /**
     * Returns entry set containing internal entries.
     *
     * @param filter Filter.
     * @return Set of the mappings contained in this map.
     */
    @SuppressWarnings({"unchecked"})
    public <K, V> Set<Cache.Entry<K, V>> entriesx(IgnitePredicate<Cache.Entry<K, V>>... filter) {
        checkWeakQueue();

        return new EntrySet<>(this, filter, true);
    }

    /**
     * Internal entry set, excluding {@link GridCacheInternal} entries.
     *
     * @return Set of the mappings contained in this map.
     */
    public Set<GridCacheEntryEx> entries0() {
        checkWeakQueue();

        return new Set0<>(this, GridCacheConcurrentMap.nonInternal());
    }

    /**
     * Get striped entry iterator.
     *
     * @param id Expected modulo.
     * @param totalCnt Maximum modulo.
     * @return Striped entry iterator.
     */
    public Iterator<GridCacheEntryEx> stripedEntryIterator(int id, int totalCnt) {
        checkWeakQueue();

        return new Iterator0<>(this, false, GridCacheConcurrentMap.nonInternal(), id, totalCnt);
    }

    /**
     * Gets all internal entry set, including {@link GridCacheInternal} entries.
     *
     * @return All internal entry set, including {@link GridCacheInternal} entries.
     */
    public Set<GridCacheEntryEx> allEntries0() {
        checkWeakQueue();

        return new Set0<>(this, CU.empty());
    }

    /**
     * Key set.
     *
     * @param filter Filter.
     * @return Set of the keys contained in this map.
     */
    public <K, V> Set<K> keySet(IgnitePredicate<Cache.Entry<K, V>>... filter) {
        checkWeakQueue();

        return new KeySet<>(this, filter);
    }

    /**
     * Collection of non-{@code null} values.
     *
     * @param filter Filter.
     * @return Collection view of the values contained in this map.
     */
    public <K, V> Collection<V> values(IgnitePredicate<Cache.Entry<K, V>>... filter) {
        checkWeakQueue();

        return allValues(filter);
    }

    /** {@inheritDoc} */
    @Override public String toString() {
        return S.toString(GridCacheConcurrentMap.class, this, "size", mapSize, "pubSize", mapPubSize);
    }

    /**
     *
     */
    @SuppressWarnings({"LockAcquiredButNotSafelyReleased"})
    void printDebugInfo() {
        for (Segment s : segs)
            s.lock();

        try {
            X.println(">>> Cache map debug info: " + ctx.namexx());

            for (int i = 0; i < segs.length; i++) {
                Segment seg = segs[i];

                X.println("    Segment [idx=" + i + ", size=" + seg.size() + ']');

                SegmentHeader segHdr = seg.hdr;

                GridCacheMapEntry[] tab = segHdr.table();

                for (int j = 0; j < tab.length; j++)
                    X.println("        Bucket [idx=" + j + ", bucket=" + tab[j] + ']');
            }

            checkConsistency();
        }
        finally {
            for (Segment s : segs)
                s.unlock();
        }
    }

    /**
     *
     */
    public void checkConsistency() {
        int size = 0;
        int pubSize = 0;

        IgniteLogger log = ctx.logger(GridCacheConcurrentMap.class);

        for (Segment s : segs) {
            SegmentHeader segHdr = s.hdr;

            GridCacheMapEntry[] tab = segHdr.table();

            for (GridCacheMapEntry b : tab) {
                if (b != null) {
                    GridCacheMapEntry e = b;

                    assert e != null;

                    int cnt = 0;
                    int pubCnt = 0;

                    while (e != null) {
                        cnt++;

                        log.info("Cache map entry: " + e);

                        if (!e.deleted()) {
                            if (!(e.key instanceof GridCacheInternal))
                                pubCnt++;
                        }

                        e = e.next(segHdr.id());
                    }

                    size += cnt;
                    pubSize += pubCnt;
                }
            }
        }

        assert size() == size : "Invalid size [expected=" + size() + ", actual=" + size + ']';
        assert publicSize() == pubSize : "Invalid public size [expected=" + publicSize() + ", actual=" + pubSize + ']';
    }

    /**
     * Segments are specialized versions of hash tables.  This
     * subclasses from ReentrantLock opportunistically,
     * just to simplify some locking and avoid separate construction.
     */
    private class Segment extends ReentrantLock {
        /** */
        private static final long serialVersionUID = 0L;

        /*
         * Segments maintain a table of entry lists that are ALWAYS
         * kept in a consistent state, so can be read without locking.
         * Next fields of nodes are immutable (final).  All list
         * additions are performed at the front of each bin. This
         * makes it easy to check changes, and also fast to traverse.
         * When nodes would otherwise be changed, new nodes are
         * created to replace them. This works well for hash tables
         * since the bin lists tend to be short. (The average length
         * is less than two for the default load factor threshold.)
         *
         * Read operations can thus proceed without locking, but rely
         * on selected uses of volatiles to ensure that completed
         * write operations performed by other threads are
         * noticed. For most purposes, the "count" field, tracking the
         * number of elements, serves as that volatile variable
         * ensuring visibility.  This is convenient because this field
         * needs to be read in many read operations anyway:
         *
         *   - All (unsynchronized) read operations must first read the
         *     "count" field, and should not look at table entries if
         *     it is 0.
         *
         *   - All (synchronized) write operations should write to
         *     the "count" field after structurally changing any bin.
         *     The operations must not take any action that could even
         *     momentarily cause a concurrent read operation to see
         *     inconsistent data. This is made easier by the nature of
         *     the read operations in Map. For example, no operation
         *     can reveal that the table has grown but the threshold
         *     has not yet been updated, so there are no atomicity
         *     requirements for this with respect to reads.
         *
         * As a guide, all critical volatile reads and writes to the
         * count field are marked in code comments.
         */

        /**
         * The table is rehashed when its size exceeds this threshold.
         * (The value of this field is always <tt>(int)(capacity * loadFactor)</tt>.)
         */
        private int threshold;

        /** Segment header. */
        private volatile SegmentHeader hdr;

        /** The number of public elements in this segment's region. */
        private final LongAdder pubSize = new LongAdder();

        /**
         * The load factor for the hash table. Even though this value
         * is same for all segments, it is replicated to avoid needing
         * links to outer object.
         * @serial
         */
        private final float loadFactor;

        /**
         * @param initCap Initial capacity.
         * @param lf Load factor.
         */
        @SuppressWarnings("unchecked")
        Segment(int initCap, float lf) {
            loadFactor = lf;

            hdr = new SegmentHeader(initCap, 0, null);

            threshold = (int)(hdr.length() * loadFactor);
        }

        /**
         * Returns properly casted first entry for given hash.
         *
         * @param tbl Table.
         * @param hash Hash.
         * @return Entry for hash.
         */
        @Nullable GridCacheMapEntry getFirst(GridCacheMapEntry[] tbl, int hash) {
            GridCacheMapEntry bin = tbl[hash & (tbl.length - 1)];

            return bin != null ? bin : null;
        }

        /**
         * @return Segment header for read operation.
         */
        private SegmentHeader headerForRead() {
            while (true) {
                SegmentHeader hdr = this.hdr;

                hdr.onReadStart();

                // Check if 2 rehashes didn't happen in between.
                if (hdr == this.hdr)
                    return hdr;
                else
                    hdr.onReadEnd();
            }
        }

        /**
         * @param key Key.
         * @param hash Hash.
         * @return Value.
         */
        @Nullable GridCacheMapEntry get(Object key, int hash) {
            SegmentHeader hdr = headerForRead();

            try {
                if (hdr.size() != 0) {
                    GridCacheMapEntry e = getFirst(hdr.table(), hash);

                    while (e != null) {
                        if (e.hash() == hash && key.equals(e.key()))
                            return e;

                        e = e.next(hdr.id());
                    }
                }

                return null;
            }
            finally {
                hdr.onReadEnd();
            }
        }

        /**
         * @param key Key.
         * @param hash Hash.
         * @return {@code True} if segment contains value.
         */
        boolean containsKey(Object key, int hash) {
            SegmentHeader hdr = headerForRead();

            try {
                if (hdr.size() != 0) {
                    GridCacheMapEntry e = getFirst(hdr.table(), hash);

                    while (e != null) {
                        if (e.hash() == hash && key.equals(e.key))
                            return true;

                        e = e.next(hdr.id());
                    }
                }

                return false;
            }
            finally {
                hdr.onReadEnd();
            }
        }

        /**
         * @param key Key.
         * @param hash Hash.
         * @param val Value.
         * @param topVer Topology version.
         * @param ttl TTL.
         * @return Associated value.
         */
        @SuppressWarnings({"unchecked"})
        GridCacheMapEntry put(KeyCacheObject key, int hash, @Nullable CacheObject val, long topVer, long ttl) {
            lock();

            try {
                return put0(key, hash, val, topVer, ttl);
            }
            finally {
                unlock();
            }
        }

        /**
         * @param key Key.
         * @param hash Hash.
         * @param val Value.
         * @param topVer Topology version.
         * @param ttl TTL.
         * @return Associated value.
         */
        @SuppressWarnings({"unchecked", "SynchronizationOnLocalVariableOrMethodParameter"})
        private GridCacheMapEntry put0(KeyCacheObject key, int hash, CacheObject val, long topVer, long ttl) {
            try {
                SegmentHeader hdr = this.hdr;

                int c = hdr.size();

                if (c++ > threshold) {// Ensure capacity.
                    rehash();

                    hdr = this.hdr;
                }

                int hdrId = hdr.id();

                GridCacheMapEntry[] tab = hdr.table();

                int idx = hash & (tab.length - 1);

                GridCacheMapEntry bin = tab[idx];

                GridCacheMapEntry e = bin;

                while (e != null && (e.hash() != hash || !key.equals(e.key)))
                    e = e.next(hdrId);

                GridCacheMapEntry retVal;

                if (e != null) {
                    retVal = e;

                    e.rawPut(val, ttl);
                }
                else {
                    GridCacheMapEntry next = bin != null ? bin : null;

                    GridCacheMapEntry newRoot = factory.create(ctx, topVer, key, hash, val, next, ttl, hdr.id());

                    // Avoiding delete (decrement) before creation (increment).
                    synchronized (newRoot) {
                        tab[idx] = newRoot;

                        retVal = newRoot;

                        // Modify counters.
                        if (!retVal.isInternal()) {
                            mapPubSize.increment();

                            pubSize.increment();
                        }
                    }

                    mapSize.increment();

                    hdr.size(c);
                }

                return retVal;
            }
            finally {
                if (DEBUG)
                    checkSegmentConsistency();
            }
        }

        /**
         * @param key Key.
         * @param hash Hash.
         * @param val Value.
         * @param topVer Topology version.
         * @param ttl TTL.
         * @param create Create flag.
         * @return Triple where the first element is current entry associated with the key,
         *      the second is created entry and the third is doomed (all may be null).
         */
        @SuppressWarnings( {"unchecked"})
        GridTriple<GridCacheMapEntry> putIfObsolete(KeyCacheObject key,
            int hash,
            @Nullable CacheObject val,
            long topVer,
            long ttl,
            boolean create)
        {
            lock();

            try {
                SegmentHeader hdr = this.hdr;

                int hdrId = hdr.id();

                GridCacheMapEntry[] tab = hdr.table();

                int idx = hash & (tab.length - 1);

                GridCacheMapEntry bin = tab[idx];

                GridCacheMapEntry cur = null;
                GridCacheMapEntry created = null;
                GridCacheMapEntry doomed = null;

                if (bin == null) {
                    if (create)
                        cur = created = put0(key, hash, val, topVer, ttl);

                    return new GridTriple<>(cur, created, doomed);
                }

                GridCacheMapEntry e = bin;

                while (e != null && (e.hash() != hash || !key.equals(e.key)))
                    e = e.next(hdrId);

                if (e != null) {
                    if (e.obsolete()) {
                        doomed = remove(key, hash, null);

                        if (create)
                            cur = created = put0(key, hash, val, topVer, ttl);
                    }
                    else
                        cur = e;
                }
                else if (create)
                    cur = created = put0(key, hash, val, topVer, ttl);

                return new GridTriple<>(cur, created, doomed);
            }
            finally {
                unlock();
            }
        }

        /**
         *
         */
        @SuppressWarnings("unchecked")
        void rehash() {
            SegmentHeader oldHdr = hdr;

            if (oldHdr.previous() != null && oldHdr.previous().hasReads())
                return; // Wait for previous header to free up.

            int oldId = hdr.id();

            GridCacheMapEntry[] oldTbl = oldHdr.table();

            int oldCap = oldTbl.length;

            if (oldCap >= MAX_CAP)
                return;

            /*
             * Reclassify nodes in each list to new Map.  Because we are
             * using power-of-two expansion, the elements from each bin
             * must either stay at same index, or move with a power of two
             * offset. We eliminate unnecessary node creation by catching
             * cases where old nodes can be reused because their next
             * fields won't change. Statistically, at the default
             * threshold, only about one-sixth of them need cloning when
             * a table doubles. The nodes they replace will be eligible for GC
             * as soon as they are no longer referenced by any
             * reader thread that may be in the midst of traversing table
             * right now.
             */
            SegmentHeader newHdr = new SegmentHeader(oldCap << 1, oldId + 1, oldHdr);

            oldHdr.next(newHdr); // Link.

            newHdr.size(oldHdr.size());

            GridCacheMapEntry[] newTbl = newHdr.table();

            threshold = (int)(newTbl.length * loadFactor);

            int sizeMask = newTbl.length - 1;

            for (GridCacheMapEntry bin1 : oldTbl) {
                // Relink all nodes.
                for (GridCacheMapEntry e = bin1; e != null; e = e.next(oldId)) {
                    int idx = e.hash() & sizeMask;

                    GridCacheMapEntry bin2 = newTbl[idx];

                    newTbl[idx] = e;

                    e.next(newHdr.id(), bin2);
                }
            }

            hdr = newHdr;

            if (DEBUG)
                checkSegmentConsistency();
        }

        /**
         * Remove; match on key only if value null, else match both.
         *
         * @param key Key.
         * @param hash Hash.
         * @param filter Optional predicate.
         * @return Removed value.
         */
        @SuppressWarnings("SynchronizationOnLocalVariableOrMethodParameter")
        @Nullable GridCacheMapEntry remove(Object key, int hash,
            @Nullable IgnitePredicate<GridCacheMapEntry> filter) {
            lock();

            try {
                SegmentHeader hdr = this.hdr;

                GridCacheMapEntry[] tbl = hdr.table();

                int idx = hash & (tbl.length - 1);

                GridCacheMapEntry bin = tbl[idx];

                if (bin == null)
                    return null;

                GridCacheMapEntry prev = null;
                GridCacheMapEntry e = bin;

                while (e != null && (e.hash() != hash || !key.equals(e.key))) {
                    prev = e;

                    e = e.next(hdr.id());
                }

                if (e != null) {
                    if (filter != null && !filter.apply(e))
                        return null;

                    if (prev == null)
                        tbl[idx] = e.next(hdr.id());
                    else
                        prev.next(hdr.id(), e.next(hdr.id()));

                    // Modify counters.
                    synchronized (e) {
                        if (!e.isInternal() && !e.deleted()) {
                            mapPubSize.decrement();

                            pubSize.decrement();
                        }
                    }

                    mapSize.decrement();

                    hdr.decrementSize();
                }

                return e;
            }
            finally {
                if (DEBUG)
                    checkSegmentConsistency();

                unlock();
            }
        }

        /**
         * @return Entries count within segment.
         */
        int size() {
            return hdr.size();
        }

        /**
         * @return Public entries count within segment.
         */
        int publicSize() {
            return pubSize.intValue();
        }

        /**
         * Decrements segment public size.
         */
        void decrementPublicSize() {
            pubSize.decrement();
        }

        /**
         * Decrements segment public size.
         */
        void incrementPublicSize() {
            pubSize.increment();
        }

        /**
         * @return Random cache map entry from this segment.
         */
        @Nullable GridCacheMapEntry randomEntry() {
            SegmentHeader hdr = headerForRead();

            try {
                GridCacheMapEntry[] tbl = hdr.table();

                Collection<GridCacheMapEntry> entries = new ArrayList<>(3);

                int pubCnt = 0;

                int start = RAND.nextInt(tbl.length);

                for (int i = start; i < start + tbl.length; i++) {
                    GridCacheMapEntry first = tbl[i % tbl.length];

                    if (first == null)
                        continue;

                    entries.add(first);

                    for (GridCacheMapEntry e = first; e != null; e = e.next(hdr.id()))
                        if (!e.isInternal())
                            pubCnt++;

                    if (entries.size() == 3)
                        break;
                }

                if (entries.isEmpty())
                    return null;

                if (pubCnt == 0)
                    return null;

                // Desired and current indexes.
                int idx = RAND.nextInt(pubCnt);

                int i = 0;

                GridCacheMapEntry retVal = null;

                for (GridCacheMapEntry e : entries) {
                    for (; e != null; e = e.next(hdr.id())) {
                        if (!(e.key instanceof GridCacheInternal)) {
                            // In case desired entry was deleted, we return the closest one from left.
                            retVal = e;

                            if (idx == i++)
                                break;
                        }
                    }
                }

                return retVal;
            }
            finally {
                hdr.onReadEnd();
            }
        }

        /**
         *
         */
        void checkSegmentConsistency() {
            SegmentHeader hdr = this.hdr;

            GridCacheMapEntry[] tbl = hdr.table();

            int cnt = 0;
            int pubCnt = 0;

            for (GridCacheMapEntry b : tbl) {
                if (b != null) {
                    GridCacheMapEntry e = b;

                    assert e != null;

                    while (e != null) {
                        cnt++;

                        if (!(e.key instanceof GridCacheInternal))
                            pubCnt++;

                        e = e.next(hdr.id());
                    }
                }
            }

            assert cnt == hdr.size() : "Entry count and header size mismatch [cnt=" + cnt + ", hdrSize=" +
                hdr.size() + ", segment=" + this + ", hdrId=" + hdr.id() + ']';
            assert pubCnt == pubSize.intValue();
        }
    }

    /**
     * Segment header.
     */
    private static class SegmentHeader {
        /** Entry table. */
        private final GridCacheMapEntry[] tbl;

        /** Id for rehash. */
        private final int id;

        /** Reads. */
        private final LongAdder reads = new LongAdder();

        /** */
        private volatile SegmentHeader prev;

        /** */
        private volatile SegmentHeader next;

        /** The number of elements in this segment's region. */
        private volatile int size;

        /** Cleaned flag. */
        private final AtomicBoolean cleaned = new AtomicBoolean();

        /**
         * Constructs new segment header. New header is created initially and then
         * every time during rehash operation.
         *
         * @param size Size of the table.
         * @param id ID.
         * @param prev Previous header.
         */
        @SuppressWarnings("unchecked")
        private SegmentHeader(int size, int id, @Nullable SegmentHeader prev) {
            tbl = new GridCacheMapEntry[size];

            assert id >= 0;

            this.id = id;
            this.prev = prev;
        }

        /**
         * Increment reads.
         */
        void onReadStart() {
            reads.increment();
        }

        /**
         * Decrement reads.
         */
        void onReadEnd() {
            reads.decrement();

            checkClean();
        }

        /**
         * Cleans stale links if needed.
         */
        void checkClean() {
            // Check if rehashing didn't occur for the next segment.
            if (next != null && next.next() == null) {
                long leftReads = reads.sum();

                assert leftReads >= 0;

                // Clean up.
                if (leftReads == 0 && cleaned.compareAndSet(false, true)) {
                    for (GridCacheMapEntry bin : tbl) {
                        if (bin != null) {
                            for (GridCacheMapEntry e = bin; e != null; ) {
                                GridCacheMapEntry next = e.next(id);

                                e.next(id, null); // Unlink.

                                e = next;
                            }
                        }
                    }
                }
            }
        }

        /**
         * @return {@code True} if has reads.
         */
        boolean hasReads() {
            return reads.sum() > 0;
        }

        /**
         * @return Number of reads.
         */
        long reads() {
            return reads.sum();
        }

        /**
         * @return Header ID.
         */
        int id() {
            return id;
        }

        /**
         * @return {@code True} if {@code ID} is even.
         */
        boolean even() {
            return id % 2 == 0;
        }

        /**
         * @return {@code True} if {@code ID} is odd.
         */
        @SuppressWarnings("BadOddness")
        boolean odd() {
            return id % 2 == 1;
        }

        /**
         * @return Table.
         */
        GridCacheMapEntry[] table() {
            return tbl;
        }

        /**
         * @return Table length.
         */
        int length() {
            return tbl.length;
        }

        /**
         * @return Next header.
         */
        SegmentHeader next() {
            return next;
        }

        /**
         * @param next Next header.
         */
        void next(SegmentHeader next) {
            this.next = next;
        }

        /**
         * @return Previous header.
         */
        SegmentHeader previous() {
            return prev;
        }

        /**
         * @param prev Previous header.
         */
        void previous(SegmentHeader prev) {
            this.prev = prev;
        }

        /**
         * @return New size.
         */
        int decrementSize() {
            return --size;
        }

        /**
         * @return Size.
         */
        int size() {
            return size;
        }

        /**
         * @param size Size.
         */
        void size(int size) {
            this.size = size;
        }
    }

    /**
     * Phantom segment header to be used in iterators.
     */
    private static class WeakIterator<K, V> extends WeakReference<Iterator0<K, V>> {
        /**
         * Creates a new phantom reference that refers to the given segment header
         * and is registered with the given queue.
         *
         * @param ref Referred segment header.
         * @param q Reference queue.
         */
        WeakIterator(Iterator0<K, V> ref, ReferenceQueue<Iterator0> q) {
            super(ref, q);

            assert ref != null;
            assert q != null;
        }
    }

    /**
     * Iterator over {@link GridCacheEntryEx} elements.
     *
     * @param <K> Key type.
     * @param <V> Value type.
     */
    private static class Iterator0<K, V> implements Iterator<GridCacheEntryEx>, Externalizable {
        /** */
        private static final long serialVersionUID = 0L;

        /** */
        private int nextSegIdx;

        /** */
        private int nextTblIdx;

        /** Segment header. */
        private SegmentHeader curSegHdr;

        /** */
        private GridCacheMapEntry[] curTbl;

        /** */
        private GridCacheMapEntry nextEntry;

        /** Next entry to return. */
        private GridCacheMapEntry next;

        /** Next value. */
        private V nextVal;

        /** Current value. */
        private V curVal;

        /** */
        private boolean isVal;

        /** Current entry. */
        private GridCacheMapEntry cur;

        /** Iterator filter. */
        private IgnitePredicate<Cache.Entry<K, V>>[] filter;

        /** Outer cache map. */
        private GridCacheConcurrentMap map;

        /** Cache context. */
        private GridCacheContext<K, V> ctx;

        /** Soft reference. */
        private final WeakIterator<K, V> weakRef;

        /** Mod. */
        private int id;

        /** Mod count. */
        private int totalCnt;

        /**
         * Empty constructor required for {@link Externalizable}.
         */
        public Iterator0() {
            weakRef = null;
        }

        /**
         * @param map Cache map.
         * @param isVal {@code True} if value iterator.
         * @param filter Entry filter.
         * @param id ID of the iterator.
         * @param totalCnt Total count of iterators.
         */
        @SuppressWarnings({"unchecked"})
        Iterator0(GridCacheConcurrentMap map, boolean isVal,
            IgnitePredicate<Cache.Entry<K, V>>[] filter, int id, int totalCnt) {
            this.filter = filter;
            this.isVal = isVal;
            this.id = id;
            this.totalCnt = totalCnt;

            this.map = map;

            ctx = map.ctx;

            nextSegIdx = map.segs.length - 1;
            nextTblIdx = -1;

            weakRef = new WeakIterator<>(this, map.iteratorQueue());

            advance();

            if (curSegHdr != null)
               map.addWeakIterator(weakRef, curSegHdr); // Keep pointer to soft reference.
        }

        /**
         *
         */
        @SuppressWarnings({"unchecked"})
        private void advance() {
            if (nextEntry != null && advanceInBucket(nextEntry, true))
                return;

            while (nextTblIdx >= 0) {
                GridCacheMapEntry bucket = curTbl[nextTblIdx--];

                if (bucket != null && advanceInBucket(bucket, false))
                    return;
            }

            while (nextSegIdx >= 0) {
                int nextSegIdx0 = nextSegIdx--;

                GridCacheConcurrentMap.Segment seg = map.segs[nextSegIdx0];

                if (seg.size() != 0 && (id == -1 || nextSegIdx0 % totalCnt == id)) {
                    if (curSegHdr != null)
                        curSegHdr.onReadEnd();

                    curSegHdr = seg.headerForRead();

                    assert curSegHdr != null;

                    map.addWeakIterator(weakRef, curSegHdr);

                    curTbl = curSegHdr.table();

                    for (int j = curTbl.length - 1; j >= 0; --j) {
                        GridCacheMapEntry bucket = curTbl[j];

                        if (bucket != null && advanceInBucket(bucket, false)) {
                            nextTblIdx = j - 1;

                            return;
                        }
                    }
                }
            }
        }

        /**
         * @param e Current next.
         * @param skipFirst {@code True} to skip check on first iteration.
         * @return {@code True} if advance succeeded.
         */
        @SuppressWarnings( {"unchecked"})
        private boolean advanceInBucket(@Nullable GridCacheMapEntry e, boolean skipFirst) {
            if (e == null)
                return false;

            nextEntry = e;

            do {
                if (!skipFirst) {
                    next = nextEntry;

                    // Check if entry is visitable first before doing projection-aware peek.
                    if (!next.visitable(filter))
                        continue;

                    if (isVal) {
                        nextVal = next.<K, V>wrap().getValue();

                        if (nextVal == null)
                            continue;
                    }

                    return true;
                }

                // Perform checks in any case.
                skipFirst = false;
            }
            while ((nextEntry = nextEntry.next(curSegHdr.id())) != null);

            assert nextEntry == null;

            next = null;
            nextVal = null;

            return false;
        }

        /** {@inheritDoc} */
        @Override public boolean hasNext() {
            boolean hasNext = next != null && (!isVal || nextVal != null);

            if (!hasNext && curSegHdr != null) {
                curSegHdr.onReadEnd();

                weakRef.clear(); // Do not enqueue.

                map.removeWeakIterator(weakRef); // Remove hard pointer.
            }

            return hasNext;
        }

        /**
         * @return Next value.
         */
        public V currentValue() {
            return curVal;
        }

        /** {@inheritDoc} */
        @SuppressWarnings({"unchecked"})
        @Override public GridCacheEntryEx next() {
            GridCacheMapEntry e = next;
            V v = nextVal;

            if (e == null)
                throw new NoSuchElementException();

            advance();

            cur = e;
            curVal = v;

            return cur;
        }

        /** {@inheritDoc} */
        @Override public void remove() {
            if (cur == null)
                throw new IllegalStateException();

            GridCacheMapEntry e = cur;

            cur = null;
            curVal = null;

            try {
                ((IgniteKernal)ctx.grid()).cache(ctx.name()).remove(e.key(), CU.<K, V>empty());
            }
            catch (IgniteCheckedException ex) {
                throw new IgniteException(ex);
            }
        }

        /** {@inheritDoc} */
        @Override public void writeExternal(ObjectOutput out) throws IOException {
            out.writeObject(ctx);
            out.writeObject(filter);
            out.writeBoolean(isVal);
            out.writeInt(id);
            out.writeInt(totalCnt);
        }

        /** {@inheritDoc} */
        @SuppressWarnings({"unchecked"})
        @Override public void readExternal(ObjectInput in) throws IOException, ClassNotFoundException {
            ctx = (GridCacheContext<K, V>)in.readObject();
            filter = (IgnitePredicate<Cache.Entry<K, V>>[])in.readObject();
            isVal = in.readBoolean();
            id = in.readInt();
            totalCnt = in.readInt();
        }

        /**
         * Reconstructs object on unmarshalling.
         *
         * @return Reconstructed object.
         * @throws ObjectStreamException Thrown in case of unmarshalling error.
         */
        protected Object readResolve() throws ObjectStreamException {
            return new Iterator0<>(ctx.cache().map(), isVal, filter, id, totalCnt);
        }
    }

    /**
     * Entry set.
     */
    @SuppressWarnings("unchecked")
    private static class Set0<K, V> extends AbstractSet<GridCacheEntryEx> implements Externalizable {
        /** */
        private static final long serialVersionUID = 0L;

        /** Filter. */
        private IgnitePredicate<Cache.Entry<K, V>>[] filter;

        /** Base map. */
        private GridCacheConcurrentMap map;

        /** Context. */
        private GridCacheContext<K, V> ctx;

        /** */
        private GridCacheProjectionImpl prjPerCall;

        /** */
        private CacheFlag[] forcedFlags;

        /** */
        private boolean clone;

        /**
         * Empty constructor required for {@link Externalizable}.
         */
        public Set0() {
            // No-op.
        }

        /**
         * @param map Base map.
         * @param filter Filter.
         */
        private Set0(GridCacheConcurrentMap map, IgnitePredicate<Cache.Entry<K, V>>[] filter) {
            assert map != null;

            this.map = map;
            this.filter = filter;

            ctx = map.ctx;

            prjPerCall = ctx.projectionPerCall();
            forcedFlags = ctx.forcedFlags();
            clone = ctx.hasFlag(CLONE);
        }

        /** {@inheritDoc} */
        @NotNull @Override public Iterator<GridCacheEntryEx> iterator() {
            return new Iterator0<>(map, false, filter, -1, -1);
        }

        /**
         * @return Entry iterator.
         */
        Iterator<Cache.Entry<K, V>> entryIterator() {
            return new EntryIterator<>(map, filter, ctx, prjPerCall, forcedFlags);
        }

        /**
         * @return Key iterator.
         */
        Iterator<K> keyIterator() {
            return new KeyIterator<>(map, filter);
        }

        /**
         * @return Value iterator.
         */
        Iterator<V> valueIterator() {
            return new ValueIterator<>(map, filter, ctx, clone);
        }

        /**
         * Checks for key containment.
         *
         * @param k Key to check.
         * @return {@code True} if key is in the map.
         */
        boolean containsKey(K k) {
            KeyCacheObject cacheKey = ctx.toCacheKeyObject(k);

            GridCacheEntryEx e = ctx.cache().peekEx(cacheKey);

            try {
                return e != null && !e.obsolete() &&
                    (!e.deleted() || e.lockedByThread()) &&
                    F.isAll(e.<K, V>wrapLazyValue(), filter);
            }
            catch (GridCacheEntryRemovedException ignore) {
                return false;
            }
        }

        /**
         * @param v Checks if value is contained in
         * @return {@code True} if value is in the set.
         */
        boolean containsValue(V v) {
            A.notNull(v, "value");

            if (v == null)
                return false;

            for (Iterator<V> it = valueIterator(); it.hasNext(); ) {
                V v0 = it.next();

                if (F.eq(v0, v))
                    return true;
            }

            return false;
        }

        /** {@inheritDoc} */
        @Override public boolean contains(Object o) {
            if (!(o instanceof GridCacheEntryEx))
                return false;

            GridCacheEntryEx e = (GridCacheEntryEx)o;

            GridCacheEntryEx cur = ctx.cache().peekEx(e.key());

            return cur != null && cur.equals(e);
        }

        /** {@inheritDoc} */
        @Override public boolean remove(Object o) {
            return o instanceof Cache.Entry && removeKey(((Map.Entry<K, V>)o).getKey());
        }

        /**
         * @param k Key to remove.
         * @return If key has been removed.
         */
        boolean removeKey(K k) {
            try {
                return ((IgniteKernal)ctx.grid()).cache(ctx.name()).remove(k, CU.<K, V>empty());
            }
            catch (IgniteCheckedException e) {
                throw new IgniteException("Failed to remove cache entry for key: " + k, e);
            }
        }

        /** {@inheritDoc} */
        @Override public int size() {
            return F.isEmpty(filter) ? map.publicSize() : F.size(iterator());
        }

        /** {@inheritDoc} */
        @Override public boolean isEmpty() {
            return F.isEmpty(filter) ? map.publicSize() == 0 : !iterator().hasNext();
        }

        /** {@inheritDoc} */
        @Override public void clear() {
            ctx.cache().clearLocally0(new KeySet<>(map, filter), CU.<K, V>empty());
        }

        /** {@inheritDoc} */
        @Override public void writeExternal(ObjectOutput out) throws IOException {
            out.writeObject(ctx);
            out.writeObject(filter);
        }

        /** {@inheritDoc} */
        @Override public void readExternal(ObjectInput in) throws IOException, ClassNotFoundException {
            ctx = (GridCacheContext<K, V>)in.readObject();
            filter = (IgnitePredicate<Cache.Entry<K, V>>[])in.readObject();
        }

        /**
         * Reconstructs object on unmarshalling.
         *
         * @return Reconstructed object.
         * @throws ObjectStreamException Thrown in case of unmarshalling error.
         */
        protected Object readResolve() throws ObjectStreamException {
            return new Set0<>(ctx.cache().map(), filter);
        }
    }

    /**
     * Iterator over hash table.
     * <p>
     * Note, class is static for {@link Externalizable}.
     */
    private static class EntryIterator<K, V> implements Iterator<Cache.Entry<K, V>>, Externalizable {
        /** */
        private static final long serialVersionUID = 0L;

        /** Base iterator. */
        private Iterator0<K, V> it;

        /** */
        private GridCacheContext<K, V> ctx;

        /** */
        private GridCacheProjectionImpl<K, V> prjPerCall;

        /** */
        private CacheFlag[] forcedFlags;

        /**
         * Empty constructor required for {@link Externalizable}.
         */
        public EntryIterator() {
            // No-op.
        }

        /**
         * @param map Cache map.
         * @param filter Entry filter.
         * @param ctx Cache context.
         * @param prjPerCall Projection per call.
         * @param forcedFlags Forced flags.
         */
        EntryIterator(
            GridCacheConcurrentMap map,
            IgnitePredicate<Cache.Entry<K, V>>[] filter,
            GridCacheContext<K, V> ctx,
            GridCacheProjectionImpl<K, V> prjPerCall,
            CacheFlag[] forcedFlags) {
            it = new Iterator0<>(map, false, filter, -1, -1);

            this.ctx = ctx;
            this.prjPerCall = prjPerCall;
            this.forcedFlags = forcedFlags;
        }

        /** {@inheritDoc} */
        @Override public boolean hasNext() {
            return it.hasNext();
        }

        /** {@inheritDoc} */
        @Override public Cache.Entry<K, V> next() {
            GridCacheProjectionImpl<K, V> oldPrj = ctx.projectionPerCall();

            ctx.projectionPerCall(prjPerCall);

            CacheFlag[] oldFlags = ctx.forceFlags(forcedFlags);

            try {
                return it.next().wrapLazyValue();
            }
            finally {
                ctx.projectionPerCall(oldPrj);
                ctx.forceFlags(oldFlags);
            }
        }

        /** {@inheritDoc} */
        @Override public void remove() {
            it.remove();
        }

        /** {@inheritDoc} */
        @Override public void writeExternal(ObjectOutput out) throws IOException {
            out.writeObject(it);
            out.writeObject(ctx);
            out.writeObject(prjPerCall);
            out.writeObject(forcedFlags);
        }

        /** {@inheritDoc} */
        @SuppressWarnings({"unchecked"})
        @Override public void readExternal(ObjectInput in) throws IOException, ClassNotFoundException {
            it = (Iterator0<K, V>)in.readObject();
            ctx = (GridCacheContext<K, V>)in.readObject();
            prjPerCall = (GridCacheProjectionImpl<K, V>)in.readObject();
            forcedFlags = (CacheFlag[])in.readObject();
        }
    }

    /**
     * Value iterator.
     * <p>
     * Note that class is static for {@link Externalizable}.
     */
    private static class ValueIterator<K, V> implements Iterator<V>, Externalizable {
        /** */
        private static final long serialVersionUID = 0L;

        /** Hash table iterator. */
        private Iterator0<K, V> it;

        /** Context. */
        private GridCacheContext<K, V> ctx;

        /** */
        private boolean clone;

        /**
         * Empty constructor required for {@link Externalizable}.
         */
        public ValueIterator() {
            // No-op.
        }

        /**
         * @param map Base map.
         * @param filter Value filter.
         * @param ctx Cache context.
         * @param clone Clone flag.
         */
        private ValueIterator(
            GridCacheConcurrentMap map,
            IgnitePredicate<Cache.Entry<K, V>>[] filter,
            GridCacheContext ctx,
            boolean clone) {
            it = new Iterator0<>(map, true, filter, -1, -1);

            this.ctx = ctx;
            this.clone = clone;
        }

        /** {@inheritDoc} */
        @Override public boolean hasNext() {
            return it.hasNext();
        }

        /** {@inheritDoc} */
        @Nullable @Override public V next() {
            it.next();

            // Cached value.
            V val = it.currentValue();

            try {
                return clone ? ctx.cloneValue(val) : val;
            }
            catch (IgniteCheckedException e) {
                throw new IgniteException(e);
            }
        }

        /** {@inheritDoc} */
        @Override public void remove() {
            it.remove();
        }

        /** {@inheritDoc} */
        @Override public void writeExternal(ObjectOutput out) throws IOException {
            out.writeObject(it);
            out.writeObject(ctx);
            out.writeBoolean(clone);
        }

        /** {@inheritDoc} */
        @SuppressWarnings({"unchecked"})
        @Override public void readExternal(ObjectInput in) throws IOException, ClassNotFoundException {
            it = (Iterator0)in.readObject();
            ctx = (GridCacheContext<K, V>)in.readObject();
            clone = in.readBoolean();
        }
    }

    /**
     * Key iterator.
     */
    private static class KeyIterator<K, V> implements Iterator<K>, Externalizable {
        /** */
        private static final long serialVersionUID = 0L;

        /** Hash table iterator. */
        private Iterator0<K, V> it;

        /**
         * Empty constructor required for {@link Externalizable}.
         */
        public KeyIterator() {
            // No-op.
        }

        /**
         * @param map Cache map.
         * @param filter Filter.
         */
        private KeyIterator(GridCacheConcurrentMap map, IgnitePredicate<Cache.Entry<K, V>>[] filter) {
            it = new Iterator0<>(map, false, filter, -1, -1);
        }

        /** {@inheritDoc} */
        @Override public boolean hasNext() {
            return it.hasNext();
        }

        /** {@inheritDoc} */
        @Override public K next() {
<<<<<<< HEAD
            return it.next().key().value();
=======
            return it.next().key().value(it.ctx);
>>>>>>> fbc8ed32
        }

        /** {@inheritDoc} */
        @Override public void remove() {
            it.remove();
        }

        /** {@inheritDoc} */
        @Override public void writeExternal(ObjectOutput out) throws IOException {
            out.writeObject(it);
        }

        /** {@inheritDoc} */
        @SuppressWarnings({"unchecked"})
        @Override public void readExternal(ObjectInput in) throws IOException, ClassNotFoundException {
            it = (Iterator0)in.readObject();
        }
    }

    /**
     * Key set.
     */
    private static class KeySet<K, V> extends AbstractSet<K> implements Externalizable {
        /** */
        private static final long serialVersionUID = 0L;

        /** Base entry set. */
        private Set0<K, V> set;

        /**
         * Empty constructor required for {@link Externalizable}.
         */
        public KeySet() {
            // No-op.
        }

        /**
         * @param map Base map.
         * @param filter Key filter.
         */
        private KeySet(GridCacheConcurrentMap map, IgnitePredicate<Cache.Entry<K, V>>[] filter) {
            assert map != null;

            set = new Set0<>(map, nonInternal(filter));
        }

        /** {@inheritDoc} */
        @NotNull @Override public Iterator<K> iterator() {
            return set.keyIterator();
        }

        /** {@inheritDoc} */
        @Override public int size() {
            return set.size();
        }

        /** {@inheritDoc} */
        @SuppressWarnings({"unchecked"})
        @Override public boolean contains(Object o) {
            return set.containsKey((K)o);
        }

        /** {@inheritDoc} */
        @SuppressWarnings({"unchecked"})
        @Override public boolean remove(Object o) {
            return set.removeKey((K)o);
        }

        /** {@inheritDoc} */
        @Override public void clear() {
            set.clear();
        }

        /** {@inheritDoc} */
        @Override public void writeExternal(ObjectOutput out) throws IOException {
            out.writeObject(set);
        }

        /** {@inheritDoc} */
        @SuppressWarnings({"unchecked"})
        @Override public void readExternal(ObjectInput in) throws IOException, ClassNotFoundException {
            set = (Set0<K, V>)in.readObject();
        }
    }

    /**
     * Value set.
     * <p>
     * Note that the set is static for {@link Externalizable} support.
     */
    private static class Values<K, V> extends AbstractCollection<V> implements Externalizable {
        /** */
        private static final long serialVersionUID = 0L;

        /** Base entry set. */
        private Set0<K, V> set;

        /**
         * Empty constructor required for {@link Externalizable}.
         */
        public Values() {
            // No-op.
        }

        /**
         * @param map Base map.
         * @param filter Value filter.
         */
        private Values(GridCacheConcurrentMap map, IgnitePredicate<Cache.Entry<K, V>>[] filter) {
            assert map != null;

            set = new Set0<>(map, nonInternal(filter));
        }

        /** {@inheritDoc} */
        @NotNull @Override public Iterator<V> iterator() {
            return set.valueIterator();
        }

        /** {@inheritDoc} */
        @Override public int size() {
            return set.size();
        }

        /** {@inheritDoc} */
        @SuppressWarnings({"unchecked"})
        @Override public boolean contains(Object o) {
            return set.containsValue((V)o);
        }

        /** {@inheritDoc} */
        @Override public void clear() {
            set.clear();
        }

        /** {@inheritDoc} */
        @Override public void writeExternal(ObjectOutput out) throws IOException {
            out.writeObject(set);
        }

        /** {@inheritDoc} */
        @SuppressWarnings({"unchecked"})
        @Override public void readExternal(ObjectInput in) throws IOException, ClassNotFoundException {
            set = (Set0<K, V>)in.readObject();
        }
    }

    /**
     * Entry set.
     */
    private static class EntrySet<K, V> extends AbstractSet<Cache.Entry<K, V>> implements Externalizable {
        /** */
        private static final long serialVersionUID = 0L;

        /** Base entry set. */
        private Set0<K, V> set;

        /**
         * Empty constructor required for {@link Externalizable}.
         */
        public EntrySet() {
            // No-op.
        }

        /**
         * @param map Base map.
         * @param filter Key filter.
         */
        private EntrySet(GridCacheConcurrentMap map, IgnitePredicate<Cache.Entry<K, V>>[] filter) {
            this(map, filter, false);
        }

        /**
         * @param map Base map.
         * @param filter Key filter.
         * @param internal Whether to allow internal entries.
         */
        private EntrySet(GridCacheConcurrentMap map, IgnitePredicate<Cache.Entry<K, V>>[] filter,
            boolean internal) {
            assert map != null;

            set = new Set0<>(map, internal ? filter : nonInternal(filter));
        }

        /** {@inheritDoc} */
        @NotNull @Override public Iterator<Cache.Entry<K, V>> iterator() {
            return set.entryIterator();
        }

        /** {@inheritDoc} */
        @Override public int size() {
            return set.size();
        }

        /** {@inheritDoc} */
        @Override public boolean isEmpty() {
            return set.isEmpty();
        }

        /** {@inheritDoc} */
        @SuppressWarnings({"unchecked"})
        @Override public boolean contains(Object o) {
            if (o instanceof CacheEntryImpl) {
                GridCacheEntryEx unwrapped = set.map.getEntry(((CacheEntryImpl)o).getKey());

                return unwrapped != null && set.contains(unwrapped);
            }

            return false;
        }

        /** {@inheritDoc} */
        @SuppressWarnings({"unchecked"})
        @Override public boolean remove(Object o) {
            return set.removeKey((K)o);
        }

        /** {@inheritDoc} */
        @Override public void clear() {
            set.clear();
        }

        /** {@inheritDoc} */
        @Override public void writeExternal(ObjectOutput out) throws IOException {
            out.writeObject(set);
        }

        /** {@inheritDoc} */
        @SuppressWarnings({"unchecked"})
        @Override public void readExternal(ObjectInput in) throws IOException, ClassNotFoundException {
            set = (Set0<K, V>)in.readObject();
        }
    }
}<|MERGE_RESOLUTION|>--- conflicted
+++ resolved
@@ -107,11 +107,7 @@
         };
 
     /** Soft iterator queue. */
-<<<<<<< HEAD
-    private final ReferenceQueue<Iterator0<KeyCacheObject, CacheObject>> itQ = new ReferenceQueue<>();
-=======
     private final ReferenceQueue<Iterator0> itQ = new ReferenceQueue<>();
->>>>>>> fbc8ed32
 
     /** Soft iterator set. */
     private final Map<WeakIterator<KeyCacheObject, CacheObject>, SegmentHeader> itMap =
@@ -123,11 +119,7 @@
     private void checkWeakQueue() {
         // If queue is empty, then it is a lock-free volatile read which should happen
         // in most cases. Otherwise queue uses synchronization to poll elements.
-<<<<<<< HEAD
-        for (Reference<? extends Iterator0<KeyCacheObject, CacheObject>> itRef = itQ.poll();
-=======
         for (Reference<? extends Iterator0> itRef = itQ.poll();
->>>>>>> fbc8ed32
              itRef != null; itRef = itQ.poll()) {
             assert itRef instanceof WeakIterator;
 
@@ -147,11 +139,7 @@
      * @return Last segment.
      */
     private SegmentHeader removeWeakIterator(
-<<<<<<< HEAD
-        Reference<? extends Iterator0<KeyCacheObject, CacheObject>> itRef) {
-=======
         Reference<? extends Iterator0> itRef) {
->>>>>>> fbc8ed32
         assert itRef instanceof WeakIterator;
 
         SegmentHeader hdr = itMap.remove(itRef);
@@ -170,11 +158,7 @@
      * @param itRef Iterator reference.
      * @param hdr Segment header.
      */
-<<<<<<< HEAD
-    private void addWeakIterator(WeakIterator<KeyCacheObject, CacheObject> itRef, SegmentHeader hdr) {
-=======
     private void addWeakIterator(WeakIterator itRef, SegmentHeader hdr) {
->>>>>>> fbc8ed32
         SegmentHeader prev = itMap.put(itRef, hdr);
 
         if (DEBUG)
@@ -2190,11 +2174,7 @@
 
         /** {@inheritDoc} */
         @Override public K next() {
-<<<<<<< HEAD
-            return it.next().key().value();
-=======
             return it.next().key().value(it.ctx);
->>>>>>> fbc8ed32
         }
 
         /** {@inheritDoc} */
