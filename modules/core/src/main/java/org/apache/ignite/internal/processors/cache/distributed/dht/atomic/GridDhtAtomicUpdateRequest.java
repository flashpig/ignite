--- conflicted
+++ resolved
@@ -144,25 +144,19 @@
     /** Task name hash. */
     private int taskNameHash;
 
-<<<<<<< HEAD
-=======
     /** Partition. */
     private GridLongList updateCntrs;
 
->>>>>>> 900788b6
     /** On response flag. Access should be synced on future. */
     @GridDirectTransient
     private boolean onRes;
 
-<<<<<<< HEAD
-=======
     @GridDirectTransient
     private List<Integer> partIds;
 
     @GridDirectTransient
     private List<CacheObject> localPrevVals;
 
->>>>>>> 900788b6
     /**
      * Empty constructor required by {@link Externalizable}.
      */
@@ -621,6 +615,13 @@
     }
 
     /**
+     * @return {@code True} if on response flag changed.
+     */
+    public boolean onResponse() {
+        return !onRes && (onRes = true);
+    }
+
+    /**
      * @return Optional arguments for entry processor.
      */
     @Nullable public Object[] invokeArguments() {
