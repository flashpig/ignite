--- conflicted
+++ resolved
@@ -752,11 +752,6 @@
         }
     }
 
-    /** {@inheritDoc} */
-    @Override public void dumpDebugInfo() {
-        supplier.dumpDebugInfo();
-    }
-
     /**
      * Adds future to future map.
      *
@@ -776,7 +771,6 @@
     }
 
     /** {@inheritDoc} */
-<<<<<<< HEAD
     @Override public void evictPartitionAsync(GridDhtLocalPartition part) {
         partsToEvict.add(part);
 
@@ -811,7 +805,10 @@
                     return true;
                 }
             }, /*system pool*/ true);
-=======
+        }
+    }
+
+    /** {@inheritDoc} */
     @Override public void dumpDebugInfo() {
         if (!forceKeyFuts.isEmpty()) {
             U.warn(log, "Pending force key futures [cache=" + cctx.name() +"]:");
@@ -825,8 +822,9 @@
 
             for (GridDhtAssignmentFetchFuture fut : pendingAssignmentFetchFuts.values())
                 U.warn(log, ">>> " + fut);
->>>>>>> 7573003f
-        }
+        }
+
+        supplier.dumpDebugInfo();
     }
 
     /**
