/*
 * Licensed to the Apache Software Foundation (ASF) under one or more
 * contributor license agreements.  See the NOTICE file distributed with
 * this work for additional information regarding copyright ownership.
 * The ASF licenses this file to You under the Apache License, Version 2.0
 * (the "License"); you may not use this file except in compliance with
 * the License.  You may obtain a copy of the License at
 *
 *      http://www.apache.org/licenses/LICENSE-2.0
 *
 * Unless required by applicable law or agreed to in writing, software
 * distributed under the License is distributed on an "AS IS" BASIS,
 * WITHOUT WARRANTIES OR CONDITIONS OF ANY KIND, either express or implied.
 * See the License for the specific language governing permissions and
 * limitations under the License.
 */

package org.apache.ignite.internal.portable;

import org.apache.ignite.IgniteCheckedException;
import org.apache.ignite.internal.processors.cache.CacheObjectImpl;
import org.apache.ignite.internal.util.typedef.internal.U;
import org.apache.ignite.marshaller.MarshallerExclusions;
import org.apache.ignite.marshaller.optimized.OptimizedMarshaller;
import org.apache.ignite.marshaller.portable.PortableMarshaller;
import org.jetbrains.annotations.Nullable;

import java.io.Externalizable;
import java.io.IOException;
import java.io.ObjectInputStream;
import java.io.ObjectOutputStream;
import java.lang.reflect.Constructor;
import java.lang.reflect.Field;
import java.lang.reflect.InvocationTargetException;
import java.lang.reflect.Method;
import java.lang.reflect.Modifier;
import java.math.BigDecimal;
import java.sql.Timestamp;
import java.util.ArrayList;
import java.util.Collection;
import java.util.Collections;
import java.util.Date;
import java.util.HashMap;
import java.util.HashSet;
import java.util.Map;
import java.util.UUID;
import org.apache.ignite.binary.BinaryObjectException;
import org.apache.ignite.binary.BinaryIdMapper;
import org.apache.ignite.binary.Binarylizable;
import org.apache.ignite.binary.BinarySerializer;

import static java.lang.reflect.Modifier.isStatic;
import static java.lang.reflect.Modifier.isTransient;

/**
 * Portable class descriptor.
 */
public class PortableClassDescriptor {
    /** */
    private final PortableContext ctx;

    /** */
    private final Class<?> cls;

    /** */
    private final BinarySerializer serializer;

    /** ID mapper. */
    private final BinaryIdMapper idMapper;

    /** */
    private final Mode mode;

    /** */
    private final boolean userType;

    /** */
    private final int typeId;

    /** */
    private final String typeName;

    /** Affinity key field name. */
    private final String affKeyFieldName;

    /** */
    private final Constructor<?> ctor;

    /** */
    private final BinaryFieldAccessor[] fields;

    /** */
    private final Method writeReplaceMtd;

    /** */
    private final Method readResolveMtd;

    /** */
    private final Map<String, Integer> stableFieldsMeta;

    /** Object schemas. Initialized only for serializable classes and contains only 1 entry. */
    private final Collection<PortableSchema> stableSchemas;

    /** Schema registry. */
    private final PortableSchemaRegistry schemaReg;

    /** */
    private final boolean keepDeserialized;

    /** */
    private final boolean registered;

    /** */
    private final boolean useOptMarshaller;

    /** */
    private final boolean excluded;

    /**
     * @param ctx Context.
     * @param cls Class.
     * @param userType User type flag.
     * @param typeId Type ID.
     * @param typeName Type name.
     * @param affKeyFieldName Affinity key field name.
     * @param idMapper ID mapper.
     * @param serializer Serializer.
     * @param metaDataEnabled Metadata enabled flag.
     * @param keepDeserialized Keep deserialized flag.
     * @param registered Whether typeId has been successfully registered by MarshallerContext or not.
     * @param predefined Whether the class is predefined or not.
     * @throws BinaryObjectException In case of error.
     */
    PortableClassDescriptor(
        PortableContext ctx,
        Class<?> cls,
        boolean userType,
        int typeId,
        String typeName,
        @Nullable String affKeyFieldName,
        @Nullable BinaryIdMapper idMapper,
        @Nullable BinarySerializer serializer,
        boolean metaDataEnabled,
        boolean keepDeserialized,
        boolean registered,
        boolean predefined
    ) throws BinaryObjectException {
        assert ctx != null;
        assert cls != null;
        assert idMapper != null;

        this.ctx = ctx;
        this.cls = cls;
        this.typeId = typeId;
        this.userType = userType;
        this.typeName = typeName;
        this.affKeyFieldName = affKeyFieldName;
        this.serializer = serializer;
        this.idMapper = idMapper;
        this.keepDeserialized = keepDeserialized;
        this.registered = registered;

        schemaReg = ctx.schemaRegistry(typeId);

        excluded = MarshallerExclusions.isExcluded(cls);

        useOptMarshaller = !predefined && initUseOptimizedMarshallerFlag();

        if (excluded)
            mode = Mode.EXCLUSION;
        else
            mode = serializer != null ? Mode.PORTABLE : PortableUtils.mode(cls);

        switch (mode) {
            case BYTE:
            case SHORT:
            case INT:
            case LONG:
            case FLOAT:
            case DOUBLE:
            case CHAR:
            case BOOLEAN:
            case DECIMAL:
            case STRING:
            case UUID:
            case DATE:
            case TIMESTAMP:
            case BYTE_ARR:
            case SHORT_ARR:
            case INT_ARR:
            case LONG_ARR:
            case FLOAT_ARR:
            case DOUBLE_ARR:
            case CHAR_ARR:
            case BOOLEAN_ARR:
            case DECIMAL_ARR:
            case STRING_ARR:
            case UUID_ARR:
            case DATE_ARR:
            case TIMESTAMP_ARR:
            case OBJECT_ARR:
            case COL:
            case MAP:
            case MAP_ENTRY:
            case PORTABLE_OBJ:
            case ENUM:
            case ENUM_ARR:
            case CLASS:
            case EXCLUSION:
                ctor = null;
                fields = null;
                stableFieldsMeta = null;
                stableSchemas = null;

                break;

            case PORTABLE:
            case EXTERNALIZABLE:
                ctor = constructor(cls);
                fields = null;
                stableFieldsMeta = null;
                stableSchemas = null;

                break;

            case OBJECT:
                ctor = constructor(cls);
<<<<<<< HEAD
                fields = new ArrayList<>();
                stableFieldsMeta = metaDataEnabled ? new HashMap<String, Integer>() : null;

                PortableSchema.Builder schemaBuilder = PortableSchema.Builder.newBuilder();
=======
                ArrayList<BinaryFieldAccessor> fields0 = new ArrayList<>();
                fieldsMeta = metaDataEnabled ? new HashMap<String, String>() : null;
>>>>>>> 3edc0ede

                Collection<String> names = new HashSet<>();
                Collection<Integer> ids = new HashSet<>();

                for (Class<?> c = cls; c != null && !c.equals(Object.class); c = c.getSuperclass()) {
                    for (Field f : c.getDeclaredFields()) {
                        int mod = f.getModifiers();

                        if (!isStatic(mod) && !isTransient(mod)) {
                            f.setAccessible(true);

                            String name = f.getName();

                            if (!names.add(name))
                                throw new BinaryObjectException("Duplicate field name: " + name);

                            int fieldId = idMapper.fieldId(typeId, name);

                            if (!ids.add(fieldId))
                                throw new BinaryObjectException("Duplicate field ID: " + name);

                            BinaryFieldAccessor fieldInfo = BinaryFieldAccessor.create(f, fieldId);

                            fields0.add(fieldInfo);

                            schemaBuilder.addField(fieldId);

                            if (metaDataEnabled)
<<<<<<< HEAD
                                stableFieldsMeta.put(name, fieldInfo.fieldMode().typeId());
                        }
                    }
                }

                stableSchemas = Collections.singleton(schemaBuilder.build());
=======
                                fieldsMeta.put(name, fieldInfo.mode().typeName());
                        }
                    }
                }

                fields = fields0.toArray(new BinaryFieldAccessor[fields0.size()]);
>>>>>>> 3edc0ede

                break;

            default:
                // Should never happen.
                throw new BinaryObjectException("Invalid mode: " + mode);
        }

        if (mode == Mode.PORTABLE || mode == Mode.EXTERNALIZABLE || mode == Mode.OBJECT) {
            readResolveMtd = U.findNonPublicMethod(cls, "readResolve");
            writeReplaceMtd = U.findNonPublicMethod(cls, "writeReplace");
        }
        else {
            readResolveMtd = null;
            writeReplaceMtd = null;
        }
    }

    /**
     * @return Described class.
     */
    Class<?> describedClass() {
        return cls;
    }

    /**
     * @return Type ID.
     */
    public int typeId() {
        return typeId;
    }

    /**
     * @return User type flag.
     */
    public boolean userType() {
        return userType;
    }

    /**
     * @return Fields meta data.
     */
    Map<String, Integer> fieldsMeta() {
        return stableFieldsMeta;
    }

    /**
     * @return Schemas.
     */
    Collection<PortableSchema> schemas() {
        return stableSchemas;
    }

    /**
     * @return Keep deserialized flag.
     */
    boolean keepDeserialized() {
        return keepDeserialized;
    }

    /**
     * @return Whether typeId has been successfully registered by MarshallerContext or not.
     */
    public boolean registered() {
        return registered;
    }

    /**
     * @return {@code true} if {@link OptimizedMarshaller} must be used instead of {@link PortableMarshaller}
     * for object serialization and deserialization.
     */
    public boolean useOptimizedMarshaller() {
        return useOptMarshaller;
    }

    /**
     * Checks whether the class values are explicitly excluded from marshalling.
     *
     * @return {@code true} if excluded, {@code false} otherwise.
     */
    public boolean excluded() {
        return excluded;
    }

    /**
     * Get ID mapper.
     *
     * @return ID mapper.
     */
    public BinaryIdMapper idMapper() {
        return idMapper;
    }

    /**
     * @return portableWriteReplace() method
     */
    @Nullable Method getWriteReplaceMethod() {
        return writeReplaceMtd;
    }

    /**
     * @return portableReadResolve() method
     */
    @SuppressWarnings("UnusedDeclaration")
    @Nullable Method getReadResolveMethod() {
        return readResolveMtd;
    }

    /**
     * @param obj Object.
     * @param writer Writer.
     * @throws BinaryObjectException In case of error.
     */
    void write(Object obj, BinaryWriterExImpl writer) throws BinaryObjectException {
        assert obj != null;
        assert writer != null;

        switch (mode) {
            case BYTE:
                writer.doWriteByte(GridPortableMarshaller.BYTE);
                writer.doWriteByte((byte)obj);

                break;

            case SHORT:
                writer.doWriteByte(GridPortableMarshaller.SHORT);
                writer.doWriteShort((short)obj);

                break;

            case INT:
                writer.doWriteByte(GridPortableMarshaller.INT);
                writer.doWriteInt((int)obj);

                break;

            case LONG:
                writer.doWriteByte(GridPortableMarshaller.LONG);
                writer.doWriteLong((long)obj);

                break;

            case FLOAT:
                writer.doWriteByte(GridPortableMarshaller.FLOAT);
                writer.doWriteFloat((float)obj);

                break;

            case DOUBLE:
                writer.doWriteByte(GridPortableMarshaller.DOUBLE);
                writer.doWriteDouble((double)obj);

                break;

            case CHAR:
                writer.doWriteByte(GridPortableMarshaller.CHAR);
                writer.doWriteChar((char)obj);

                break;

            case BOOLEAN:
                writer.doWriteByte(GridPortableMarshaller.BOOLEAN);
                writer.doWriteBoolean((boolean)obj);

                break;

            case DECIMAL:
                writer.doWriteDecimal((BigDecimal)obj);

                break;

            case STRING:
                writer.doWriteString((String)obj);

                break;

            case UUID:
                writer.doWriteUuid((UUID)obj);

                break;

            case DATE:
                writer.doWriteDate((Date)obj);

                break;

            case TIMESTAMP:
                writer.doWriteTimestamp((Timestamp)obj);

                break;

            case BYTE_ARR:
                writer.doWriteByteArray((byte[])obj);

                break;

            case SHORT_ARR:
                writer.doWriteShortArray((short[]) obj);

                break;

            case INT_ARR:
                writer.doWriteIntArray((int[]) obj);

                break;

            case LONG_ARR:
                writer.doWriteLongArray((long[]) obj);

                break;

            case FLOAT_ARR:
                writer.doWriteFloatArray((float[]) obj);

                break;

            case DOUBLE_ARR:
                writer.doWriteDoubleArray((double[]) obj);

                break;

            case CHAR_ARR:
                writer.doWriteCharArray((char[]) obj);

                break;

            case BOOLEAN_ARR:
                writer.doWriteBooleanArray((boolean[]) obj);

                break;

            case DECIMAL_ARR:
                writer.doWriteDecimalArray((BigDecimal[]) obj);

                break;

            case STRING_ARR:
                writer.doWriteStringArray((String[]) obj);

                break;

            case UUID_ARR:
                writer.doWriteUuidArray((UUID[]) obj);

                break;

            case DATE_ARR:
                writer.doWriteDateArray((Date[]) obj);

                break;

            case TIMESTAMP_ARR:
                writer.doWriteTimestampArray((Timestamp[]) obj);

                break;

            case OBJECT_ARR:
                writer.doWriteObjectArray((Object[])obj);

                break;

            case COL:
                writer.doWriteCollection((Collection<?>)obj);

                break;

            case MAP:
                writer.doWriteMap((Map<?, ?>)obj);

                break;

            case MAP_ENTRY:
                writer.doWriteMapEntry((Map.Entry<?, ?>)obj);

                break;

            case ENUM:
                writer.doWriteEnum((Enum<?>)obj);

                break;

            case ENUM_ARR:
                writer.doWriteEnumArray((Object[])obj);

                break;

            case CLASS:
                writer.doWriteClass((Class)obj);

                break;

            case PORTABLE_OBJ:
                writer.doWritePortableObject((BinaryObjectImpl)obj);

                break;

            case PORTABLE:
                if (writeHeader(obj, writer)) {
                    try {
                        if (serializer != null)
                            serializer.writeBinary(obj, writer);
                        else
                            ((Binarylizable)obj).writeBinary(writer);

                        writer.postWrite(userType);

                        // Check whether we need to update metadata.
                        if (obj.getClass() != BinaryMetadata.class) {
                            int schemaId = writer.schemaId();

                            if (schemaReg.schema(schemaId) == null) {
                                // This is new schema, let's update metadata.
                                BinaryMetadataCollector collector =
                                    new BinaryMetadataCollector(typeId, typeName, idMapper);

                                if (serializer != null)
                                    serializer.writeBinary(obj, collector);
                                else
                                    ((Binarylizable)obj).writeBinary(collector);

                                PortableSchema newSchema = collector.schema();

                                BinaryMetadata meta = new BinaryMetadata(typeId, typeName, collector.meta(),
                                    affKeyFieldName, Collections.singleton(newSchema));

                                ctx.updateMetadata(typeId, meta);

                                schemaReg.addSchema(newSchema.schemaId(), newSchema);
                            }
                        }
                    }
                    finally {
                        writer.popSchema();
                    }
                }

                break;

            case EXTERNALIZABLE:
                if (writeHeader(obj, writer)) {
                    writer.rawWriter();

                    try {
                        ((Externalizable)obj).writeExternal(writer);

                        writer.postWrite(userType);
                    }
                    catch (IOException e) {
                        throw new BinaryObjectException("Failed to write Externalizable object: " + obj, e);
                    }
                    finally {
                        writer.popSchema();
                    }
                }

                break;

            case OBJECT:
                if (writeHeader(obj, writer)) {
                    try {
                        for (BinaryFieldAccessor info : fields)
                            info.write(obj, writer);

                        writer.postWrite(userType);
                    }
                    finally {
                        writer.popSchema();
                    }
                }

                break;

            default:
                assert false : "Invalid mode: " + mode;
        }
    }

    /**
     * @param reader Reader.
     * @return Object.
     * @throws BinaryObjectException If failed.
     */
    Object read(BinaryReaderExImpl reader) throws BinaryObjectException {
        assert reader != null;

        Object res;

        switch (mode) {
            case PORTABLE:
                res = newInstance();

                reader.setHandler(res);

                if (serializer != null)
                    serializer.readBinary(res, reader);
                else
                    ((Binarylizable)res).readBinary(reader);

                break;

            case EXTERNALIZABLE:
                res = newInstance();

                reader.setHandler(res);

                try {
                    ((Externalizable)res).readExternal(reader);
                }
                catch (IOException | ClassNotFoundException e) {
                    throw new BinaryObjectException("Failed to read Externalizable object: " +
                        res.getClass().getName(), e);
                }

                break;

            case OBJECT:
                res = newInstance();

                reader.setHandler(res);

                for (BinaryFieldAccessor info : fields)
                    info.read(res, reader);

                break;

            default:
                assert false : "Invalid mode: " + mode;

                return null;
        }

        if (readResolveMtd != null) {
            try {
                res = readResolveMtd.invoke(res);

                reader.setHandler(res);
            }
            catch (IllegalAccessException e) {
                throw new RuntimeException(e);
            }
            catch (InvocationTargetException e) {
                if (e.getTargetException() instanceof BinaryObjectException)
                    throw (BinaryObjectException)e.getTargetException();

                throw new BinaryObjectException("Failed to execute readResolve() method on " + res, e);
            }
        }

        return res;
    }

    /**
     * @param obj Object.
     * @param writer Writer.
     * @return Whether further write is needed.
     */
    private boolean writeHeader(Object obj, BinaryWriterExImpl writer) {
        if (writer.tryWriteAsHandle(obj))
            return false;

<<<<<<< HEAD
        PortableUtils.writeHeader(
            writer,
            registered ? typeId : GridPortableMarshaller.UNREGISTERED_TYPE_ID,
            obj instanceof CacheObjectImpl ? 0 : obj.hashCode(),
            registered ? null : cls.getName()
        );
=======
        if (registered) {
            PortableUtils.writeHeader(
                writer,
                userType,
                typeId,
                obj instanceof CacheObjectImpl ? 0 : obj.hashCode(),
                null
            );
        }
        else {
            PortableUtils.writeHeader(
                writer,
                userType,
                GridPortableMarshaller.UNREGISTERED_TYPE_ID,
                obj instanceof CacheObjectImpl ? 0 : obj.hashCode(),
                cls.getName()
            );
        }
>>>>>>> 3edc0ede

        return true;
    }

    /**
     * @return Instance.
     * @throws BinaryObjectException In case of error.
     */
    private Object newInstance() throws BinaryObjectException {
        assert ctor != null;

        try {
            return ctor.newInstance();
        }
        catch (InstantiationException | InvocationTargetException | IllegalAccessException e) {
            throw new BinaryObjectException("Failed to instantiate instance: " + cls, e);
        }
    }

    /**
     * @param cls Class.
     * @return Constructor.
     * @throws BinaryObjectException If constructor doesn't exist.
     */
    @SuppressWarnings("ConstantConditions")
    @Nullable private static Constructor<?> constructor(Class<?> cls) throws BinaryObjectException {
        assert cls != null;

        try {
            Constructor<?> ctor = U.forceEmptyConstructor(cls);

            if (ctor == null)
                throw new BinaryObjectException("Failed to find empty constructor for class: " + cls.getName());

            ctor.setAccessible(true);

            return ctor;
        }
        catch (IgniteCheckedException e) {
            throw new BinaryObjectException("Failed to get constructor for class: " + cls.getName(), e);
        }
    }

    /**
     * Determines whether to use {@link OptimizedMarshaller} for serialization or
     * not.
     *
     * @return {@code true} if to use, {@code false} otherwise.
     */
    private boolean initUseOptimizedMarshallerFlag() {
       boolean use;

        try {
            Method writeObj = cls.getDeclaredMethod("writeObject", ObjectOutputStream.class);
            Method readObj = cls.getDeclaredMethod("readObject", ObjectInputStream.class);

            use = !Modifier.isStatic(writeObj.getModifiers()) && !Modifier.isStatic(readObj.getModifiers()) &&
                writeObj.getReturnType() == void.class && readObj.getReturnType() == void.class;
        }
        catch (NoSuchMethodException e) {
            use = false;
        }

        return use;
    }

<<<<<<< HEAD
    /**
     * @param cls Class.
     * @return Mode.
     */
    @SuppressWarnings("IfMayBeConditional")
    private static Mode mode(Class<?> cls) {
        assert cls != null;

        if (cls == byte.class || cls == Byte.class)
            return Mode.BYTE;
        else if (cls == short.class || cls == Short.class)
            return Mode.SHORT;
        else if (cls == int.class || cls == Integer.class)
            return Mode.INT;
        else if (cls == long.class || cls == Long.class)
            return Mode.LONG;
        else if (cls == float.class || cls == Float.class)
            return Mode.FLOAT;
        else if (cls == double.class || cls == Double.class)
            return Mode.DOUBLE;
        else if (cls == char.class || cls == Character.class)
            return Mode.CHAR;
        else if (cls == boolean.class || cls == Boolean.class)
            return Mode.BOOLEAN;
        else if (cls == BigDecimal.class)
            return Mode.DECIMAL;
        else if (cls == String.class)
            return Mode.STRING;
        else if (cls == UUID.class)
            return Mode.UUID;
        else if (cls == Date.class)
            return Mode.DATE;
        else if (cls == Timestamp.class)
            return Mode.TIMESTAMP;
        else if (cls == byte[].class)
            return Mode.BYTE_ARR;
        else if (cls == short[].class)
            return Mode.SHORT_ARR;
        else if (cls == int[].class)
            return Mode.INT_ARR;
        else if (cls == long[].class)
            return Mode.LONG_ARR;
        else if (cls == float[].class)
            return Mode.FLOAT_ARR;
        else if (cls == double[].class)
            return Mode.DOUBLE_ARR;
        else if (cls == char[].class)
            return Mode.CHAR_ARR;
        else if (cls == boolean[].class)
            return Mode.BOOLEAN_ARR;
        else if (cls == BigDecimal[].class)
            return Mode.DECIMAL_ARR;
        else if (cls == String[].class)
            return Mode.STRING_ARR;
        else if (cls == UUID[].class)
            return Mode.UUID_ARR;
        else if (cls == Date[].class)
            return Mode.DATE_ARR;
        else if (cls == Timestamp[].class)
            return Mode.TIMESTAMP_ARR;
        else if (cls.isArray())
            return cls.getComponentType().isEnum() ? Mode.ENUM_ARR : Mode.OBJECT_ARR;
        else if (cls == BinaryObjectImpl.class)
            return Mode.PORTABLE_OBJ;
        else if (Binarylizable.class.isAssignableFrom(cls))
            return Mode.PORTABLE;
        else if (Externalizable.class.isAssignableFrom(cls))
            return Mode.EXTERNALIZABLE;
        else if (Map.Entry.class.isAssignableFrom(cls))
            return Mode.MAP_ENTRY;
        else if (Collection.class.isAssignableFrom(cls))
            return Mode.COL;
        else if (Map.class.isAssignableFrom(cls))
            return Mode.MAP;
        else if (cls == BinaryObjectImpl.class)
            return Mode.PORTABLE_OBJ;
        else if (cls.isEnum())
            return Mode.ENUM;
        else if (cls == Class.class)
            return Mode.CLASS;
        else
            return Mode.OBJECT;
    }

    /** */
    private static class FieldInfo {
        /** */
        private final Field field;

        /** */
        private final int id;

        /** */
        private final Mode mode;

        /**
         * @param field Field.
         * @param id Field ID.
         */
        private FieldInfo(Field field, int id) {
            assert field != null;

            this.field = field;
            this.id = id;

            Class<?> type = field.getType();

            mode = mode(type);
        }

        /**
         * @return Field mode.
         */
        public Mode fieldMode() {
            return mode;
        }

        /**
         * @param obj Object.
         * @param writer Writer.
         * @throws BinaryObjectException In case of error.
         */
        public void write(Object obj, BinaryWriterExImpl writer) throws BinaryObjectException {
            assert obj != null;
            assert writer != null;

            writer.writeFieldId(id);

            Object val;

            try {
                val = field.get(obj);
            }
            catch (IllegalAccessException e) {
                throw new BinaryObjectException("Failed to get value for field: " + field, e);
            }

            switch (mode) {
                case BYTE:
                    writer.writeByteField((Byte)val);

                    break;

                case SHORT:
                    writer.writeShortField((Short)val);

                    break;

                case INT:
                    writer.writeIntField((Integer)val);

                    break;

                case LONG:
                    writer.writeLongField((Long)val);

                    break;

                case FLOAT:
                    writer.writeFloatField((Float)val);

                    break;

                case DOUBLE:
                    writer.writeDoubleField((Double)val);

                    break;

                case CHAR:
                    writer.writeCharField((Character)val);

                    break;

                case BOOLEAN:
                    writer.writeBooleanField((Boolean)val);

                    break;

                case DECIMAL:
                    writer.writeDecimalField((BigDecimal)val);

                    break;

                case STRING:
                    writer.writeStringField((String)val);

                    break;

                case UUID:
                    writer.writeUuidField((UUID)val);

                    break;

                case DATE:
                    writer.writeDateField((Date)val);

                    break;

                case TIMESTAMP:
                    writer.writeTimestampField((Timestamp)val);

                    break;

                case BYTE_ARR:
                    writer.writeByteArrayField((byte[])val);

                    break;

                case SHORT_ARR:
                    writer.writeShortArrayField((short[]) val);

                    break;

                case INT_ARR:
                    writer.writeIntArrayField((int[]) val);

                    break;

                case LONG_ARR:
                    writer.writeLongArrayField((long[]) val);

                    break;

                case FLOAT_ARR:
                    writer.writeFloatArrayField((float[]) val);

                    break;

                case DOUBLE_ARR:
                    writer.writeDoubleArrayField((double[]) val);

                    break;

                case CHAR_ARR:
                    writer.writeCharArrayField((char[]) val);

                    break;

                case BOOLEAN_ARR:
                    writer.writeBooleanArrayField((boolean[]) val);

                    break;

                case DECIMAL_ARR:
                    writer.writeDecimalArrayField((BigDecimal[]) val);

                    break;

                case STRING_ARR:
                    writer.writeStringArrayField((String[]) val);

                    break;

                case UUID_ARR:
                    writer.writeUuidArrayField((UUID[]) val);

                    break;

                case DATE_ARR:
                    writer.writeDateArrayField((Date[]) val);

                    break;

                case TIMESTAMP_ARR:
                    writer.writeTimestampArrayField((Timestamp[]) val);

                    break;

                case OBJECT_ARR:
                    writer.writeObjectArrayField((Object[])val);

                    break;

                case COL:
                    writer.writeCollectionField((Collection<?>)val);

                    break;

                case MAP:
                    writer.writeMapField((Map<?, ?>)val);

                    break;

                case MAP_ENTRY:
                    writer.writeMapEntryField((Map.Entry<?, ?>)val);

                    break;

                case PORTABLE_OBJ:
                    writer.writePortableObjectField((BinaryObjectImpl)val);

                    break;

                case ENUM:
                    writer.writeEnumField((Enum<?>)val);

                    break;

                case ENUM_ARR:
                    writer.writeEnumArrayField((Object[])val);

                    break;

                case PORTABLE:
                case EXTERNALIZABLE:
                case OBJECT:
                    writer.writeObjectField(val);

                    break;

                case CLASS:
                    writer.writeClassField((Class)val);

                    break;

                default:
                    assert false : "Invalid mode: " + mode;
            }
        }

        /**
         * @param obj Object.
         * @param reader Reader.
         * @throws BinaryObjectException In case of error.
         */
        public void read(Object obj, BinaryReaderExImpl reader) throws BinaryObjectException {
            Object val = null;

            switch (mode) {
                case BYTE:
                    val = reader.readByte(id);

                    break;

                case SHORT:
                    val = reader.readShort(id);

                    break;

                case INT:
                    val = reader.readInt(id);

                    break;

                case LONG:
                    val = reader.readLong(id);

                    break;

                case FLOAT:
                    val = reader.readFloat(id);

                    break;

                case DOUBLE:
                    val = reader.readDouble(id);

                    break;

                case CHAR:
                    val = reader.readChar(id);

                    break;

                case BOOLEAN:
                    val = reader.readBoolean(id);

                    break;

                case DECIMAL:
                    val = reader.readDecimal(id);

                    break;

                case STRING:
                    val = reader.readString(id);

                    break;

                case UUID:
                    val = reader.readUuid(id);

                    break;

                case DATE:
                    val = reader.readDate(id);

                    break;

                case TIMESTAMP:
                    val = reader.readTimestamp(id);

                    break;

                case BYTE_ARR:
                    val = reader.readByteArray(id);

                    break;

                case SHORT_ARR:
                    val = reader.readShortArray(id);

                    break;

                case INT_ARR:
                    val = reader.readIntArray(id);

                    break;

                case LONG_ARR:
                    val = reader.readLongArray(id);

                    break;

                case FLOAT_ARR:
                    val = reader.readFloatArray(id);

                    break;

                case DOUBLE_ARR:
                    val = reader.readDoubleArray(id);

                    break;

                case CHAR_ARR:
                    val = reader.readCharArray(id);

                    break;

                case BOOLEAN_ARR:
                    val = reader.readBooleanArray(id);

                    break;

                case DECIMAL_ARR:
                    val = reader.readDecimalArray(id);

                    break;

                case STRING_ARR:
                    val = reader.readStringArray(id);

                    break;

                case UUID_ARR:
                    val = reader.readUuidArray(id);

                    break;

                case DATE_ARR:
                    val = reader.readDateArray(id);

                    break;

                case TIMESTAMP_ARR:
                    val = reader.readTimestampArray(id);

                    break;

                case OBJECT_ARR:
                    val = reader.readObjectArray(id);

                    break;

                case COL:
                    val = reader.readCollection(id, null);

                    break;

                case MAP:
                    val = reader.readMap(id, null);

                    break;

                case MAP_ENTRY:
                    val = reader.readMapEntry(id);

                    break;

                case PORTABLE_OBJ:
                    val = reader.readPortableObject(id);

                    break;

                case ENUM:
                    val = reader.readEnum(id, field.getType());

                    break;
=======
    /** */
    enum Mode {
        /** Primitive byte. */
        P_BYTE("byte"),
>>>>>>> 3edc0ede

        /** Primitive boolean. */
        P_BOOLEAN("boolean"),

        /** Primitive short. */
        P_SHORT("short"),

        /** Primitive char. */
        P_CHAR("char"),

        /** Primitive int. */
        P_INT("int"),

        /** Primitive long. */
        P_LONG("long"),

        /** Primitive float. */
        P_FLOAT("float"),

        /** Primitive int. */
        P_DOUBLE("double"),

        /** */
        BYTE(GridPortableMarshaller.BYTE),

        /** */
        SHORT(GridPortableMarshaller.SHORT),

        /** */
        INT(GridPortableMarshaller.INT),

        /** */
        LONG(GridPortableMarshaller.LONG),

        /** */
        FLOAT(GridPortableMarshaller.FLOAT),

        /** */
        DOUBLE(GridPortableMarshaller.DOUBLE),

        /** */
        CHAR(GridPortableMarshaller.CHAR),

        /** */
        BOOLEAN(GridPortableMarshaller.BOOLEAN),

        /** */
        DECIMAL(GridPortableMarshaller.DECIMAL),

        /** */
        STRING(GridPortableMarshaller.STRING),

        /** */
        UUID(GridPortableMarshaller.UUID),

        /** */
        DATE(GridPortableMarshaller.DATE),

        /** */
        TIMESTAMP(GridPortableMarshaller.TIMESTAMP),

        /** */
        BYTE_ARR(GridPortableMarshaller.BYTE_ARR),

        /** */
        SHORT_ARR(GridPortableMarshaller.SHORT_ARR),

        /** */
        INT_ARR(GridPortableMarshaller.INT_ARR),

        /** */
        LONG_ARR(GridPortableMarshaller.LONG_ARR),

        /** */
        FLOAT_ARR(GridPortableMarshaller.FLOAT_ARR),

        /** */
        DOUBLE_ARR(GridPortableMarshaller.DOUBLE_ARR),

        /** */
        CHAR_ARR(GridPortableMarshaller.CHAR_ARR),

        /** */
        BOOLEAN_ARR(GridPortableMarshaller.BOOLEAN_ARR),

        /** */
        DECIMAL_ARR(GridPortableMarshaller.DECIMAL_ARR),

        /** */
        STRING_ARR(GridPortableMarshaller.STRING_ARR),

        /** */
        UUID_ARR(GridPortableMarshaller.UUID_ARR),

        /** */
        DATE_ARR(GridPortableMarshaller.DATE_ARR),

        /** */
        TIMESTAMP_ARR(GridPortableMarshaller.TIMESTAMP_ARR),

        /** */
        OBJECT_ARR(GridPortableMarshaller.OBJ_ARR),

        /** */
        COL(GridPortableMarshaller.COL),

        /** */
        MAP(GridPortableMarshaller.MAP),

        /** */
        MAP_ENTRY(GridPortableMarshaller.MAP_ENTRY),

        /** */
        PORTABLE_OBJ(GridPortableMarshaller.OBJ),

        /** */
        ENUM(GridPortableMarshaller.ENUM),

        /** */
        ENUM_ARR(GridPortableMarshaller.ENUM_ARR),

        /** */
        CLASS(GridPortableMarshaller.CLASS),

        /** */
        PORTABLE(GridPortableMarshaller.PORTABLE_OBJ),

        /** */
        EXTERNALIZABLE(GridPortableMarshaller.OBJ),

        /** */
        OBJECT(GridPortableMarshaller.OBJ),

        /** */
        EXCLUSION(GridPortableMarshaller.OBJ);

        /** */
        private final int typeId;

        /**
         * @param typeId Type ID.
         */
        Mode(int typeId) {
            this.typeId = typeId;
        }

        /**
         * @return Type ID.
         */
        int typeId() {
            return typeId;
        }
    }
}<|MERGE_RESOLUTION|>--- conflicted
+++ resolved
@@ -225,15 +225,10 @@
 
             case OBJECT:
                 ctor = constructor(cls);
-<<<<<<< HEAD
-                fields = new ArrayList<>();
-                stableFieldsMeta = metaDataEnabled ? new HashMap<String, Integer>() : null;
-
-                PortableSchema.Builder schemaBuilder = PortableSchema.Builder.newBuilder();
-=======
                 ArrayList<BinaryFieldAccessor> fields0 = new ArrayList<>();
                 fieldsMeta = metaDataEnabled ? new HashMap<String, String>() : null;
->>>>>>> 3edc0ede
+
+                PortableSchema.Builder schemaBuilder = PortableSchema.Builder.newBuilder();
 
                 Collection<String> names = new HashSet<>();
                 Collection<Integer> ids = new HashSet<>();
@@ -262,22 +257,15 @@
                             schemaBuilder.addField(fieldId);
 
                             if (metaDataEnabled)
-<<<<<<< HEAD
-                                stableFieldsMeta.put(name, fieldInfo.fieldMode().typeId());
+                                stableFieldsMeta.put(name, fieldInfo.mode().typeId());
                         }
                     }
                 }
-
+                
+                fields = fields0.toArray(new BinaryFieldAccessor[fields0.size()]);
+                
                 stableSchemas = Collections.singleton(schemaBuilder.build());
-=======
-                                fieldsMeta.put(name, fieldInfo.mode().typeName());
-                        }
-                    }
-                }
-
-                fields = fields0.toArray(new BinaryFieldAccessor[fields0.size()]);
->>>>>>> 3edc0ede
-
+                
                 break;
 
             default:
@@ -737,18 +725,9 @@
         if (writer.tryWriteAsHandle(obj))
             return false;
 
-<<<<<<< HEAD
-        PortableUtils.writeHeader(
-            writer,
-            registered ? typeId : GridPortableMarshaller.UNREGISTERED_TYPE_ID,
-            obj instanceof CacheObjectImpl ? 0 : obj.hashCode(),
-            registered ? null : cls.getName()
-        );
-=======
         if (registered) {
             PortableUtils.writeHeader(
                 writer,
-                userType,
                 typeId,
                 obj instanceof CacheObjectImpl ? 0 : obj.hashCode(),
                 null
@@ -757,13 +736,11 @@
         else {
             PortableUtils.writeHeader(
                 writer,
-                userType,
                 GridPortableMarshaller.UNREGISTERED_TYPE_ID,
                 obj instanceof CacheObjectImpl ? 0 : obj.hashCode(),
                 cls.getName()
             );
         }
->>>>>>> 3edc0ede
 
         return true;
     }
@@ -829,524 +806,32 @@
 
         return use;
     }
-
-<<<<<<< HEAD
-    /**
-     * @param cls Class.
-     * @return Mode.
-     */
-    @SuppressWarnings("IfMayBeConditional")
-    private static Mode mode(Class<?> cls) {
-        assert cls != null;
-
-        if (cls == byte.class || cls == Byte.class)
-            return Mode.BYTE;
-        else if (cls == short.class || cls == Short.class)
-            return Mode.SHORT;
-        else if (cls == int.class || cls == Integer.class)
-            return Mode.INT;
-        else if (cls == long.class || cls == Long.class)
-            return Mode.LONG;
-        else if (cls == float.class || cls == Float.class)
-            return Mode.FLOAT;
-        else if (cls == double.class || cls == Double.class)
-            return Mode.DOUBLE;
-        else if (cls == char.class || cls == Character.class)
-            return Mode.CHAR;
-        else if (cls == boolean.class || cls == Boolean.class)
-            return Mode.BOOLEAN;
-        else if (cls == BigDecimal.class)
-            return Mode.DECIMAL;
-        else if (cls == String.class)
-            return Mode.STRING;
-        else if (cls == UUID.class)
-            return Mode.UUID;
-        else if (cls == Date.class)
-            return Mode.DATE;
-        else if (cls == Timestamp.class)
-            return Mode.TIMESTAMP;
-        else if (cls == byte[].class)
-            return Mode.BYTE_ARR;
-        else if (cls == short[].class)
-            return Mode.SHORT_ARR;
-        else if (cls == int[].class)
-            return Mode.INT_ARR;
-        else if (cls == long[].class)
-            return Mode.LONG_ARR;
-        else if (cls == float[].class)
-            return Mode.FLOAT_ARR;
-        else if (cls == double[].class)
-            return Mode.DOUBLE_ARR;
-        else if (cls == char[].class)
-            return Mode.CHAR_ARR;
-        else if (cls == boolean[].class)
-            return Mode.BOOLEAN_ARR;
-        else if (cls == BigDecimal[].class)
-            return Mode.DECIMAL_ARR;
-        else if (cls == String[].class)
-            return Mode.STRING_ARR;
-        else if (cls == UUID[].class)
-            return Mode.UUID_ARR;
-        else if (cls == Date[].class)
-            return Mode.DATE_ARR;
-        else if (cls == Timestamp[].class)
-            return Mode.TIMESTAMP_ARR;
-        else if (cls.isArray())
-            return cls.getComponentType().isEnum() ? Mode.ENUM_ARR : Mode.OBJECT_ARR;
-        else if (cls == BinaryObjectImpl.class)
-            return Mode.PORTABLE_OBJ;
-        else if (Binarylizable.class.isAssignableFrom(cls))
-            return Mode.PORTABLE;
-        else if (Externalizable.class.isAssignableFrom(cls))
-            return Mode.EXTERNALIZABLE;
-        else if (Map.Entry.class.isAssignableFrom(cls))
-            return Mode.MAP_ENTRY;
-        else if (Collection.class.isAssignableFrom(cls))
-            return Mode.COL;
-        else if (Map.class.isAssignableFrom(cls))
-            return Mode.MAP;
-        else if (cls == BinaryObjectImpl.class)
-            return Mode.PORTABLE_OBJ;
-        else if (cls.isEnum())
-            return Mode.ENUM;
-        else if (cls == Class.class)
-            return Mode.CLASS;
-        else
-            return Mode.OBJECT;
-    }
-
-    /** */
-    private static class FieldInfo {
-        /** */
-        private final Field field;
-
-        /** */
-        private final int id;
-
-        /** */
-        private final Mode mode;
-
-        /**
-         * @param field Field.
-         * @param id Field ID.
-         */
-        private FieldInfo(Field field, int id) {
-            assert field != null;
-
-            this.field = field;
-            this.id = id;
-
-            Class<?> type = field.getType();
-
-            mode = mode(type);
-        }
-
-        /**
-         * @return Field mode.
-         */
-        public Mode fieldMode() {
-            return mode;
-        }
-
-        /**
-         * @param obj Object.
-         * @param writer Writer.
-         * @throws BinaryObjectException In case of error.
-         */
-        public void write(Object obj, BinaryWriterExImpl writer) throws BinaryObjectException {
-            assert obj != null;
-            assert writer != null;
-
-            writer.writeFieldId(id);
-
-            Object val;
-
-            try {
-                val = field.get(obj);
-            }
-            catch (IllegalAccessException e) {
-                throw new BinaryObjectException("Failed to get value for field: " + field, e);
-            }
-
-            switch (mode) {
-                case BYTE:
-                    writer.writeByteField((Byte)val);
-
-                    break;
-
-                case SHORT:
-                    writer.writeShortField((Short)val);
-
-                    break;
-
-                case INT:
-                    writer.writeIntField((Integer)val);
-
-                    break;
-
-                case LONG:
-                    writer.writeLongField((Long)val);
-
-                    break;
-
-                case FLOAT:
-                    writer.writeFloatField((Float)val);
-
-                    break;
-
-                case DOUBLE:
-                    writer.writeDoubleField((Double)val);
-
-                    break;
-
-                case CHAR:
-                    writer.writeCharField((Character)val);
-
-                    break;
-
-                case BOOLEAN:
-                    writer.writeBooleanField((Boolean)val);
-
-                    break;
-
-                case DECIMAL:
-                    writer.writeDecimalField((BigDecimal)val);
-
-                    break;
-
-                case STRING:
-                    writer.writeStringField((String)val);
-
-                    break;
-
-                case UUID:
-                    writer.writeUuidField((UUID)val);
-
-                    break;
-
-                case DATE:
-                    writer.writeDateField((Date)val);
-
-                    break;
-
-                case TIMESTAMP:
-                    writer.writeTimestampField((Timestamp)val);
-
-                    break;
-
-                case BYTE_ARR:
-                    writer.writeByteArrayField((byte[])val);
-
-                    break;
-
-                case SHORT_ARR:
-                    writer.writeShortArrayField((short[]) val);
-
-                    break;
-
-                case INT_ARR:
-                    writer.writeIntArrayField((int[]) val);
-
-                    break;
-
-                case LONG_ARR:
-                    writer.writeLongArrayField((long[]) val);
-
-                    break;
-
-                case FLOAT_ARR:
-                    writer.writeFloatArrayField((float[]) val);
-
-                    break;
-
-                case DOUBLE_ARR:
-                    writer.writeDoubleArrayField((double[]) val);
-
-                    break;
-
-                case CHAR_ARR:
-                    writer.writeCharArrayField((char[]) val);
-
-                    break;
-
-                case BOOLEAN_ARR:
-                    writer.writeBooleanArrayField((boolean[]) val);
-
-                    break;
-
-                case DECIMAL_ARR:
-                    writer.writeDecimalArrayField((BigDecimal[]) val);
-
-                    break;
-
-                case STRING_ARR:
-                    writer.writeStringArrayField((String[]) val);
-
-                    break;
-
-                case UUID_ARR:
-                    writer.writeUuidArrayField((UUID[]) val);
-
-                    break;
-
-                case DATE_ARR:
-                    writer.writeDateArrayField((Date[]) val);
-
-                    break;
-
-                case TIMESTAMP_ARR:
-                    writer.writeTimestampArrayField((Timestamp[]) val);
-
-                    break;
-
-                case OBJECT_ARR:
-                    writer.writeObjectArrayField((Object[])val);
-
-                    break;
-
-                case COL:
-                    writer.writeCollectionField((Collection<?>)val);
-
-                    break;
-
-                case MAP:
-                    writer.writeMapField((Map<?, ?>)val);
-
-                    break;
-
-                case MAP_ENTRY:
-                    writer.writeMapEntryField((Map.Entry<?, ?>)val);
-
-                    break;
-
-                case PORTABLE_OBJ:
-                    writer.writePortableObjectField((BinaryObjectImpl)val);
-
-                    break;
-
-                case ENUM:
-                    writer.writeEnumField((Enum<?>)val);
-
-                    break;
-
-                case ENUM_ARR:
-                    writer.writeEnumArrayField((Object[])val);
-
-                    break;
-
-                case PORTABLE:
-                case EXTERNALIZABLE:
-                case OBJECT:
-                    writer.writeObjectField(val);
-
-                    break;
-
-                case CLASS:
-                    writer.writeClassField((Class)val);
-
-                    break;
-
-                default:
-                    assert false : "Invalid mode: " + mode;
-            }
-        }
-
-        /**
-         * @param obj Object.
-         * @param reader Reader.
-         * @throws BinaryObjectException In case of error.
-         */
-        public void read(Object obj, BinaryReaderExImpl reader) throws BinaryObjectException {
-            Object val = null;
-
-            switch (mode) {
-                case BYTE:
-                    val = reader.readByte(id);
-
-                    break;
-
-                case SHORT:
-                    val = reader.readShort(id);
-
-                    break;
-
-                case INT:
-                    val = reader.readInt(id);
-
-                    break;
-
-                case LONG:
-                    val = reader.readLong(id);
-
-                    break;
-
-                case FLOAT:
-                    val = reader.readFloat(id);
-
-                    break;
-
-                case DOUBLE:
-                    val = reader.readDouble(id);
-
-                    break;
-
-                case CHAR:
-                    val = reader.readChar(id);
-
-                    break;
-
-                case BOOLEAN:
-                    val = reader.readBoolean(id);
-
-                    break;
-
-                case DECIMAL:
-                    val = reader.readDecimal(id);
-
-                    break;
-
-                case STRING:
-                    val = reader.readString(id);
-
-                    break;
-
-                case UUID:
-                    val = reader.readUuid(id);
-
-                    break;
-
-                case DATE:
-                    val = reader.readDate(id);
-
-                    break;
-
-                case TIMESTAMP:
-                    val = reader.readTimestamp(id);
-
-                    break;
-
-                case BYTE_ARR:
-                    val = reader.readByteArray(id);
-
-                    break;
-
-                case SHORT_ARR:
-                    val = reader.readShortArray(id);
-
-                    break;
-
-                case INT_ARR:
-                    val = reader.readIntArray(id);
-
-                    break;
-
-                case LONG_ARR:
-                    val = reader.readLongArray(id);
-
-                    break;
-
-                case FLOAT_ARR:
-                    val = reader.readFloatArray(id);
-
-                    break;
-
-                case DOUBLE_ARR:
-                    val = reader.readDoubleArray(id);
-
-                    break;
-
-                case CHAR_ARR:
-                    val = reader.readCharArray(id);
-
-                    break;
-
-                case BOOLEAN_ARR:
-                    val = reader.readBooleanArray(id);
-
-                    break;
-
-                case DECIMAL_ARR:
-                    val = reader.readDecimalArray(id);
-
-                    break;
-
-                case STRING_ARR:
-                    val = reader.readStringArray(id);
-
-                    break;
-
-                case UUID_ARR:
-                    val = reader.readUuidArray(id);
-
-                    break;
-
-                case DATE_ARR:
-                    val = reader.readDateArray(id);
-
-                    break;
-
-                case TIMESTAMP_ARR:
-                    val = reader.readTimestampArray(id);
-
-                    break;
-
-                case OBJECT_ARR:
-                    val = reader.readObjectArray(id);
-
-                    break;
-
-                case COL:
-                    val = reader.readCollection(id, null);
-
-                    break;
-
-                case MAP:
-                    val = reader.readMap(id, null);
-
-                    break;
-
-                case MAP_ENTRY:
-                    val = reader.readMapEntry(id);
-
-                    break;
-
-                case PORTABLE_OBJ:
-                    val = reader.readPortableObject(id);
-
-                    break;
-
-                case ENUM:
-                    val = reader.readEnum(id, field.getType());
-
-                    break;
-=======
     /** */
     enum Mode {
         /** Primitive byte. */
-        P_BYTE("byte"),
->>>>>>> 3edc0ede
+        P_BYTE(GridPortableMarshaller.BYTE),
 
         /** Primitive boolean. */
-        P_BOOLEAN("boolean"),
+        P_BOOLEAN(GridPortableMarshaller.BOOLEAN),
 
         /** Primitive short. */
-        P_SHORT("short"),
+        P_SHORT(GridPortableMarshaller.SHORT),
 
         /** Primitive char. */
-        P_CHAR("char"),
+        P_CHAR(GridPortableMarshaller.CHAR),
 
         /** Primitive int. */
-        P_INT("int"),
+        P_INT(GridPortableMarshaller.INT),
 
         /** Primitive long. */
-        P_LONG("long"),
+        P_LONG(GridPortableMarshaller.LONG),
 
         /** Primitive float. */
-        P_FLOAT("float"),
+        P_FLOAT(GridPortableMarshaller.FLOAT),
 
         /** Primitive int. */
-        P_DOUBLE("double"),
-
+        P_DOUBLE(GridPortableMarshaller.DOUBLE),
+        
         /** */
         BYTE(GridPortableMarshaller.BYTE),
 
