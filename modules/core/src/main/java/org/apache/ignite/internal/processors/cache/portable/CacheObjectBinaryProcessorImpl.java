/*
 * Licensed to the Apache Software Foundation (ASF) under one or more
 * contributor license agreements.  See the NOTICE file distributed with
 * this work for additional information regarding copyright ownership.
 * The ASF licenses this file to You under the Apache License, Version 2.0
 * (the "License"); you may not use this file except in compliance with
 * the License.  You may obtain a copy of the License at
 *
 *      http://www.apache.org/licenses/LICENSE-2.0
 *
 * Unless required by applicable law or agreed to in writing, software
 * distributed under the License is distributed on an "AS IS" BASIS,
 * WITHOUT WARRANTIES OR CONDITIONS OF ANY KIND, either express or implied.
 * See the License for the specific language governing permissions and
 * limitations under the License.
 */

package org.apache.ignite.internal.processors.cache.portable;

import org.apache.ignite.IgniteBinary;
import org.apache.ignite.IgniteCheckedException;
import org.apache.ignite.IgniteException;
import org.apache.ignite.binary.BinaryObject;
import org.apache.ignite.binary.BinaryObjectBuilder;
import org.apache.ignite.binary.BinaryObjectException;
import org.apache.ignite.binary.BinaryType;
import org.apache.ignite.cache.CacheEntryEventSerializableFilter;
import org.apache.ignite.cluster.ClusterNode;
import org.apache.ignite.cluster.ClusterTopologyException;
import org.apache.ignite.configuration.CacheConfiguration;
import org.apache.ignite.internal.GridKernalContext;
import org.apache.ignite.internal.cluster.ClusterTopologyCheckedException;
import org.apache.ignite.internal.portable.BinaryMetadata;
<<<<<<< HEAD
import org.apache.ignite.internal.portable.BinaryMetadataHandler;
=======
>>>>>>> 66c84ea3
import org.apache.ignite.internal.portable.BinaryObjectImpl;
import org.apache.ignite.internal.portable.BinaryObjectOffheapImpl;
import org.apache.ignite.internal.portable.BinaryTypeImpl;
import org.apache.ignite.internal.portable.GridPortableMarshaller;
import org.apache.ignite.internal.portable.PortableContext;
<<<<<<< HEAD
=======
import org.apache.ignite.internal.portable.BinaryMetadataHandler;
>>>>>>> 66c84ea3
import org.apache.ignite.internal.portable.PortableUtils;
import org.apache.ignite.internal.portable.builder.BinaryObjectBuilderImpl;
import org.apache.ignite.internal.portable.streams.PortableInputStream;
import org.apache.ignite.internal.portable.streams.PortableOffheapInputStream;
import org.apache.ignite.internal.processors.affinity.AffinityTopologyVersion;
import org.apache.ignite.internal.processors.cache.CacheEntryPredicate;
import org.apache.ignite.internal.processors.cache.CacheEntryPredicateAdapter;
import org.apache.ignite.internal.processors.cache.CacheObject;
import org.apache.ignite.internal.processors.cache.CacheObjectContext;
import org.apache.ignite.internal.processors.cache.CacheObjectImpl;
import org.apache.ignite.internal.processors.cache.GridCacheContext;
import org.apache.ignite.internal.processors.cache.GridCacheEntryEx;
import org.apache.ignite.internal.processors.cache.GridCacheUtils;
import org.apache.ignite.internal.processors.cache.IgniteCacheProxy;
import org.apache.ignite.internal.processors.cache.KeyCacheObject;
import org.apache.ignite.internal.processors.cache.query.CacheQuery;
import org.apache.ignite.internal.processors.cache.query.CacheQueryFuture;
import org.apache.ignite.internal.processors.cache.query.GridCacheQueryManager;
import org.apache.ignite.internal.processors.cacheobject.IgniteCacheObjectProcessorImpl;
import org.apache.ignite.internal.util.GridUnsafe;
import org.apache.ignite.internal.util.IgniteUtils;
import org.apache.ignite.internal.util.lang.GridMapEntry;
import org.apache.ignite.internal.util.tostring.GridToStringExclude;
import org.apache.ignite.internal.util.typedef.C1;
import org.apache.ignite.internal.util.typedef.F;
import org.apache.ignite.internal.util.typedef.X;
import org.apache.ignite.internal.util.typedef.internal.CU;
import org.apache.ignite.internal.util.typedef.internal.S;
import org.apache.ignite.internal.util.typedef.internal.U;
import org.apache.ignite.lang.IgniteBiPredicate;
import org.apache.ignite.lang.IgniteClosure;
import org.apache.ignite.marshaller.Marshaller;
import org.apache.ignite.marshaller.portable.PortableMarshaller;
import org.jetbrains.annotations.Nullable;
import org.jsr166.ConcurrentHashMap8;
import sun.misc.Unsafe;

import javax.cache.Cache;
import javax.cache.CacheException;
import javax.cache.event.CacheEntryEvent;
import javax.cache.event.CacheEntryListenerException;
import javax.cache.event.CacheEntryUpdatedListener;
import javax.cache.event.EventType;
import javax.cache.processor.EntryProcessor;
import javax.cache.processor.MutableEntry;
import java.io.Externalizable;
import java.io.IOException;
import java.io.ObjectInput;
import java.io.ObjectOutput;
import java.util.ArrayList;
import java.util.Collection;
<<<<<<< HEAD
=======
import java.util.HashMap;
>>>>>>> 66c84ea3
import java.util.Map;
import java.util.Set;
import java.util.UUID;
import java.util.concurrent.ConcurrentHashMap;
import java.util.concurrent.CountDownLatch;

/**
 * Portable processor implementation.
 */
public class CacheObjectBinaryProcessorImpl extends IgniteCacheObjectProcessorImpl implements
    CacheObjectBinaryProcessor {
    /** */
    private static final Unsafe UNSAFE = GridUnsafe.unsafe();

    /** */
    private final CountDownLatch startLatch = new CountDownLatch(1);

    /** */
    private final boolean clientNode;

    /** */
    private volatile IgniteCacheProxy<PortableMetadataKey, BinaryMetadata> metaDataCache;

    /** */
    private final ConcurrentHashMap8<Integer, BinaryTypeImpl> clientMetaDataCache;

    /** Predicate to filter portable meta data in utility cache. */
    private final CacheEntryPredicate metaPred = new CacheEntryPredicateAdapter() {
        private static final long serialVersionUID = 0L;

        @Override public boolean apply(GridCacheEntryEx e) {
            return e.key().value(e.context().cacheObjectContext(), false) instanceof PortableMetadataKey;
        }
    };

    /** */
    private PortableContext portableCtx;

    /** */
    private Marshaller marsh;

    /** */
    private GridPortableMarshaller portableMarsh;

    /** */
    @GridToStringExclude
    private IgniteBinary portables;

    /** Metadata updates collected before metadata cache is initialized. */
    private final Map<Integer, BinaryMetadata> metaBuf = new ConcurrentHashMap<>();

    /** */
    private UUID metaCacheQryId;

    /**
     * @param ctx Kernal context.
     */
    public CacheObjectBinaryProcessorImpl(GridKernalContext ctx) {
        super(ctx);

        marsh = ctx.grid().configuration().getMarshaller();

        clientNode = this.ctx.clientNode();

        clientMetaDataCache = clientNode ? new ConcurrentHashMap8<Integer, BinaryTypeImpl>() : null;
    }

    /** {@inheritDoc} */
    @Override public void start() throws IgniteCheckedException {
        if (marsh instanceof PortableMarshaller) {
            BinaryMetadataHandler metaHnd = new BinaryMetadataHandler() {
                @Override public void addMeta(int typeId, BinaryType newMeta) throws BinaryObjectException {
                    assert newMeta != null;
                    assert newMeta instanceof BinaryTypeImpl;

                    BinaryMetadata newMeta0 = ((BinaryTypeImpl)newMeta).metadata();

                    if (metaDataCache == null) {
                        BinaryMetadata oldMeta = metaBuf.get(typeId);
<<<<<<< HEAD
                        BinaryMetadata mergedMeta = PortableUtils.mergeMetadata(oldMeta, newMeta0);

                        if (oldMeta != mergedMeta) {
                            synchronized (this) {
                                mergedMeta = PortableUtils.mergeMetadata(oldMeta, newMeta0);

                                if (oldMeta != mergedMeta)
                                    metaBuf.put(typeId, mergedMeta);
=======

                        if (oldMeta == null || checkMeta(typeId, oldMeta, newMeta0, null)) {
                            synchronized (this) {
                                Map<String, Integer> fields = new HashMap<>();

                                if (checkMeta(typeId, oldMeta, newMeta0, fields)) {
                                    newMeta0 = new BinaryMetadata(typeId, newMeta0.typeName(), fields,
                                        newMeta0.affinityKeyFieldName());

                                    metaBuf.put(typeId, newMeta0);
                                }
>>>>>>> 66c84ea3
                                else
                                    return;
                            }

                            if (metaDataCache == null)
                                return;
                            else
                                metaBuf.remove(typeId);
                        }
                        else
                            return;
                    }

<<<<<<< HEAD
                    assert metaDataCache != null;

=======
>>>>>>> 66c84ea3
                    CacheObjectBinaryProcessorImpl.this.addMeta(typeId, newMeta0.wrap(portableCtx));
                }

                @Override public BinaryType metadata(int typeId) throws BinaryObjectException {
                    if (metaDataCache == null)
                        U.awaitQuiet(startLatch);

                    return CacheObjectBinaryProcessorImpl.this.metadata(typeId);
                }
            };

            PortableMarshaller pMarh0 = (PortableMarshaller)marsh;

            portableCtx = new PortableContext(metaHnd, ctx.config());

            IgniteUtils.invoke(PortableMarshaller.class, pMarh0, "setPortableContext", portableCtx);

            portableMarsh = new GridPortableMarshaller(portableCtx);

            portables = new IgniteBinaryImpl(ctx, this);
        }
    }

    /** {@inheritDoc} */
    @SuppressWarnings("unchecked")
    @Override public void onUtilityCacheStarted() throws IgniteCheckedException {
        metaDataCache = (IgniteCacheProxy)ctx.cache().jcache(CU.UTILITY_CACHE_NAME).withNoRetries();

        if (clientNode) {
            assert !metaDataCache.context().affinityNode();

            metaCacheQryId = metaDataCache.context().continuousQueries().executeInternalQuery(
                new MetaDataEntryListener(),
                new MetaDataEntryFilter(),
                false,
                true);

            while (true) {
                ClusterNode oldestSrvNode =
                    CU.oldestAliveCacheServerNode(ctx.cache().context(), AffinityTopologyVersion.NONE);

                if (oldestSrvNode == null)
                    break;

                GridCacheQueryManager qryMgr = metaDataCache.context().queries();

                CacheQuery<Map.Entry<PortableMetadataKey, BinaryMetadata>> qry =
                    qryMgr.createScanQuery(new MetaDataPredicate(), null, false);

                qry.keepAll(false);

                qry.projection(ctx.cluster().get().forNode(oldestSrvNode));

                try {
                    CacheQueryFuture<Map.Entry<PortableMetadataKey, BinaryMetadata>> fut = qry.execute();

                    Map.Entry<PortableMetadataKey, BinaryMetadata> next;

                    while ((next = fut.next()) != null) {
                        assert next.getKey() != null : next;
                        assert next.getValue() != null : next;

                        addClientCacheMetaData(next.getKey(), next.getValue());
                    }
                }
                catch (IgniteCheckedException e) {
                    if (!ctx.discovery().alive(oldestSrvNode) || !ctx.discovery().pingNode(oldestSrvNode.id()))
                        continue;
                    else
                        throw e;
                }
                catch (CacheException e) {
                    if (X.hasCause(e, ClusterTopologyCheckedException.class, ClusterTopologyException.class))
                        continue;
                    else
                        throw e;
                }

                break;
            }
        }

        startLatch.countDown();

        for (Map.Entry<Integer, BinaryMetadata> e : metaBuf.entrySet())
            addMeta(e.getKey(), e.getValue().wrap(portableCtx));

        metaBuf.clear();
    }

    /** {@inheritDoc} */
    @Override public void onKernalStop(boolean cancel) {
        super.onKernalStop(cancel);

        if (metaCacheQryId != null)
            metaDataCache.context().continuousQueries().cancelInternalQuery(metaCacheQryId);
    }

    /**
     * @param key Metadata key.
     * @param newMeta Metadata.
     */
    private void addClientCacheMetaData(PortableMetadataKey key, final BinaryMetadata newMeta) {
        int key0 = key.typeId();
<<<<<<< HEAD

        clientMetaDataCache.compute(key0, new ConcurrentHashMap8.BiFun<Integer, BinaryTypeImpl, BinaryTypeImpl>() {
            @Override public BinaryTypeImpl apply(Integer key, BinaryTypeImpl oldMeta) {
                BinaryMetadata res;

                BinaryMetadata oldMeta0 = oldMeta != null ? oldMeta.metadata() : null;

                try {
                    res = PortableUtils.mergeMetadata(oldMeta0, newMeta);
                }
                catch (BinaryObjectException e) {
                    res = oldMeta0;
=======

        clientMetaDataCache.compute(key0,
            new ConcurrentHashMap8.BiFun<Integer, BinaryTypeImpl, BinaryTypeImpl>() {
                @Override public BinaryTypeImpl apply(Integer key, BinaryTypeImpl oldMeta) {
                    BinaryMetadata res;

                    BinaryMetadata oldMeta0 = oldMeta != null ? oldMeta.metadata() : null;

                    try {
                        res = checkMeta(key, oldMeta0, newMeta, null) ? newMeta : oldMeta0;
                    }
                    catch (BinaryObjectException e) {
                        res = oldMeta0;
                    }

                    return res != null ? res.wrap(portableCtx) : null;
>>>>>>> 66c84ea3
                }

                return res != null ? res.wrap(portableCtx) : null;
            }
        });
    }

    /** {@inheritDoc} */
    @Override public int typeId(String typeName) {
        if (portableCtx == null)
            return super.typeId(typeName);

        return portableCtx.typeId(typeName);
    }

    /**
     * @param obj Object.
     * @return Bytes.
     * @throws org.apache.ignite.binary.BinaryObjectException If failed.
     */
    public byte[] marshal(@Nullable Object obj) throws BinaryObjectException {
        byte[] arr = portableMarsh.marshal(obj);

        assert arr.length > 0;

        return arr;
    }

    /**
     * @param ptr Off-heap pointer.
     * @param forceHeap If {@code true} creates heap-based object.
     * @return Object.
     * @throws org.apache.ignite.binary.BinaryObjectException If failed.
     */
    public Object unmarshal(long ptr, boolean forceHeap) throws BinaryObjectException {
        assert ptr > 0 : ptr;

        int size = UNSAFE.getInt(ptr);

        ptr += 4;

        byte type = UNSAFE.getByte(ptr++);

        if (type != CacheObject.TYPE_BYTE_ARR) {
            assert size > 0 : size;

            PortableInputStream in = new PortableOffheapInputStream(ptr, size, forceHeap);

            return portableMarsh.unmarshal(in);
        }
        else
            return U.copyMemory(ptr, size);
    }

    /** {@inheritDoc} */
    @SuppressWarnings("unchecked")
    @Override public Object marshalToPortable(@Nullable Object obj) throws BinaryObjectException {
        if (obj == null)
            return null;

        if (PortableUtils.isPortableType(obj.getClass()))
            return obj;

        if (obj instanceof Object[]) {
            Object[] arr = (Object[])obj;

            Object[] pArr = new Object[arr.length];

            for (int i = 0; i < arr.length; i++)
                pArr[i] = marshalToPortable(arr[i]);

            return pArr;
        }

        if (obj instanceof Collection) {
            Collection<Object> col = (Collection<Object>)obj;

            Collection<Object> pCol;

            if (col instanceof Set)
                pCol = (Collection<Object>)PortableUtils.newSet((Set<?>)col);
            else
                pCol = new ArrayList<>(col.size());

            for (Object item : col)
                pCol.add(marshalToPortable(item));

            return pCol;
        }

        if (obj instanceof Map) {
            Map<?, ?> map = (Map<?, ?>)obj;

            Map<Object, Object> pMap = PortableUtils.newMap((Map<Object, Object>)obj);

            for (Map.Entry<?, ?> e : map.entrySet())
                pMap.put(marshalToPortable(e.getKey()), marshalToPortable(e.getValue()));

            return pMap;
        }

        if (obj instanceof Map.Entry) {
            Map.Entry<?, ?> e = (Map.Entry<?, ?>)obj;

            return new GridMapEntry<>(marshalToPortable(e.getKey()), marshalToPortable(e.getValue()));
        }

        byte[] arr = portableMarsh.marshal(obj);

        assert arr.length > 0;

        Object obj0 = portableMarsh.unmarshal(arr, null);

        assert obj0 instanceof BinaryObject;

        ((BinaryObjectImpl)obj0).detachAllowed(true);

        return obj0;
    }

    /**
     * @return Marshaller.
     */
    public GridPortableMarshaller marshaller() {
        return portableMarsh;
    }

    /** {@inheritDoc} */
    @Override public BinaryObjectBuilder builder(String clsName) {
        return new BinaryObjectBuilderImpl(portableCtx, clsName);
    }

    /** {@inheritDoc} */
    @Override public BinaryObjectBuilder builder(BinaryObject portableObj) {
        return BinaryObjectBuilderImpl.wrap(portableObj);
    }

    /** {@inheritDoc} */
    @Override public void updateMetadata(int typeId, String typeName, @Nullable String affKeyFieldName,
        Map<String, Integer> fieldTypeIds) throws BinaryObjectException {
<<<<<<< HEAD
        portableCtx.updateMetadata(typeId, new BinaryMetadata(typeId, typeName, fieldTypeIds, affKeyFieldName, null));
=======
        portableCtx.updateMetaData(typeId, new BinaryMetadata(typeId, typeName, fieldTypeIds, affKeyFieldName));
>>>>>>> 66c84ea3
    }

    /** {@inheritDoc} */
    @Override public void addMeta(final int typeId, final BinaryType newMeta) throws BinaryObjectException {
        assert newMeta != null;
        assert newMeta instanceof BinaryTypeImpl;
<<<<<<< HEAD

        BinaryMetadata newMeta0 = ((BinaryTypeImpl)newMeta).metadata();

=======

        BinaryMetadata newMeta0 = ((BinaryTypeImpl)newMeta).metadata();

>>>>>>> 66c84ea3
        final PortableMetadataKey key = new PortableMetadataKey(typeId);

        try {
            BinaryMetadata oldMeta = metaDataCache.localPeek(key);
<<<<<<< HEAD
            BinaryMetadata mergedMeta = PortableUtils.mergeMetadata(oldMeta, newMeta0);

            BinaryObjectException err = metaDataCache.invoke(key, new MetadataProcessor(mergedMeta));
=======

            if (oldMeta == null || checkMeta(typeId, oldMeta, newMeta0, null)) {
                BinaryObjectException err = metaDataCache.invoke(key, new MetaDataProcessor(typeId, newMeta0));
>>>>>>> 66c84ea3

            if (err != null)
                throw err;
        }
        catch (CacheException e) {
            throw new BinaryObjectException("Failed to update meta data for type: " + newMeta.typeName(), e);
        }
    }

    /** {@inheritDoc} */
    @Nullable @Override public BinaryType metadata(final int typeId) throws BinaryObjectException {
        try {
            if (clientNode)
                return clientMetaDataCache.get(typeId);
            else {
                BinaryMetadata meta = metaDataCache.localPeek(new PortableMetadataKey(typeId));

                return meta != null ? meta.wrap(portableCtx) : null;
            }
        }
        catch (CacheException e) {
            throw new BinaryObjectException(e);
        }
    }

    /** {@inheritDoc} */
    @Override public Map<Integer, BinaryType> metadata(Collection<Integer> typeIds)
        throws BinaryObjectException {
        try {
            Collection<PortableMetadataKey> keys = new ArrayList<>(typeIds.size());

            for (Integer typeId : typeIds)
                keys.add(new PortableMetadataKey(typeId));

            Map<PortableMetadataKey, BinaryMetadata> meta = metaDataCache.getAll(keys);

            Map<Integer, BinaryType> res = U.newHashMap(meta.size());

            for (Map.Entry<PortableMetadataKey, BinaryMetadata> e : meta.entrySet())
                res.put(e.getKey().typeId(), e.getValue().wrap(portableCtx));

            return res;
        }
        catch (CacheException e) {
            throw new BinaryObjectException(e);
        }
    }

    /** {@inheritDoc} */
    @SuppressWarnings("unchecked")
    @Override public Collection<BinaryType> metadata() throws BinaryObjectException {
        if (clientNode)
            return F.viewReadOnly(clientMetaDataCache.values(), new IgniteClosure<BinaryTypeImpl, BinaryType>() {
                @Override public BinaryType apply(BinaryTypeImpl meta) {
                    return meta;
                }
            });
        else {
            return F.viewReadOnly(metaDataCache.entrySetx(metaPred),
                new C1<Cache.Entry<PortableMetadataKey, BinaryMetadata>, BinaryType>() {
                    private static final long serialVersionUID = 0L;

                    @Override public BinaryType apply(Cache.Entry<PortableMetadataKey, BinaryMetadata> e) {
                        return e.getValue().wrap(portableCtx);
                    }
                });
        }
    }

    /** {@inheritDoc} */
    @Override public IgniteBinary binary() throws IgniteException {
        return portables;
    }

    /** {@inheritDoc} */
    @Override public boolean isPortableObject(Object obj) {
        return obj instanceof BinaryObject;
    }

    /** {@inheritDoc} */
    @Override public boolean isPortableEnabled(CacheConfiguration<?, ?> ccfg) {
        return marsh instanceof PortableMarshaller;
    }

    /**
     * @param po Portable object.
     * @return Affinity key.
     */
    public Object affinityKey(BinaryObject po) {
        try {
            BinaryType meta = po.type();

            if (meta != null) {
                String affKeyFieldName = meta.affinityKeyFieldName();

                if (affKeyFieldName != null)
                    return po.field(affKeyFieldName);
            }
        }
        catch (BinaryObjectException e) {
            U.error(log, "Failed to get affinity field from portable object: " + po, e);
        }

        return po;
    }

    /** {@inheritDoc} */
    @Override public int typeId(Object obj) {
        if (obj == null)
            return 0;

        return isPortableObject(obj) ? ((BinaryObject)obj).typeId() : typeId(obj.getClass().getSimpleName());
    }

    /** {@inheritDoc} */
    @Override public Object field(Object obj, String fieldName) {
        if (obj == null)
            return null;

        return isPortableObject(obj) ? ((BinaryObject)obj).field(fieldName) : super.field(obj, fieldName);
    }

    /** {@inheritDoc} */
    @Override public boolean hasField(Object obj, String fieldName) {
        return obj != null && ((BinaryObject)obj).hasField(fieldName);
    }

    /**
     * @return Portable context.
     */
    public PortableContext portableContext() {
        return portableCtx;
    }

    /** {@inheritDoc} */
    @Override public CacheObjectContext contextForCache(CacheConfiguration cfg) throws IgniteCheckedException {
        assert cfg != null;

        boolean portableEnabled = marsh instanceof PortableMarshaller && !GridCacheUtils.isSystemCache(cfg.getName()) &&
            !GridCacheUtils.isIgfsCache(ctx.config(), cfg.getName());

        CacheObjectContext ctx0 = super.contextForCache(cfg);

        CacheObjectContext res = new CacheObjectPortableContext(ctx,
            ctx0.copyOnGet(),
            ctx0.storeValue(),
            portableEnabled,
            ctx0.addDeploymentInfo());

        ctx.resource().injectGeneric(res.defaultAffMapper());

        return res;
    }

    /** {@inheritDoc} */
    @Override public byte[] marshal(CacheObjectContext ctx, Object val) throws IgniteCheckedException {
        if (!((CacheObjectPortableContext)ctx).portableEnabled() || portableMarsh == null)
            return super.marshal(ctx, val);

        byte[] arr = portableMarsh.marshal(val);

        assert arr.length > 0;

        return arr;
    }

    /** {@inheritDoc} */
    @Override public Object unmarshal(CacheObjectContext ctx, byte[] bytes, ClassLoader clsLdr)
        throws IgniteCheckedException {
        if (!((CacheObjectPortableContext)ctx).portableEnabled() || portableMarsh == null)
            return super.unmarshal(ctx, bytes, clsLdr);

        return portableMarsh.unmarshal(bytes, clsLdr);
    }

    /** {@inheritDoc} */
    @Override public KeyCacheObject toCacheKeyObject(CacheObjectContext ctx, Object obj, boolean userObj) {
        if (!((CacheObjectPortableContext)ctx).portableEnabled())
            return super.toCacheKeyObject(ctx, obj, userObj);

        if (obj instanceof KeyCacheObject)
            return (KeyCacheObject)obj;

        if (((CacheObjectPortableContext)ctx).portableEnabled()) {
            obj = toPortable(obj);

            if (obj instanceof BinaryObject)
                return (BinaryObjectImpl)obj;
        }

        return toCacheKeyObject0(obj, userObj);
    }

    /** {@inheritDoc} */
    @Nullable @Override public CacheObject toCacheObject(CacheObjectContext ctx, @Nullable Object obj,
        boolean userObj) {
        if (!((CacheObjectPortableContext)ctx).portableEnabled())
            return super.toCacheObject(ctx, obj, userObj);

        if (obj == null || obj instanceof CacheObject)
            return (CacheObject)obj;

        obj = toPortable(obj);

        if (obj instanceof BinaryObject)
            return (BinaryObjectImpl)obj;

        return toCacheObject0(obj, userObj);
    }

    /** {@inheritDoc} */
    @Override public CacheObject toCacheObject(CacheObjectContext ctx, byte type, byte[] bytes) {
        if (type == BinaryObjectImpl.TYPE_BINARY)
            return new BinaryObjectImpl(portableContext(), bytes, 0);

        return super.toCacheObject(ctx, type, bytes);
    }

    /** {@inheritDoc} */
    @Override public CacheObject toCacheObject(GridCacheContext ctx, long valPtr, boolean tmp)
        throws IgniteCheckedException {
        if (!((CacheObjectPortableContext)ctx.cacheObjectContext()).portableEnabled())
            return super.toCacheObject(ctx, valPtr, tmp);

        Object val = unmarshal(valPtr, !tmp);

        if (val instanceof BinaryObjectOffheapImpl)
            return (BinaryObjectOffheapImpl)val;

        return new CacheObjectImpl(val, null);
    }

    /** {@inheritDoc} */
    @Override public Object unwrapTemporary(GridCacheContext ctx, Object obj) throws BinaryObjectException {
        if (!((CacheObjectPortableContext)ctx.cacheObjectContext()).portableEnabled())
            return obj;

        if (obj instanceof BinaryObjectOffheapImpl)
            return ((BinaryObjectOffheapImpl)obj).heapCopy();

        return obj;
    }

    /**
     * @param obj Object.
     * @return Portable object.
     * @throws IgniteException In case of error.
     */
    @Nullable public Object toPortable(@Nullable Object obj) throws IgniteException {
        if (obj == null)
            return null;

        if (isPortableObject(obj))
            return obj;

        return marshalToPortable(obj);
    }

    /**
<<<<<<< HEAD
     * Processor responsible for metadata update.
     */
    private static class MetadataProcessor
        implements EntryProcessor<PortableMetadataKey, BinaryMetadata, BinaryObjectException>, Externalizable {
=======
     * @param typeId Type ID.
     * @param oldMeta Old meta.
     * @param newMeta New meta.
     * @param fields Fields map.
     * @return Whether meta is changed.
     * @throws org.apache.ignite.binary.BinaryObjectException In case of error.
     */
    private static boolean checkMeta(int typeId, @Nullable BinaryMetadata oldMeta,
        BinaryMetadata newMeta, @Nullable Map<String, Integer> fields) throws BinaryObjectException {
        assert newMeta != null;

        Map<String, Integer> oldFields = oldMeta != null ? oldMeta.fieldsMap() : null;
        Map<String, Integer> newFields = newMeta.fieldsMap();

        boolean changed = false;

        if (oldMeta != null) {
            if (!oldMeta.typeName().equals(newMeta.typeName())) {
                throw new BinaryObjectException(
                    "Two portable types have duplicate type ID [" +
                        "typeId=" + typeId +
                        ", typeName1=" + oldMeta.typeName() +
                        ", typeName2=" + newMeta.typeName() +
                        ']'
                );
            }

            if (!F.eq(oldMeta.affinityKeyFieldName(), newMeta.affinityKeyFieldName())) {
                throw new BinaryObjectException(
                    "Portable type has different affinity key fields on different clients [" +
                        "typeName=" + newMeta.typeName() +
                        ", affKeyFieldName1=" + oldMeta.affinityKeyFieldName() +
                        ", affKeyFieldName2=" + newMeta.affinityKeyFieldName() +
                        ']'
                );
            }

            if (fields != null)
                fields.putAll(oldFields);
        }
        else
            changed = true;

        for (Map.Entry<String, Integer> e : newFields.entrySet()) {
            Integer oldTypeId = oldFields != null ? oldFields.get(e.getKey()) : null;

            if (oldTypeId != null) {
                if (!oldTypeId.equals(e.getValue())) {
                    throw new BinaryObjectException(
                        "Portable field has different types on different clients [" +
                            "typeName=" + newMeta.typeName() +
                            ", fieldName=" + e.getKey() +
                            ", fieldTypeName1=" + PortableUtils.fieldTypeName(oldTypeId) +
                            ", fieldTypeName2=" + PortableUtils.fieldTypeName(e.getValue()) +
                            ']'
                    );
                }
            }
            else {
                if (fields != null)
                    fields.put(e.getKey(), e.getValue());

                changed = true;
            }
        }

        return changed;
    }

    /**
     */
    private static class MetaDataProcessor implements
        EntryProcessor<PortableMetadataKey, BinaryMetadata, BinaryObjectException>, Externalizable {
>>>>>>> 66c84ea3
        /** */
        private static final long serialVersionUID = 0L;

        /** */
<<<<<<< HEAD
=======
        private int typeId;

        /** */
>>>>>>> 66c84ea3
        private BinaryMetadata newMeta;

        /**
         * For {@link Externalizable}.
         */
        public MetadataProcessor() {
            // No-op.
        }

        /**
         * @param newMeta New metadata.
         */
<<<<<<< HEAD
        private MetadataProcessor(BinaryMetadata newMeta) {
=======
        private MetaDataProcessor(int typeId, BinaryMetadata newMeta) {
>>>>>>> 66c84ea3
            assert newMeta != null;

            this.newMeta = newMeta;
        }

        /** {@inheritDoc} */
<<<<<<< HEAD
        @Override public BinaryObjectException process(MutableEntry<PortableMetadataKey, BinaryMetadata> entry,
=======
        @Override public BinaryObjectException process(
            MutableEntry<PortableMetadataKey, BinaryMetadata> entry,
>>>>>>> 66c84ea3
            Object... args) {
            try {
                BinaryMetadata oldMeta = entry.getValue();

<<<<<<< HEAD
                BinaryMetadata mergedMeta = PortableUtils.mergeMetadata(oldMeta, newMeta);

                if (mergedMeta != oldMeta)
                    entry.setValue(mergedMeta);
=======
                Map<String, Integer> fields = new HashMap<>();

                if (checkMeta(typeId, oldMeta, newMeta, fields)) {
                    BinaryMetadata res = new BinaryMetadata(typeId, newMeta.typeName(), fields,
                        newMeta.affinityKeyFieldName());
>>>>>>> 66c84ea3

                return null;
            }
            catch (BinaryObjectException e) {
                return e;
            }
        }

        /** {@inheritDoc} */
        @Override public void writeExternal(ObjectOutput out) throws IOException {
            out.writeObject(newMeta);
        }

        /** {@inheritDoc} */
        @Override public void readExternal(ObjectInput in) throws IOException, ClassNotFoundException {
<<<<<<< HEAD
=======
            typeId = in.readInt();
>>>>>>> 66c84ea3
            newMeta = (BinaryMetadata)in.readObject();
        }

        /** {@inheritDoc} */
        @Override public String toString() {
            return S.toString(MetadataProcessor.class, this);
        }
    }

    /**
     *
     */
    class MetaDataEntryListener implements CacheEntryUpdatedListener<PortableMetadataKey, BinaryMetadata> {
        /** {@inheritDoc} */
        @Override public void onUpdated(
            Iterable<CacheEntryEvent<? extends PortableMetadataKey, ? extends BinaryMetadata>> evts)
            throws CacheEntryListenerException {
            for (CacheEntryEvent<? extends PortableMetadataKey, ? extends BinaryMetadata> evt : evts) {
                assert evt.getEventType() == EventType.CREATED || evt.getEventType() == EventType.UPDATED : evt;

                PortableMetadataKey key = evt.getKey();

                final BinaryMetadata newMeta = evt.getValue();

                assert newMeta != null : evt;

                addClientCacheMetaData(key, newMeta);
            }
        }

        /** {@inheritDoc} */
        @Override public String toString() {
            return S.toString(MetaDataEntryListener.class, this);
        }
    }

    /**
     *
     */
    static class MetaDataEntryFilter implements CacheEntryEventSerializableFilter<Object, Object> {
        /** */
        private static final long serialVersionUID = 0L;

        /** {@inheritDoc} */
        @Override public boolean evaluate(CacheEntryEvent<?, ?> evt) throws CacheEntryListenerException {
            return evt.getKey() instanceof PortableMetadataKey;
        }

        /** {@inheritDoc} */
        @Override public String toString() {
            return S.toString(MetaDataEntryFilter.class, this);
        }
    }

    /**
     *
     */
    static class MetaDataPredicate implements IgniteBiPredicate<Object, Object> {
        /** */
        private static final long serialVersionUID = 0L;

        /** {@inheritDoc} */
        @Override public boolean apply(Object key, Object val) {
            return key instanceof PortableMetadataKey;
        }

        /** {@inheritDoc} */
        @Override public String toString() {
            return S.toString(MetaDataPredicate.class, this);
        }
    }
}<|MERGE_RESOLUTION|>--- conflicted
+++ resolved
@@ -31,19 +31,12 @@
 import org.apache.ignite.internal.GridKernalContext;
 import org.apache.ignite.internal.cluster.ClusterTopologyCheckedException;
 import org.apache.ignite.internal.portable.BinaryMetadata;
-<<<<<<< HEAD
 import org.apache.ignite.internal.portable.BinaryMetadataHandler;
-=======
->>>>>>> 66c84ea3
 import org.apache.ignite.internal.portable.BinaryObjectImpl;
 import org.apache.ignite.internal.portable.BinaryObjectOffheapImpl;
 import org.apache.ignite.internal.portable.BinaryTypeImpl;
 import org.apache.ignite.internal.portable.GridPortableMarshaller;
 import org.apache.ignite.internal.portable.PortableContext;
-<<<<<<< HEAD
-=======
-import org.apache.ignite.internal.portable.BinaryMetadataHandler;
->>>>>>> 66c84ea3
 import org.apache.ignite.internal.portable.PortableUtils;
 import org.apache.ignite.internal.portable.builder.BinaryObjectBuilderImpl;
 import org.apache.ignite.internal.portable.streams.PortableInputStream;
@@ -95,10 +88,6 @@
 import java.io.ObjectOutput;
 import java.util.ArrayList;
 import java.util.Collection;
-<<<<<<< HEAD
-=======
-import java.util.HashMap;
->>>>>>> 66c84ea3
 import java.util.Map;
 import java.util.Set;
 import java.util.UUID;
@@ -178,7 +167,6 @@
 
                     if (metaDataCache == null) {
                         BinaryMetadata oldMeta = metaBuf.get(typeId);
-<<<<<<< HEAD
                         BinaryMetadata mergedMeta = PortableUtils.mergeMetadata(oldMeta, newMeta0);
 
                         if (oldMeta != mergedMeta) {
@@ -187,19 +175,6 @@
 
                                 if (oldMeta != mergedMeta)
                                     metaBuf.put(typeId, mergedMeta);
-=======
-
-                        if (oldMeta == null || checkMeta(typeId, oldMeta, newMeta0, null)) {
-                            synchronized (this) {
-                                Map<String, Integer> fields = new HashMap<>();
-
-                                if (checkMeta(typeId, oldMeta, newMeta0, fields)) {
-                                    newMeta0 = new BinaryMetadata(typeId, newMeta0.typeName(), fields,
-                                        newMeta0.affinityKeyFieldName());
-
-                                    metaBuf.put(typeId, newMeta0);
-                                }
->>>>>>> 66c84ea3
                                 else
                                     return;
                             }
@@ -213,11 +188,8 @@
                             return;
                     }
 
-<<<<<<< HEAD
                     assert metaDataCache != null;
 
-=======
->>>>>>> 66c84ea3
                     CacheObjectBinaryProcessorImpl.this.addMeta(typeId, newMeta0.wrap(portableCtx));
                 }
 
@@ -322,7 +294,6 @@
      */
     private void addClientCacheMetaData(PortableMetadataKey key, final BinaryMetadata newMeta) {
         int key0 = key.typeId();
-<<<<<<< HEAD
 
         clientMetaDataCache.compute(key0, new ConcurrentHashMap8.BiFun<Integer, BinaryTypeImpl, BinaryTypeImpl>() {
             @Override public BinaryTypeImpl apply(Integer key, BinaryTypeImpl oldMeta) {
@@ -335,24 +306,6 @@
                 }
                 catch (BinaryObjectException e) {
                     res = oldMeta0;
-=======
-
-        clientMetaDataCache.compute(key0,
-            new ConcurrentHashMap8.BiFun<Integer, BinaryTypeImpl, BinaryTypeImpl>() {
-                @Override public BinaryTypeImpl apply(Integer key, BinaryTypeImpl oldMeta) {
-                    BinaryMetadata res;
-
-                    BinaryMetadata oldMeta0 = oldMeta != null ? oldMeta.metadata() : null;
-
-                    try {
-                        res = checkMeta(key, oldMeta0, newMeta, null) ? newMeta : oldMeta0;
-                    }
-                    catch (BinaryObjectException e) {
-                        res = oldMeta0;
-                    }
-
-                    return res != null ? res.wrap(portableCtx) : null;
->>>>>>> 66c84ea3
                 }
 
                 return res != null ? res.wrap(portableCtx) : null;
@@ -493,39 +446,23 @@
     /** {@inheritDoc} */
     @Override public void updateMetadata(int typeId, String typeName, @Nullable String affKeyFieldName,
         Map<String, Integer> fieldTypeIds) throws BinaryObjectException {
-<<<<<<< HEAD
         portableCtx.updateMetadata(typeId, new BinaryMetadata(typeId, typeName, fieldTypeIds, affKeyFieldName, null));
-=======
-        portableCtx.updateMetaData(typeId, new BinaryMetadata(typeId, typeName, fieldTypeIds, affKeyFieldName));
->>>>>>> 66c84ea3
     }
 
     /** {@inheritDoc} */
     @Override public void addMeta(final int typeId, final BinaryType newMeta) throws BinaryObjectException {
         assert newMeta != null;
         assert newMeta instanceof BinaryTypeImpl;
-<<<<<<< HEAD
 
         BinaryMetadata newMeta0 = ((BinaryTypeImpl)newMeta).metadata();
 
-=======
-
-        BinaryMetadata newMeta0 = ((BinaryTypeImpl)newMeta).metadata();
-
->>>>>>> 66c84ea3
         final PortableMetadataKey key = new PortableMetadataKey(typeId);
 
         try {
             BinaryMetadata oldMeta = metaDataCache.localPeek(key);
-<<<<<<< HEAD
             BinaryMetadata mergedMeta = PortableUtils.mergeMetadata(oldMeta, newMeta0);
 
             BinaryObjectException err = metaDataCache.invoke(key, new MetadataProcessor(mergedMeta));
-=======
-
-            if (oldMeta == null || checkMeta(typeId, oldMeta, newMeta0, null)) {
-                BinaryObjectException err = metaDataCache.invoke(key, new MetaDataProcessor(typeId, newMeta0));
->>>>>>> 66c84ea3
 
             if (err != null)
                 throw err;
@@ -785,96 +722,14 @@
     }
 
     /**
-<<<<<<< HEAD
      * Processor responsible for metadata update.
      */
     private static class MetadataProcessor
         implements EntryProcessor<PortableMetadataKey, BinaryMetadata, BinaryObjectException>, Externalizable {
-=======
-     * @param typeId Type ID.
-     * @param oldMeta Old meta.
-     * @param newMeta New meta.
-     * @param fields Fields map.
-     * @return Whether meta is changed.
-     * @throws org.apache.ignite.binary.BinaryObjectException In case of error.
-     */
-    private static boolean checkMeta(int typeId, @Nullable BinaryMetadata oldMeta,
-        BinaryMetadata newMeta, @Nullable Map<String, Integer> fields) throws BinaryObjectException {
-        assert newMeta != null;
-
-        Map<String, Integer> oldFields = oldMeta != null ? oldMeta.fieldsMap() : null;
-        Map<String, Integer> newFields = newMeta.fieldsMap();
-
-        boolean changed = false;
-
-        if (oldMeta != null) {
-            if (!oldMeta.typeName().equals(newMeta.typeName())) {
-                throw new BinaryObjectException(
-                    "Two portable types have duplicate type ID [" +
-                        "typeId=" + typeId +
-                        ", typeName1=" + oldMeta.typeName() +
-                        ", typeName2=" + newMeta.typeName() +
-                        ']'
-                );
-            }
-
-            if (!F.eq(oldMeta.affinityKeyFieldName(), newMeta.affinityKeyFieldName())) {
-                throw new BinaryObjectException(
-                    "Portable type has different affinity key fields on different clients [" +
-                        "typeName=" + newMeta.typeName() +
-                        ", affKeyFieldName1=" + oldMeta.affinityKeyFieldName() +
-                        ", affKeyFieldName2=" + newMeta.affinityKeyFieldName() +
-                        ']'
-                );
-            }
-
-            if (fields != null)
-                fields.putAll(oldFields);
-        }
-        else
-            changed = true;
-
-        for (Map.Entry<String, Integer> e : newFields.entrySet()) {
-            Integer oldTypeId = oldFields != null ? oldFields.get(e.getKey()) : null;
-
-            if (oldTypeId != null) {
-                if (!oldTypeId.equals(e.getValue())) {
-                    throw new BinaryObjectException(
-                        "Portable field has different types on different clients [" +
-                            "typeName=" + newMeta.typeName() +
-                            ", fieldName=" + e.getKey() +
-                            ", fieldTypeName1=" + PortableUtils.fieldTypeName(oldTypeId) +
-                            ", fieldTypeName2=" + PortableUtils.fieldTypeName(e.getValue()) +
-                            ']'
-                    );
-                }
-            }
-            else {
-                if (fields != null)
-                    fields.put(e.getKey(), e.getValue());
-
-                changed = true;
-            }
-        }
-
-        return changed;
-    }
-
-    /**
-     */
-    private static class MetaDataProcessor implements
-        EntryProcessor<PortableMetadataKey, BinaryMetadata, BinaryObjectException>, Externalizable {
->>>>>>> 66c84ea3
         /** */
         private static final long serialVersionUID = 0L;
 
         /** */
-<<<<<<< HEAD
-=======
-        private int typeId;
-
-        /** */
->>>>>>> 66c84ea3
         private BinaryMetadata newMeta;
 
         /**
@@ -887,39 +742,22 @@
         /**
          * @param newMeta New metadata.
          */
-<<<<<<< HEAD
         private MetadataProcessor(BinaryMetadata newMeta) {
-=======
-        private MetaDataProcessor(int typeId, BinaryMetadata newMeta) {
->>>>>>> 66c84ea3
             assert newMeta != null;
 
             this.newMeta = newMeta;
         }
 
         /** {@inheritDoc} */
-<<<<<<< HEAD
         @Override public BinaryObjectException process(MutableEntry<PortableMetadataKey, BinaryMetadata> entry,
-=======
-        @Override public BinaryObjectException process(
-            MutableEntry<PortableMetadataKey, BinaryMetadata> entry,
->>>>>>> 66c84ea3
             Object... args) {
             try {
                 BinaryMetadata oldMeta = entry.getValue();
 
-<<<<<<< HEAD
                 BinaryMetadata mergedMeta = PortableUtils.mergeMetadata(oldMeta, newMeta);
 
                 if (mergedMeta != oldMeta)
                     entry.setValue(mergedMeta);
-=======
-                Map<String, Integer> fields = new HashMap<>();
-
-                if (checkMeta(typeId, oldMeta, newMeta, fields)) {
-                    BinaryMetadata res = new BinaryMetadata(typeId, newMeta.typeName(), fields,
-                        newMeta.affinityKeyFieldName());
->>>>>>> 66c84ea3
 
                 return null;
             }
@@ -935,10 +773,6 @@
 
         /** {@inheritDoc} */
         @Override public void readExternal(ObjectInput in) throws IOException, ClassNotFoundException {
-<<<<<<< HEAD
-=======
-            typeId = in.readInt();
->>>>>>> 66c84ea3
             newMeta = (BinaryMetadata)in.readObject();
         }
 
