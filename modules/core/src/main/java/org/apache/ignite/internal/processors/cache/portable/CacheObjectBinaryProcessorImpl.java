/*
 * Licensed to the Apache Software Foundation (ASF) under one or more
 * contributor license agreements.  See the NOTICE file distributed with
 * this work for additional information regarding copyright ownership.
 * The ASF licenses this file to You under the Apache License, Version 2.0
 * (the "License"); you may not use this file except in compliance with
 * the License.  You may obtain a copy of the License at
 *
 *      http://www.apache.org/licenses/LICENSE-2.0
 *
 * Unless required by applicable law or agreed to in writing, software
 * distributed under the License is distributed on an "AS IS" BASIS,
 * WITHOUT WARRANTIES OR CONDITIONS OF ANY KIND, either express or implied.
 * See the License for the specific language governing permissions and
 * limitations under the License.
 */

package org.apache.ignite.internal.processors.cache.portable;

import org.apache.ignite.IgniteBinary;
import org.apache.ignite.IgniteCheckedException;
import org.apache.ignite.IgniteException;
import org.apache.ignite.binary.BinaryObject;
import org.apache.ignite.binary.BinaryObjectBuilder;
import org.apache.ignite.binary.BinaryObjectException;
import org.apache.ignite.binary.BinaryType;
import org.apache.ignite.cache.CacheEntryEventSerializableFilter;
import org.apache.ignite.cluster.ClusterNode;
import org.apache.ignite.cluster.ClusterTopologyException;
import org.apache.ignite.configuration.CacheConfiguration;
import org.apache.ignite.internal.GridKernalContext;
import org.apache.ignite.internal.cluster.ClusterTopologyCheckedException;
import org.apache.ignite.internal.portable.BinaryMetadata;
import org.apache.ignite.internal.portable.BinaryMetadataHandler;
import org.apache.ignite.internal.portable.BinaryObjectImpl;
import org.apache.ignite.internal.portable.BinaryObjectOffheapImpl;
import org.apache.ignite.internal.portable.BinaryTypeImpl;
import org.apache.ignite.internal.portable.GridPortableMarshaller;
import org.apache.ignite.internal.portable.PortableContext;
import org.apache.ignite.internal.portable.PortableUtils;
import org.apache.ignite.internal.portable.builder.BinaryObjectBuilderImpl;
import org.apache.ignite.internal.portable.streams.PortableInputStream;
import org.apache.ignite.internal.portable.streams.PortableOffheapInputStream;
import org.apache.ignite.internal.processors.affinity.AffinityTopologyVersion;
import org.apache.ignite.internal.processors.cache.CacheEntryPredicate;
import org.apache.ignite.internal.processors.cache.CacheEntryPredicateAdapter;
import org.apache.ignite.internal.processors.cache.CacheObject;
import org.apache.ignite.internal.processors.cache.CacheObjectContext;
import org.apache.ignite.internal.processors.cache.CacheObjectImpl;
import org.apache.ignite.internal.processors.cache.GridCacheContext;
import org.apache.ignite.internal.processors.cache.GridCacheEntryEx;
import org.apache.ignite.internal.processors.cache.GridCacheUtils;
import org.apache.ignite.internal.processors.cache.IgniteCacheProxy;
import org.apache.ignite.internal.processors.cache.KeyCacheObject;
import org.apache.ignite.internal.processors.cache.query.CacheQuery;
import org.apache.ignite.internal.processors.cache.query.CacheQueryFuture;
import org.apache.ignite.internal.processors.cache.query.GridCacheQueryManager;
import org.apache.ignite.internal.processors.cacheobject.IgniteCacheObjectProcessorImpl;
import org.apache.ignite.internal.util.GridUnsafe;
import org.apache.ignite.internal.util.IgniteUtils;
import org.apache.ignite.internal.util.lang.GridMapEntry;
import org.apache.ignite.internal.util.tostring.GridToStringExclude;
import org.apache.ignite.internal.util.typedef.C1;
import org.apache.ignite.internal.util.typedef.F;
import org.apache.ignite.internal.util.typedef.X;
import org.apache.ignite.internal.util.typedef.internal.CU;
import org.apache.ignite.internal.util.typedef.internal.S;
import org.apache.ignite.internal.util.typedef.internal.U;
import org.apache.ignite.lang.IgniteBiPredicate;
import org.apache.ignite.lang.IgniteClosure;
import org.apache.ignite.marshaller.Marshaller;
import org.apache.ignite.marshaller.portable.PortableMarshaller;
import org.jetbrains.annotations.Nullable;
import org.jsr166.ConcurrentHashMap8;
import sun.misc.Unsafe;

import javax.cache.Cache;
import javax.cache.CacheException;
import javax.cache.event.CacheEntryEvent;
import javax.cache.event.CacheEntryListenerException;
import javax.cache.event.CacheEntryUpdatedListener;
import javax.cache.event.EventType;
import javax.cache.processor.EntryProcessor;
import javax.cache.processor.MutableEntry;
import java.io.Externalizable;
import java.io.IOException;
import java.io.ObjectInput;
import java.io.ObjectOutput;
import java.util.ArrayList;
import java.util.Collection;
import java.util.Map;
import java.util.Set;
import java.util.UUID;
import java.util.concurrent.ConcurrentHashMap;
import java.util.concurrent.CountDownLatch;

/**
 * Portable processor implementation.
 */
public class CacheObjectBinaryProcessorImpl extends IgniteCacheObjectProcessorImpl implements
    CacheObjectBinaryProcessor {
    /** */
    private static final Unsafe UNSAFE = GridUnsafe.unsafe();

    /** */
    private final CountDownLatch startLatch = new CountDownLatch(1);

    /** */
    private final boolean clientNode;

    /** */
    private volatile IgniteCacheProxy<PortableMetadataKey, BinaryMetadata> metaDataCache;

    /** */
    private final ConcurrentHashMap8<Integer, BinaryTypeImpl> clientMetaDataCache;

    /** Predicate to filter portable meta data in utility cache. */
    private final CacheEntryPredicate metaPred = new CacheEntryPredicateAdapter() {
        private static final long serialVersionUID = 0L;

        @Override public boolean apply(GridCacheEntryEx e) {
            return e.key().value(e.context().cacheObjectContext(), false) instanceof PortableMetadataKey;
        }
    };

    /** */
    private PortableContext portableCtx;

    /** */
    private Marshaller marsh;

    /** */
    private GridPortableMarshaller portableMarsh;

    /** */
    @GridToStringExclude
    private IgniteBinary portables;

    /** Metadata updates collected before metadata cache is initialized. */
    private final Map<Integer, BinaryMetadata> metaBuf = new ConcurrentHashMap<>();

    /** */
    private UUID metaCacheQryId;

    /**
     * @param ctx Kernal context.
     */
    public CacheObjectBinaryProcessorImpl(GridKernalContext ctx) {
        super(ctx);

        marsh = ctx.grid().configuration().getMarshaller();

        clientNode = this.ctx.clientNode();

        clientMetaDataCache = clientNode ? new ConcurrentHashMap8<Integer, BinaryTypeImpl>() : null;
    }

    /** {@inheritDoc} */
    @Override public void start() throws IgniteCheckedException {
        if (marsh instanceof PortableMarshaller) {
            BinaryMetadataHandler metaHnd = new BinaryMetadataHandler() {
                @Override public void addMeta(int typeId, BinaryType newMeta) throws BinaryObjectException {
                    assert newMeta != null;
                    assert newMeta instanceof BinaryTypeImpl;

                    BinaryMetadata newMeta0 = ((BinaryTypeImpl)newMeta).metadata();

                    if (metaDataCache == null) {
                        BinaryMetadata oldMeta = metaBuf.get(typeId);
                        BinaryMetadata mergedMeta = PortableUtils.mergeMetadata(oldMeta, newMeta0);

                        if (oldMeta != mergedMeta) {
                            synchronized (this) {
                                mergedMeta = PortableUtils.mergeMetadata(oldMeta, newMeta0);

                                if (oldMeta != mergedMeta)
                                    metaBuf.put(typeId, mergedMeta);
                                else
                                    return;
                            }

                            if (metaDataCache == null)
                                return;
                            else
                                metaBuf.remove(typeId);
                        }
                        else
                            return;
                    }

                    assert metaDataCache != null;

                    CacheObjectBinaryProcessorImpl.this.addMeta(typeId, newMeta0.wrap(portableCtx));
                }

                @Override public BinaryType metadata(int typeId) throws BinaryObjectException {
                    if (metaDataCache == null)
                        U.awaitQuiet(startLatch);

                    return CacheObjectBinaryProcessorImpl.this.metadata(typeId);
                }
            };

            PortableMarshaller pMarh0 = (PortableMarshaller)marsh;

            portableCtx = new PortableContext(metaHnd, ctx.config());

            IgniteUtils.invoke(PortableMarshaller.class, pMarh0, "setPortableContext", portableCtx);

            portableMarsh = new GridPortableMarshaller(portableCtx);

            portables = new IgniteBinaryImpl(ctx, this);
        }
    }

    /** {@inheritDoc} */
    @SuppressWarnings("unchecked")
    @Override public void onUtilityCacheStarted() throws IgniteCheckedException {
        metaDataCache = ctx.cache().jcache(CU.UTILITY_CACHE_NAME);

        if (clientNode) {
            assert !metaDataCache.context().affinityNode();

            metaCacheQryId = metaDataCache.context().continuousQueries().executeInternalQuery(
                new MetaDataEntryListener(),
                new MetaDataEntryFilter(),
                false,
                true);

            while (true) {
                ClusterNode oldestSrvNode =
                    CU.oldestAliveCacheServerNode(ctx.cache().context(), AffinityTopologyVersion.NONE);

                if (oldestSrvNode == null)
                    break;

                GridCacheQueryManager qryMgr = metaDataCache.context().queries();

                CacheQuery<Map.Entry<PortableMetadataKey, BinaryMetadata>> qry =
                    qryMgr.createScanQuery(new MetaDataPredicate(), null, false);

                qry.keepAll(false);

                qry.projection(ctx.cluster().get().forNode(oldestSrvNode));

                try {
                    CacheQueryFuture<Map.Entry<PortableMetadataKey, BinaryMetadata>> fut = qry.execute();

                    Map.Entry<PortableMetadataKey, BinaryMetadata> next;

                    while ((next = fut.next()) != null) {
                        assert next.getKey() != null : next;
                        assert next.getValue() != null : next;

                        addClientCacheMetaData(next.getKey(), next.getValue());
                    }
                }
                catch (IgniteCheckedException e) {
                    if (!ctx.discovery().alive(oldestSrvNode) || !ctx.discovery().pingNode(oldestSrvNode.id()))
                        continue;
                    else
                        throw e;
                }
                catch (CacheException e) {
                    if (X.hasCause(e, ClusterTopologyCheckedException.class, ClusterTopologyException.class))
                        continue;
                    else
                        throw e;
                }

                break;
            }
        }

        startLatch.countDown();

        for (Map.Entry<Integer, BinaryMetadata> e : metaBuf.entrySet())
            addMeta(e.getKey(), e.getValue().wrap(portableCtx));

        metaBuf.clear();
    }

    /** {@inheritDoc} */
    @Override public void onKernalStop(boolean cancel) {
        super.onKernalStop(cancel);

        if (metaCacheQryId != null)
            metaDataCache.context().continuousQueries().cancelInternalQuery(metaCacheQryId);
    }

    /**
     * @param key Metadata key.
     * @param newMeta Metadata.
     */
    private void addClientCacheMetaData(PortableMetadataKey key, final BinaryMetadata newMeta) {
        int key0 = key.typeId();

        clientMetaDataCache.compute(key0, new ConcurrentHashMap8.BiFun<Integer, BinaryTypeImpl, BinaryTypeImpl>() {
            @Override public BinaryTypeImpl apply(Integer key, BinaryTypeImpl oldMeta) {
                BinaryMetadata res;

                BinaryMetadata oldMeta0 = oldMeta != null ? oldMeta.metadata() : null;

                try {
                    res = PortableUtils.mergeMetadata(oldMeta0, newMeta);
                }
                catch (BinaryObjectException e) {
                    res = oldMeta0;
                }

                return res != null ? res.wrap(portableCtx) : null;
            }
        });
    }

    /** {@inheritDoc} */
    @Override public int typeId(String typeName) {
        if (portableCtx == null)
            return super.typeId(typeName);

        return portableCtx.typeId(typeName);
    }

    /**
     * @param obj Object.
     * @return Bytes.
     * @throws org.apache.ignite.binary.BinaryObjectException If failed.
     */
    public byte[] marshal(@Nullable Object obj) throws BinaryObjectException {
        byte[] arr = portableMarsh.marshal(obj);

        assert arr.length > 0;

        return arr;
    }

    /**
     * @param ptr Off-heap pointer.
     * @param forceHeap If {@code true} creates heap-based object.
     * @return Object.
     * @throws org.apache.ignite.binary.BinaryObjectException If failed.
     */
    public Object unmarshal(long ptr, boolean forceHeap) throws BinaryObjectException {
        assert ptr > 0 : ptr;

        int size = UNSAFE.getInt(ptr);

        ptr += 4;

        byte type = UNSAFE.getByte(ptr++);

        if (type != CacheObject.TYPE_BYTE_ARR) {
            assert size > 0 : size;

            PortableInputStream in = new PortableOffheapInputStream(ptr, size, forceHeap);

            return portableMarsh.unmarshal(in);
        }
        else
            return U.copyMemory(ptr, size);
    }

    /** {@inheritDoc} */
    @SuppressWarnings("unchecked")
    @Override public Object marshalToPortable(@Nullable Object obj) throws BinaryObjectException {
        if (obj == null)
            return null;

        if (PortableUtils.isPortableType(obj.getClass()))
            return obj;

        if (obj instanceof Object[]) {
            Object[] arr = (Object[])obj;

            Object[] pArr = new Object[arr.length];

            for (int i = 0; i < arr.length; i++)
                pArr[i] = marshalToPortable(arr[i]);

            return pArr;
        }

        if (obj instanceof Collection) {
            Collection<Object> col = (Collection<Object>)obj;

            Collection<Object> pCol;

            if (col instanceof Set)
                pCol = (Collection<Object>)PortableUtils.newSet((Set<?>)col);
            else
                pCol = new ArrayList<>(col.size());

            for (Object item : col)
                pCol.add(marshalToPortable(item));

            return pCol;
        }

        if (obj instanceof Map) {
            Map<?, ?> map = (Map<?, ?>)obj;

            Map<Object, Object> pMap = PortableUtils.newMap((Map<Object, Object>)obj);

            for (Map.Entry<?, ?> e : map.entrySet())
                pMap.put(marshalToPortable(e.getKey()), marshalToPortable(e.getValue()));

            return pMap;
        }

        if (obj instanceof Map.Entry) {
            Map.Entry<?, ?> e = (Map.Entry<?, ?>)obj;

            return new GridMapEntry<>(marshalToPortable(e.getKey()), marshalToPortable(e.getValue()));
        }

        byte[] arr = portableMarsh.marshal(obj);

        assert arr.length > 0;

        Object obj0 = portableMarsh.unmarshal(arr, null);

        assert obj0 instanceof BinaryObject;

        ((BinaryObjectImpl)obj0).detachAllowed(true);

        return obj0;
    }

    /**
     * @return Marshaller.
     */
    public GridPortableMarshaller marshaller() {
        return portableMarsh;
    }

    /** {@inheritDoc} */
    @Override public BinaryObjectBuilder builder(String clsName) {
        return new BinaryObjectBuilderImpl(portableCtx, clsName);
    }

    /** {@inheritDoc} */
    @Override public BinaryObjectBuilder builder(BinaryObject portableObj) {
        return BinaryObjectBuilderImpl.wrap(portableObj);
    }

    /** {@inheritDoc} */
    @Override public void updateMetadata(int typeId, String typeName, @Nullable String affKeyFieldName,
        Map<String, Integer> fieldTypeIds) throws BinaryObjectException {
        portableCtx.updateMetadata(typeId, new BinaryMetadata(typeId, typeName, fieldTypeIds, affKeyFieldName, null));
    }

    /** {@inheritDoc} */
    @Override public void addMeta(final int typeId, final BinaryType newMeta) throws BinaryObjectException {
        assert newMeta != null;
        assert newMeta instanceof BinaryTypeImpl;

        BinaryMetadata newMeta0 = ((BinaryTypeImpl)newMeta).metadata();

        final PortableMetadataKey key = new PortableMetadataKey(typeId);

        try {
            BinaryMetadata oldMeta = metaDataCache.localPeek(key);
            BinaryMetadata mergedMeta = PortableUtils.mergeMetadata(oldMeta, newMeta0);

            BinaryObjectException err = metaDataCache.invoke(key, new MetadataProcessor(mergedMeta));

            if (err != null)
                throw err;
        }
        catch (CacheException e) {
            throw new BinaryObjectException("Failed to update meta data for type: " + newMeta.typeName(), e);
        }
    }

    /** {@inheritDoc} */
    @Nullable @Override public BinaryType metadata(final int typeId) throws BinaryObjectException {
        try {
            if (clientNode)
                return clientMetaDataCache.get(typeId);
            else {
                BinaryMetadata meta = metaDataCache.localPeek(new PortableMetadataKey(typeId));

                return meta != null ? meta.wrap(portableCtx) : null;
            }
        }
        catch (CacheException e) {
            throw new BinaryObjectException(e);
        }
    }

    /** {@inheritDoc} */
    @Override public Map<Integer, BinaryType> metadata(Collection<Integer> typeIds)
        throws BinaryObjectException {
        try {
            Collection<PortableMetadataKey> keys = new ArrayList<>(typeIds.size());

            for (Integer typeId : typeIds)
                keys.add(new PortableMetadataKey(typeId));

            Map<PortableMetadataKey, BinaryMetadata> meta = metaDataCache.getAll(keys);

            Map<Integer, BinaryType> res = U.newHashMap(meta.size());

            for (Map.Entry<PortableMetadataKey, BinaryMetadata> e : meta.entrySet())
                res.put(e.getKey().typeId(), e.getValue().wrap(portableCtx));

            return res;
        }
        catch (CacheException e) {
            throw new BinaryObjectException(e);
        }
    }

    /** {@inheritDoc} */
    @SuppressWarnings("unchecked")
    @Override public Collection<BinaryType> metadata() throws BinaryObjectException {
        if (clientNode)
            return F.viewReadOnly(clientMetaDataCache.values(), new IgniteClosure<BinaryTypeImpl, BinaryType>() {
                @Override public BinaryType apply(BinaryTypeImpl meta) {
                    return meta;
                }
            });
        else {
            return F.viewReadOnly(metaDataCache.entrySetx(metaPred),
                new C1<Cache.Entry<PortableMetadataKey, BinaryMetadata>, BinaryType>() {
                    private static final long serialVersionUID = 0L;

                    @Override public BinaryType apply(Cache.Entry<PortableMetadataKey, BinaryMetadata> e) {
                        return e.getValue().wrap(portableCtx);
                    }
                });
        }
    }

    /** {@inheritDoc} */
    @Override public IgniteBinary binary() throws IgniteException {
        return portables;
    }

    /** {@inheritDoc} */
    @Override public boolean isPortableObject(Object obj) {
        return obj instanceof BinaryObject;
    }

    /** {@inheritDoc} */
    @Override public boolean isPortableEnabled(CacheConfiguration<?, ?> ccfg) {
        return marsh instanceof PortableMarshaller;
    }

    /**
     * @param po Portable object.
     * @return Affinity key.
     */
    public Object affinityKey(BinaryObject po) {
        try {
            BinaryType meta = po.type();

            if (meta != null) {
                String affKeyFieldName = meta.affinityKeyFieldName();

                if (affKeyFieldName != null)
                    return po.field(affKeyFieldName);
            }
        }
        catch (BinaryObjectException e) {
            U.error(log, "Failed to get affinity field from portable object: " + po, e);
        }

        return po;
    }

    /** {@inheritDoc} */
    @Override public int typeId(Object obj) {
        if (obj == null)
            return 0;

        return isPortableObject(obj) ? ((BinaryObject)obj).typeId() : typeId(obj.getClass().getSimpleName());
    }

    /** {@inheritDoc} */
    @Override public Object field(Object obj, String fieldName) {
        if (obj == null)
            return null;

        return isPortableObject(obj) ? ((BinaryObject)obj).field(fieldName) : super.field(obj, fieldName);
    }

    /** {@inheritDoc} */
    @Override public boolean hasField(Object obj, String fieldName) {
        return obj != null && ((BinaryObject)obj).hasField(fieldName);
    }

    /**
     * @return Portable context.
     */
    public PortableContext portableContext() {
        return portableCtx;
    }

    /** {@inheritDoc} */
    @Override public CacheObjectContext contextForCache(CacheConfiguration cfg) throws IgniteCheckedException {
        assert cfg != null;

        boolean portableEnabled = marsh instanceof PortableMarshaller && !GridCacheUtils.isSystemCache(cfg.getName()) &&
            !GridCacheUtils.isIgfsCache(ctx.config(), cfg.getName());

        CacheObjectContext ctx0 = super.contextForCache(cfg);

        CacheObjectContext res = new CacheObjectPortableContext(ctx,
            ctx0.copyOnGet(),
            ctx0.storeValue(),
            portableEnabled,
            ctx0.addDeploymentInfo());

        ctx.resource().injectGeneric(res.defaultAffMapper());

        return res;
    }

    /** {@inheritDoc} */
    @Override public byte[] marshal(CacheObjectContext ctx, Object val) throws IgniteCheckedException {
        if (!((CacheObjectPortableContext)ctx).portableEnabled() || portableMarsh == null)
            return super.marshal(ctx, val);

        byte[] arr = portableMarsh.marshal(val);

        assert arr.length > 0;

        return arr;
    }

    /** {@inheritDoc} */
    @Override public Object unmarshal(CacheObjectContext ctx, byte[] bytes, ClassLoader clsLdr)
        throws IgniteCheckedException {
        if (!((CacheObjectPortableContext)ctx).portableEnabled() || portableMarsh == null)
            return super.unmarshal(ctx, bytes, clsLdr);

        return portableMarsh.unmarshal(bytes, clsLdr);
    }

    /** {@inheritDoc} */
    @Override public KeyCacheObject toCacheKeyObject(CacheObjectContext ctx, Object obj, boolean userObj) {
        if (!((CacheObjectPortableContext)ctx).portableEnabled())
            return super.toCacheKeyObject(ctx, obj, userObj);

        if (obj instanceof KeyCacheObject)
            return (KeyCacheObject)obj;

        if (((CacheObjectPortableContext)ctx).portableEnabled()) {
            obj = toPortable(obj);

            if (obj instanceof BinaryObject)
                return (BinaryObjectImpl)obj;
        }

        return toCacheKeyObject0(obj, userObj);
    }

    /** {@inheritDoc} */
    @Nullable @Override public CacheObject toCacheObject(CacheObjectContext ctx, @Nullable Object obj,
        boolean userObj) {
        if (!((CacheObjectPortableContext)ctx).portableEnabled())
            return super.toCacheObject(ctx, obj, userObj);

        if (obj == null || obj instanceof CacheObject)
            return (CacheObject)obj;

        obj = toPortable(obj);

        if (obj instanceof BinaryObject)
            return (BinaryObjectImpl)obj;

        return toCacheObject0(obj, userObj);
    }

    /** {@inheritDoc} */
    @Override public CacheObject toCacheObject(CacheObjectContext ctx, byte type, byte[] bytes) {
        if (type == BinaryObjectImpl.TYPE_BINARY)
            return new BinaryObjectImpl(portableContext(), bytes, 0);

        return super.toCacheObject(ctx, type, bytes);
    }

    /** {@inheritDoc} */
    @Override public CacheObject toCacheObject(GridCacheContext ctx, long valPtr, boolean tmp)
        throws IgniteCheckedException {
        if (!((CacheObjectPortableContext)ctx.cacheObjectContext()).portableEnabled())
            return super.toCacheObject(ctx, valPtr, tmp);

        Object val = unmarshal(valPtr, !tmp);

        if (val instanceof BinaryObjectOffheapImpl)
            return (BinaryObjectOffheapImpl)val;

        return new CacheObjectImpl(val, null);
    }

    /** {@inheritDoc} */
    @Override public Object unwrapTemporary(GridCacheContext ctx, Object obj) throws BinaryObjectException {
        if (!((CacheObjectPortableContext)ctx.cacheObjectContext()).portableEnabled())
            return obj;

        if (obj instanceof BinaryObjectOffheapImpl)
            return ((BinaryObjectOffheapImpl)obj).heapCopy();

        return obj;
    }

    /**
     * @param obj Object.
     * @return Portable object.
     * @throws IgniteException In case of error.
     */
    @Nullable public Object toPortable(@Nullable Object obj) throws IgniteException {
        if (obj == null)
            return null;

        if (isPortableObject(obj))
            return obj;

        return marshalToPortable(obj);
    }

    /**
     * Processor responsible for metadata update.
     */
<<<<<<< HEAD
    private static class MetadataProcessor
        implements EntryProcessor<PortableMetaDataKey, BinaryMetadata, BinaryObjectException>, Externalizable {
=======
    private static class MetaDataProcessor implements
        EntryProcessor<PortableMetadataKey, BinaryMetadata, BinaryObjectException>, Externalizable {
>>>>>>> 07f90555
        /** */
        private static final long serialVersionUID = 0L;

        /** */
        private BinaryMetadata newMeta;

        /**
         * For {@link Externalizable}.
         */
        public MetadataProcessor() {
            // No-op.
        }

        /**
         * @param newMeta New metadata.
         */
        private MetadataProcessor(BinaryMetadata newMeta) {
            assert newMeta != null;

            this.newMeta = newMeta;
        }

        /** {@inheritDoc} */
<<<<<<< HEAD
        @Override public BinaryObjectException process(MutableEntry<PortableMetaDataKey, BinaryMetadata> entry,
=======
        @Override public BinaryObjectException process(
            MutableEntry<PortableMetadataKey, BinaryMetadata> entry,
>>>>>>> 07f90555
            Object... args) {
            try {
                BinaryMetadata oldMeta = entry.getValue();

                BinaryMetadata mergedMeta = PortableUtils.mergeMetadata(oldMeta, newMeta);

                if (mergedMeta != oldMeta)
                    entry.setValue(mergedMeta);

                return null;
            }
            catch (BinaryObjectException e) {
                return e;
            }
        }

        /** {@inheritDoc} */
        @Override public void writeExternal(ObjectOutput out) throws IOException {
            out.writeObject(newMeta);
        }

        /** {@inheritDoc} */
        @Override public void readExternal(ObjectInput in) throws IOException, ClassNotFoundException {
            newMeta = (BinaryMetadata)in.readObject();
        }

        /** {@inheritDoc} */
        @Override public String toString() {
            return S.toString(MetadataProcessor.class, this);
        }
    }

    /**
     *
     */
    class MetaDataEntryListener implements CacheEntryUpdatedListener<PortableMetadataKey, BinaryMetadata> {
        /** {@inheritDoc} */
        @Override public void onUpdated(
            Iterable<CacheEntryEvent<? extends PortableMetadataKey, ? extends BinaryMetadata>> evts)
            throws CacheEntryListenerException {
            for (CacheEntryEvent<? extends PortableMetadataKey, ? extends BinaryMetadata> evt : evts) {
                assert evt.getEventType() == EventType.CREATED || evt.getEventType() == EventType.UPDATED : evt;

                PortableMetadataKey key = evt.getKey();

                final BinaryMetadata newMeta = evt.getValue();

                assert newMeta != null : evt;

                addClientCacheMetaData(key, newMeta);
            }
        }

        /** {@inheritDoc} */
        @Override public String toString() {
            return S.toString(MetaDataEntryListener.class, this);
        }
    }

    /**
     *
     */
    static class MetaDataEntryFilter implements CacheEntryEventSerializableFilter<Object, Object> {
        /** */
        private static final long serialVersionUID = 0L;

        /** {@inheritDoc} */
        @Override public boolean evaluate(CacheEntryEvent<?, ?> evt) throws CacheEntryListenerException {
            return evt.getKey() instanceof PortableMetadataKey;
        }

        /** {@inheritDoc} */
        @Override public String toString() {
            return S.toString(MetaDataEntryFilter.class, this);
        }
    }

    /**
     *
     */
    static class MetaDataPredicate implements IgniteBiPredicate<Object, Object> {
        /** */
        private static final long serialVersionUID = 0L;

        /** {@inheritDoc} */
        @Override public boolean apply(Object key, Object val) {
            return key instanceof PortableMetadataKey;
        }

        /** {@inheritDoc} */
        @Override public String toString() {
            return S.toString(MetaDataPredicate.class, this);
        }
    }
}<|MERGE_RESOLUTION|>--- conflicted
+++ resolved
@@ -724,13 +724,8 @@
     /**
      * Processor responsible for metadata update.
      */
-<<<<<<< HEAD
     private static class MetadataProcessor
         implements EntryProcessor<PortableMetaDataKey, BinaryMetadata, BinaryObjectException>, Externalizable {
-=======
-    private static class MetaDataProcessor implements
-        EntryProcessor<PortableMetadataKey, BinaryMetadata, BinaryObjectException>, Externalizable {
->>>>>>> 07f90555
         /** */
         private static final long serialVersionUID = 0L;
 
@@ -754,12 +749,7 @@
         }
 
         /** {@inheritDoc} */
-<<<<<<< HEAD
         @Override public BinaryObjectException process(MutableEntry<PortableMetaDataKey, BinaryMetadata> entry,
-=======
-        @Override public BinaryObjectException process(
-            MutableEntry<PortableMetadataKey, BinaryMetadata> entry,
->>>>>>> 07f90555
             Object... args) {
             try {
                 BinaryMetadata oldMeta = entry.getValue();
