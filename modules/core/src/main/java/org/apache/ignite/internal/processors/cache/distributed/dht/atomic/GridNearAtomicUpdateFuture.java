--- conflicted
+++ resolved
@@ -299,17 +299,10 @@
             }
         }
 
-<<<<<<< HEAD
         if (!mappingKeys.isEmpty()) {
-            if (!failedKeys.isEmpty())
-                addFailedKeys(failedKeys, new ClusterTopologyCheckedException("Primary node left grid before " +
+            if (!failedKeys.isEmpty()) // TODO: top ver.
+                addFailedKeys(failedKeys, null, new ClusterTopologyCheckedException("Primary node left grid before " +
                     "response is received: " + nodeId));
-=======
-        if (req != null) {
-            addFailedKeys(req.keys(),
-                req.topologyVersion(),
-                new ClusterTopologyCheckedException("Primary node left grid before response is received: " + nodeId));
->>>>>>> 1f00c707
 
             for (GridAtomicMappingKey key : mappingKeys)
                 mappings.remove(key);
@@ -501,11 +494,7 @@
             if (!(topErr instanceof  ClusterTopologyServerNotFoundException)) {
                 CachePartialUpdateCheckedException cause = X.cause(err, CachePartialUpdateCheckedException.class);
 
-<<<<<<< HEAD
-            assert !F.isEmpty(cause.failedKeys());
-=======
-                assert cause != null && cause.topologyVersion() != null : err;
->>>>>>> 1f00c707
+                assert cause != null && !F.isEmpty(cause.failedKeys()) && cause.topologyVersion() != null : err;
 
                 remap(cause.failedKeys(), cause.topologyVersion());
 
@@ -1082,20 +1071,11 @@
 
             sendRequest(mappingKey, req);
 
-<<<<<<< HEAD
             if (syncMode == FULL_ASYNC && cctx.config().getAtomicWriteOrderMode() == PRIMARY)
                 onDone(new GridCacheReturn(cctx, true, null, true));
         }
         catch (IgniteCheckedException e) {
-            onDone(addFailedKeys(req.keys(), e));
-=======
-                if (syncMode == FULL_ASYNC && cctx.config().getAtomicWriteOrderMode() == PRIMARY)
-                    onDone(new GridCacheReturn(cctx, true, null, true));
-            }
-            catch (IgniteCheckedException e) {
-                onDone(addFailedKeys(req.keys(), req.topologyVersion(), e));
-            }
->>>>>>> 1f00c707
+            onDone(addFailedKeys(req.keys(), req.topologyVersion(), e));
         }
     }
 
@@ -1115,20 +1095,8 @@
 
                 sendRequest(mappingKey, req);
             }
-<<<<<<< HEAD
             catch (IgniteCheckedException ex) {
-                addFailedKeys(req.keys(), ex);
-=======
-            else {
-                try {
-                    if (log.isDebugEnabled())
-                        log.debug("Sending near atomic update request [nodeId=" + req.nodeId() + ", req=" + req + ']');
-
-                    cctx.io().send(req.nodeId(), req, cctx.ioPolicy());
-                }
-                catch (IgniteCheckedException e) {
-                    addFailedKeys(req.keys(), req.topologyVersion(), e);
->>>>>>> 1f00c707
+                addFailedKeys(req.keys(), req.topologyVersion(), ex);
 
                 removeMapping(mappingKey);
             }
