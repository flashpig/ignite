/*
 * Licensed to the Apache Software Foundation (ASF) under one or more
 * contributor license agreements.  See the NOTICE file distributed with
 * this work for additional information regarding copyright ownership.
 * The ASF licenses this file to You under the Apache License, Version 2.0
 * (the "License"); you may not use this file except in compliance with
 * the License.  You may obtain a copy of the License at
 *
 *      http://www.apache.org/licenses/LICENSE-2.0
 *
 * Unless required by applicable law or agreed to in writing, software
 * distributed under the License is distributed on an "AS IS" BASIS,
 * WITHOUT WARRANTIES OR CONDITIONS OF ANY KIND, either express or implied.
 * See the License for the specific language governing permissions and
 * limitations under the License.
 */

package org.apache.ignite.internal.processors.cache.distributed.dht.atomic;

import java.util.ArrayList;
import java.util.Collection;
import java.util.Collections;
import java.util.HashMap;
import java.util.Iterator;
import java.util.Map;
import java.util.UUID;
import java.util.concurrent.atomic.AtomicReference;
import javax.cache.expiry.ExpiryPolicy;
import org.apache.ignite.IgniteCheckedException;
import org.apache.ignite.IgniteLogger;
import org.apache.ignite.cache.CacheWriteSynchronizationMode;
import org.apache.ignite.cluster.ClusterNode;
import org.apache.ignite.internal.IgniteInternalFuture;
import org.apache.ignite.internal.cluster.ClusterTopologyCheckedException;
import org.apache.ignite.internal.cluster.ClusterTopologyServerNotFoundException;
import org.apache.ignite.internal.processors.affinity.AffinityTopologyVersion;
import org.apache.ignite.internal.processors.cache.CacheEntryPredicate;
import org.apache.ignite.internal.processors.cache.CachePartialUpdateCheckedException;
import org.apache.ignite.internal.processors.cache.GridCacheAffinityManager;
import org.apache.ignite.internal.processors.cache.GridCacheAtomicFuture;
import org.apache.ignite.internal.processors.cache.GridCacheContext;
import org.apache.ignite.internal.processors.cache.GridCacheMvccManager;
import org.apache.ignite.internal.processors.cache.GridCacheOperation;
import org.apache.ignite.internal.processors.cache.GridCacheReturn;
import org.apache.ignite.internal.processors.cache.GridCacheTryPutFailedException;
import org.apache.ignite.internal.processors.cache.KeyCacheObject;
import org.apache.ignite.internal.processors.cache.distributed.dht.GridDhtTopologyFuture;
import org.apache.ignite.internal.processors.cache.distributed.near.GridNearAtomicCache;
import org.apache.ignite.internal.processors.cache.dr.GridCacheDrInfo;
import org.apache.ignite.internal.processors.cache.transactions.IgniteInternalTx;
import org.apache.ignite.internal.processors.cache.version.GridCacheVersion;
import org.apache.ignite.internal.util.future.GridFutureAdapter;
import org.apache.ignite.internal.util.tostring.GridToStringInclude;
import org.apache.ignite.internal.util.typedef.CI1;
import org.apache.ignite.internal.util.typedef.CI2;
import org.apache.ignite.internal.util.typedef.F;
import org.apache.ignite.internal.util.typedef.X;
import org.apache.ignite.internal.util.typedef.internal.CU;
import org.apache.ignite.internal.util.typedef.internal.S;
import org.apache.ignite.internal.util.typedef.internal.U;
import org.apache.ignite.lang.IgniteUuid;
import org.jetbrains.annotations.Nullable;

import static org.apache.ignite.cache.CacheAtomicWriteOrderMode.CLOCK;
import static org.apache.ignite.cache.CacheWriteSynchronizationMode.FULL_ASYNC;
import static org.apache.ignite.cache.CacheWriteSynchronizationMode.FULL_SYNC;
import static org.apache.ignite.cache.CacheWriteSynchronizationMode.PRIMARY_SYNC;
import static org.apache.ignite.internal.processors.cache.GridCacheOperation.TRANSFORM;

/**
 * DHT atomic cache near update future.
 */
public class GridNearAtomicUpdateFuture extends GridFutureAdapter<Object>
    implements GridCacheAtomicFuture<Object>{
    /** Logger reference. */
    private static final AtomicReference<IgniteLogger> logRef = new AtomicReference<>();

    /** Logger. */
    protected static IgniteLogger log;

    /** Cache context. */
    private final GridCacheContext cctx;

    /** Cache. */
    private GridDhtAtomicCache cache;

    /** Update operation. */
    private final GridCacheOperation op;

    /** Keys */
    private Collection<?> keys;

    /** Values. */
    @SuppressWarnings({"FieldAccessedSynchronizedAndUnsynchronized"})
    private Collection<?> vals;

    /** Optional arguments for entry processor. */
    private Object[] invokeArgs;

    /** Conflict put values. */
    @SuppressWarnings({"FieldAccessedSynchronizedAndUnsynchronized"})
    private Collection<GridCacheDrInfo> conflictPutVals;

    /** Conflict remove values. */
    @SuppressWarnings({"FieldAccessedSynchronizedAndUnsynchronized"})
    private Collection<GridCacheVersion> conflictRmvVals;

    /** Return value require flag. */
    private final boolean retval;

    /** Expiry policy. */
    private final ExpiryPolicy expiryPlc;

    /** Optional filter. */
    private final CacheEntryPredicate[] filter;

    /** Write synchronization mode. */
    private final CacheWriteSynchronizationMode syncMode;

    /** Raw return value flag. */
    private final boolean rawRetval;

    /** Fast map flag. */
    private final boolean fastMap;

    /** Near cache flag. */
    private final boolean nearEnabled;

    /** Subject ID. */
    private final UUID subjId;

    /** Task name hash. */
    private final int taskNameHash;

    /** Topology locked flag. Set if atomic update is performed inside a TX or explicit lock. */
    private boolean topLocked;

    /** Skip store flag. */
    private final boolean skipStore;

    /** */
    private final boolean keepBinary;

    /** Wait for topology future flag. */
    private final boolean waitTopFut;

    /** Remap count. */
    private int remapCnt;

    /** State. */
    private final UpdateState state;

    /**
     * @param cctx Cache context.
     * @param cache Cache instance.
     * @param syncMode Write synchronization mode.
     * @param op Update operation.
     * @param keys Keys to update.
     * @param vals Values or transform closure.
     * @param invokeArgs Optional arguments for entry processor.
     * @param conflictPutVals Conflict put values (optional).
     * @param conflictRmvVals Conflict remove values (optional).
     * @param retval Return value require flag.
     * @param rawRetval {@code True} if should return {@code GridCacheReturn} as future result.
     * @param expiryPlc Expiry policy explicitly specified for cache operation.
     * @param filter Entry filter.
     * @param subjId Subject ID.
     * @param taskNameHash Task name hash code.
     * @param skipStore Skip store flag.
     * @param remapCnt Maximum number of retries.
     * @param waitTopFut If {@code false} does not wait for affinity change future.
     */
    public GridNearAtomicUpdateFuture(
        GridCacheContext cctx,
        GridDhtAtomicCache cache,
        CacheWriteSynchronizationMode syncMode,
        GridCacheOperation op,
        Collection<?> keys,
        @Nullable Collection<?> vals,
        @Nullable Object[] invokeArgs,
        @Nullable Collection<GridCacheDrInfo> conflictPutVals,
        @Nullable Collection<GridCacheVersion> conflictRmvVals,
        final boolean retval,
        final boolean rawRetval,
        @Nullable ExpiryPolicy expiryPlc,
        final CacheEntryPredicate[] filter,
        UUID subjId,
        int taskNameHash,
        boolean skipStore,
        boolean keepBinary,
        int remapCnt,
        boolean waitTopFut
    ) {
        this.rawRetval = rawRetval;

        assert vals == null || vals.size() == keys.size();
        assert conflictPutVals == null || conflictPutVals.size() == keys.size();
        assert conflictRmvVals == null || conflictRmvVals.size() == keys.size();
        assert subjId != null;

        this.cctx = cctx;
        this.cache = cache;
        this.syncMode = syncMode;
        this.op = op;
        this.keys = keys;
        this.vals = vals;
        this.invokeArgs = invokeArgs;
        this.conflictPutVals = conflictPutVals;
        this.conflictRmvVals = conflictRmvVals;
        this.retval = retval;
        this.expiryPlc = expiryPlc;
        this.filter = filter;
        this.subjId = subjId;
        this.taskNameHash = taskNameHash;
        this.skipStore = skipStore;
        this.keepBinary = keepBinary;
        this.waitTopFut = waitTopFut;

        if (log == null)
            log = U.logger(cctx.kernalContext(), logRef, GridFutureAdapter.class);

        fastMap = F.isEmpty(filter) && op != TRANSFORM && cctx.config().getWriteSynchronizationMode() == FULL_SYNC &&
            cctx.config().getAtomicWriteOrderMode() == CLOCK &&
            !(cctx.writeThrough() && cctx.config().getInterceptor() != null);

        nearEnabled = CU.isNearEnabled(cctx);

        if (!waitTopFut)
            remapCnt = 1;

        this.remapCnt = remapCnt;

        state = new UpdateState();
    }

    /** {@inheritDoc} */
    @Override public IgniteUuid futureId() {
        throw new UnsupportedOperationException();
    }

    /** {@inheritDoc} */
    @Override public GridCacheVersion version() {
        return state.futureVersion();
    }

    /** {@inheritDoc} */
    @Override public Collection<? extends ClusterNode> nodes() {
        throw new UnsupportedOperationException();
    }

    /**
     * @return {@code True} if this future should block partition map exchange.
     */
    private boolean waitForPartitionExchange() {
        // Wait fast-map near atomic update futures in CLOCK mode.
        return fastMap;
    }

    /** {@inheritDoc} */
    @Override public Collection<?> keys() {
        return keys;
    }

    /** {@inheritDoc} */
    @Override public boolean onNodeLeft(UUID nodeId) {
        state.onNodeLeft(nodeId);

        return false;
    }

    /** {@inheritDoc} */
    @Override public boolean trackable() {
        return true;
    }

    /** {@inheritDoc} */
    @Override public void markNotTrackable() {
        // No-op.
    }

    /**
     * Performs future mapping.
     */
    public void map() {
        AffinityTopologyVersion topVer = null;

        IgniteInternalTx tx = cctx.tm().anyActiveThreadTx(null);

        if (tx != null && tx.topologyVersionSnapshot() != null)
            topVer = tx.topologyVersionSnapshot();

        if (topVer == null)
            topVer = cctx.mvcc().lastExplicitLockTopologyVersion(Thread.currentThread().getId());

        if (topVer == null)
            mapOnTopology();
        else {
            topLocked = true;

            // Cannot remap.
            remapCnt = 1;

            state.map(topVer);
        }
    }

    /** {@inheritDoc} */
    @Override public IgniteInternalFuture<Void> completeFuture(AffinityTopologyVersion topVer) {
        if (waitForPartitionExchange()) {
            GridFutureAdapter<Void> fut = state.completeFuture(topVer);

            if (fut != null && isDone()) {
                fut.onDone();

                return null;
            }

            return fut;
        }

        return null;
    }

    /** {@inheritDoc} */
    @SuppressWarnings("ConstantConditions")
    @Override public boolean onDone(@Nullable Object res, @Nullable Throwable err) {
        assert res == null || res instanceof GridCacheReturn;

        GridCacheReturn ret = (GridCacheReturn)res;

        Object retval =
            res == null ? null : rawRetval ? ret : (this.retval || op == TRANSFORM) ? ret.value() : ret.success();

        if (op == TRANSFORM && retval == null)
            retval = Collections.emptyMap();

        if (super.onDone(retval, err)) {
            GridCacheVersion futVer = state.onFutureDone();

            if (futVer != null)
                cctx.mvcc().removeAtomicFuture(futVer);

            return true;
        }

        return false;
    }

    /**
     * Response callback.
     *
     * @param nodeId Node ID.
     * @param res Update response.
     */
    public void onResult(UUID nodeId, GridNearAtomicUpdateResponse res) {
        state.onResult(nodeId, res, false);
    }

    /**
     * Updates near cache.
     *
     * @param req Update request.
     * @param res Update response.
     */
    private void updateNear(GridNearAtomicUpdateRequest req, GridNearAtomicUpdateResponse res) {
        if (!nearEnabled || !req.hasPrimary())
            return;

        GridNearAtomicCache near = (GridNearAtomicCache)cctx.dht().near();

        near.processNearAtomicUpdateResponse(req, res);
    }

    /**
     * Maps future on ready topology.
     */
    private void mapOnTopology() {
        cache.topology().readLock();

        AffinityTopologyVersion topVer = null;

        try {
            if (cache.topology().stopping()) {
                onDone(new IgniteCheckedException("Failed to perform cache operation (cache is stopped): " +
                    cache.name()));

                return;
            }

            GridDhtTopologyFuture fut = cache.topology().topologyVersionFuture();

            if (fut.isDone()) {
                Throwable err = fut.validateCache(cctx);

                if (err != null) {
                    onDone(err);

                    return;
                }

                topVer = fut.topologyVersion();
            }
            else {
                if (waitTopFut) {
                    assert !topLocked : this;

                    fut.listen(new CI1<IgniteInternalFuture<AffinityTopologyVersion>>() {
                        @Override public void apply(IgniteInternalFuture<AffinityTopologyVersion> t) {
                            cctx.kernalContext().closure().runLocalSafe(new Runnable() {
                                @Override public void run() {
                                    mapOnTopology();
                                }
                            });
                        }
                    });
                }
                else
                    onDone(new GridCacheTryPutFailedException());

                return;
            }
        }
        finally {
            cache.topology().readUnlock();
        }

        state.map(topVer);
    }

    /**
     * @return {@code True} future is stored by {@link GridCacheMvccManager#addAtomicFuture}.
     */
    private boolean storeFuture() {
        return cctx.config().getAtomicWriteOrderMode() == CLOCK || syncMode != FULL_ASYNC;
    }

    /**
     * Maps key to nodes. If filters are absent and operation is not TRANSFORM, then we can assign version on near
     * node and send updates in parallel to all participating nodes.
     *
     * @param key Key to map.
     * @param topVer Topology version to map.
     * @param fastMap Flag indicating whether mapping is performed for fast-circuit update.
     * @return Collection of nodes to which key is mapped.
     */
    private Collection<ClusterNode> mapKey(
        KeyCacheObject key,
        AffinityTopologyVersion topVer,
        boolean fastMap
    ) {
        GridCacheAffinityManager affMgr = cctx.affinity();

        // If we can send updates in parallel - do it.
        return fastMap ?
            cctx.topology().nodes(affMgr.partition(key), topVer) :
            Collections.singletonList(affMgr.primary(key, topVer));
    }

    /**
     * Maps future to single node.
     *
     * @param nodeId Node ID.
     * @param req Request.
     */
    private void mapSingle(UUID nodeId, GridNearAtomicUpdateRequest req) {
        if (cctx.localNodeId().equals(nodeId)) {
            cache.updateAllAsyncInternal(nodeId, req,
                new CI2<GridNearAtomicUpdateRequest, GridNearAtomicUpdateResponse>() {
                    @Override public void apply(GridNearAtomicUpdateRequest req, GridNearAtomicUpdateResponse res) {
                        onResult(res.nodeId(), res);
                    }
                });
        }
        else {
            try {
                if (log.isDebugEnabled())
                    log.debug("Sending near atomic update request [nodeId=" + req.nodeId() + ", req=" + req + ']');

                cctx.io().send(req.nodeId(), req, cctx.ioPolicy());

                if (syncMode == FULL_ASYNC)
                    onDone(new GridCacheReturn(cctx, true, null, true));
            }
            catch (IgniteCheckedException e) {
                state.onSendError(req, e);
            }
        }
    }

    /**
     * Sends messages to remote nodes and updates local cache.
     *
     * @param mappings Mappings to send.
     */
    private void doUpdate(Map<UUID, GridNearAtomicUpdateRequest> mappings) {
        UUID locNodeId = cctx.localNodeId();

        GridNearAtomicUpdateRequest locUpdate = null;

        // Send messages to remote nodes first, then run local update.
        for (GridNearAtomicUpdateRequest req : mappings.values()) {
            if (locNodeId.equals(req.nodeId())) {
                assert locUpdate == null : "Cannot have more than one local mapping [locUpdate=" + locUpdate +
                    ", req=" + req + ']';

                locUpdate = req;
            }
            else {
                try {
                    if (log.isDebugEnabled())
                        log.debug("Sending near atomic update request [nodeId=" + req.nodeId() + ", req=" + req + ']');

                    cctx.io().send(req.nodeId(), req, cctx.ioPolicy());
                }
                catch (IgniteCheckedException e) {
                    state.onSendError(req, e);
                }
            }
        }

        if (locUpdate != null) {
            cache.updateAllAsyncInternal(cctx.localNodeId(), locUpdate,
                new CI2<GridNearAtomicUpdateRequest, GridNearAtomicUpdateResponse>() {
                    @Override public void apply(GridNearAtomicUpdateRequest req, GridNearAtomicUpdateResponse res) {
                        onResult(res.nodeId(), res);
                    }
                });
        }

        if (syncMode == FULL_ASYNC)
            onDone(new GridCacheReturn(cctx, true, null, true));
    }

    /**
     *
     */
    private class UpdateState {
        /** Current topology version. */
        private AffinityTopologyVersion topVer = AffinityTopologyVersion.ZERO;

        /** */
        private GridCacheVersion updVer;

        /** Topology version when got mapping error. */
        private AffinityTopologyVersion mapErrTopVer;

        /** Mappings if operations is mapped to more than one node. */
        @GridToStringInclude
        private Map<UUID, GridNearAtomicUpdateRequest> mappings;

        /** Error. */
        private CachePartialUpdateCheckedException err;

        /** Future ID. */
        private GridCacheVersion futVer;

        /** Completion future for a particular topology version. */
        private GridFutureAdapter<Void> topCompleteFut;

        /** Keys to remap. */
        private Collection<KeyCacheObject> remapKeys;

        /** Not null is operation is mapped to single node. */
        private GridNearAtomicUpdateRequest singleReq;

        /** Operation result. */
        private GridCacheReturn opRes;

        /**
         * @return Future version.
         */
        @Nullable synchronized GridCacheVersion futureVersion() {
            return futVer;
        }

        /**
         * @param nodeId Left node ID.
         */
        void onNodeLeft(UUID nodeId) {
            GridNearAtomicUpdateResponse res = null;

            synchronized (this) {
                GridNearAtomicUpdateRequest req;

                if (singleReq != null)
                    req = singleReq.nodeId().equals(nodeId) ? singleReq : null;
                else
                    req = mappings != null ? mappings.get(nodeId) : null;

                if (req != null) {
                    res = new GridNearAtomicUpdateResponse(cctx.cacheId(), nodeId, req.futureVersion(),
                        cctx.deploymentEnabled());

                    ClusterTopologyCheckedException e = new ClusterTopologyCheckedException("Primary node left grid " +
                        "before response is received: " + nodeId);

                    e.retryReadyFuture(cctx.shared().nextAffinityReadyFuture(req.topologyVersion()));

                    res.addFailedKeys(req.keys(), e);
                }
            }

            if (res != null)
                onResult(nodeId, res, true);
        }

        /**
         * @param nodeId Node ID.
         * @param res Response.
         * @param nodeErr {@code True} if response was created on node failure.
         */
        void onResult(UUID nodeId, GridNearAtomicUpdateResponse res, boolean nodeErr) {
            GridNearAtomicUpdateRequest req;

            AffinityTopologyVersion remapTopVer = null;

            GridCacheReturn opRes0 = null;
            CachePartialUpdateCheckedException err0 = null;

            boolean rcvAll;

            GridFutureAdapter<?> fut0 = null;

            synchronized (this) {
                if (!res.futureVersion().equals(futVer))
                    return;

                if (singleReq != null) {
                    if (!singleReq.nodeId().equals(nodeId))
                        return;

                    req = singleReq;

                    singleReq = null;

                    rcvAll = true;
                }
                else {
                    req = mappings != null ? mappings.remove(nodeId) : null;

                    if (req != null)
                        rcvAll = mappings.isEmpty();
                    else
                        return;
                }

                assert req != null && req.topologyVersion().equals(topVer) : req;

                if (res.remapKeys() != null) {
                    assert !fastMap || cctx.kernalContext().clientNode();

                    if (remapKeys == null)
                        remapKeys = U.newHashSet(res.remapKeys().size());

                    remapKeys.addAll(res.remapKeys());

                    if (mapErrTopVer == null || mapErrTopVer.compareTo(req.topologyVersion()) < 0)
                        mapErrTopVer = req.topologyVersion();
                }
                else if (res.error() != null) {
                    if (res.failedKeys() != null)
                        addFailedKeys(res.failedKeys(), req.topologyVersion(), res.error());
                }
                else {
                    if (!req.fastMap() || req.hasPrimary()) {
                        GridCacheReturn ret = res.returnValue();

                        if (op == TRANSFORM) {
                            if (ret != null)
                                addInvokeResults(ret);
                        }
                        else
                            opRes = ret;
                    }
                }

                if (rcvAll) {
                    if (remapKeys != null) {
                        assert mapErrTopVer != null;

                        remapTopVer = new AffinityTopologyVersion(mapErrTopVer.topologyVersion() + 1);
                    }
                    else {
                        if (err != null &&
                            X.hasCause(err, CachePartialUpdateCheckedException.class) &&
                            X.hasCause(err, ClusterTopologyCheckedException.class) &&
                            storeFuture() &&
                            --remapCnt > 0) {
                            ClusterTopologyCheckedException topErr =
                                X.cause(err, ClusterTopologyCheckedException.class);

                            if (!(topErr instanceof ClusterTopologyServerNotFoundException)) {
                                CachePartialUpdateCheckedException cause =
                                    X.cause(err, CachePartialUpdateCheckedException.class);

                                assert cause != null && cause.topologyVersion() != null : err;

                                remapTopVer =
                                    new AffinityTopologyVersion(cause.topologyVersion().topologyVersion() + 1);

                                err = null;

                                Collection<Object> failedKeys = cause.failedKeys();

                                remapKeys = new ArrayList<>(failedKeys.size());

                                for (Object key : failedKeys)
                                    remapKeys.add(cctx.toCacheKeyObject(key));

                                updVer = null;
                            }
                        }
                    }

                    if (remapTopVer == null) {
                        err0 = err;
                        opRes0 = opRes;
                    }
                    else {
                        fut0 = topCompleteFut;

                        topCompleteFut = null;

                        cctx.mvcc().removeAtomicFuture(futVer);

                        futVer = null;
                        topVer = AffinityTopologyVersion.ZERO;
                    }
                }
            }

            if (res.error() != null && res.failedKeys() == null) {
                onDone(res.error());

                return;
            }

            if (!nodeErr && res.remapKeys() == null)
                updateNear(req, res);

            if (remapTopVer != null) {
                if (fut0 != null)
                    fut0.onDone();

                if (!waitTopFut) {
                    onDone(new GridCacheTryPutFailedException());

                    return;
                }

                if (topLocked) {
                    assert !F.isEmpty(remapKeys) : remapKeys;

                    CachePartialUpdateCheckedException e =
                        new CachePartialUpdateCheckedException("Failed to update keys (retry update if possible).");

                    ClusterTopologyCheckedException cause = new ClusterTopologyCheckedException(
                        "Failed to update keys, topology changed while execute atomic update inside transaction.");

                    cause.retryReadyFuture(cctx.affinity().affinityReadyFuture(remapTopVer));

                    e.add(remapKeys, cause);

                    onDone(e);

                    return;
                }

                IgniteInternalFuture<AffinityTopologyVersion> fut = cctx.affinity().affinityReadyFuture(remapTopVer);

                fut.listen(new CI1<IgniteInternalFuture<AffinityTopologyVersion>>() {
                    @Override public void apply(final IgniteInternalFuture<AffinityTopologyVersion> fut) {
                        cctx.kernalContext().closure().runLocalSafe(new Runnable() {
                            @Override public void run() {
                                try {
                                    AffinityTopologyVersion topVer = fut.get();

                                    map(topVer);
                                }
                                catch (IgniteCheckedException e) {
                                    onDone(e);
                                }
                            }
                        });
                    }
                });

                return;
            }

            if (rcvAll)
                onDone(opRes0, err0);
        }

        /**
         * @param req Request.
         * @param e Error.
         */
        void onSendError(GridNearAtomicUpdateRequest req, IgniteCheckedException e) {
            synchronized (this) {
                GridNearAtomicUpdateResponse res = new GridNearAtomicUpdateResponse(cctx.cacheId(),
                    req.nodeId(),
                    req.futureVersion(),
                    cctx.deploymentEnabled());

                res.addFailedKeys(req.keys(), e);

                onResult(req.nodeId(), res, true);
            }
        }

        /**
         * @param topVer Topology version.
         */
        void map(AffinityTopologyVersion topVer) {
            Collection<ClusterNode> topNodes = CU.affinityNodes(cctx, topVer);

            if (F.isEmpty(topNodes)) {
                onDone(new ClusterTopologyServerNotFoundException("Failed to map keys for cache (all partition nodes " +
                    "left the grid)."));

                return;
            }

            Exception err = null;
            GridNearAtomicUpdateRequest singleReq0 = null;
            Map<UUID, GridNearAtomicUpdateRequest> pendingMappings = null;

            int size = keys.size();

            synchronized (this) {
                assert futVer == null : this;
                assert this.topVer == AffinityTopologyVersion.ZERO : this;

                this.topVer = topVer;

                futVer = cctx.versions().next(topVer);

                if (storeFuture()) {
                    if (!cctx.mvcc().addAtomicFuture(futVer, GridNearAtomicUpdateFuture.this)) {
                        assert isDone() : GridNearAtomicUpdateFuture.this;

                        return;
                    }
                }

                // Assign version on near node in CLOCK ordering mode even if fastMap is false.
                if (updVer == null)
                    updVer = cctx.config().getAtomicWriteOrderMode() == CLOCK ? cctx.versions().next(topVer) : null;

                if (updVer != null && log.isDebugEnabled())
                    log.debug("Assigned fast-map version for update on near node: " + updVer);

                try {
                    if (size == 1 && !fastMap) {
                        assert remapKeys == null || remapKeys.size() == 1;

                        singleReq0 = singleReq = mapSingleUpdate();
                    }
                    else {
                        pendingMappings = mapUpdate(topNodes);

                        if (pendingMappings.size() == 1)
                            singleReq0 = singleReq = F.firstValue(pendingMappings);
                        else {
                            if (syncMode == PRIMARY_SYNC) {
                                mappings = U.newHashMap(pendingMappings.size());

                                for (GridNearAtomicUpdateRequest req : pendingMappings.values()) {
                                    if (req.hasPrimary())
                                        mappings.put(req.nodeId(), req);
                                }
                            }
                            else
                                mappings = new HashMap<>(pendingMappings);

                            assert !mappings.isEmpty() || size == 0 : GridNearAtomicUpdateFuture.this;
                        }
                    }

                    remapKeys = null;
                }
                catch (Exception e) {
                    err = e;
                }
            }

            if (err != null) {
                onDone(err);

                return;
            }

            // Optimize mapping for single key.
            if (singleReq0 != null)
                mapSingle(singleReq0.nodeId(), singleReq0);
            else {
                assert pendingMappings != null;

                if (size == 0)
                    onDone(new GridCacheReturn(cctx, true, null, true));
                else
                    doUpdate(pendingMappings);
            }
        }

        /**
         * @param topVer Topology version.
         * @return Future.
         */
        @Nullable synchronized GridFutureAdapter<Void> completeFuture(AffinityTopologyVersion topVer) {
            if (this.topVer == AffinityTopologyVersion.ZERO)
                return null;

            if (this.topVer.compareTo(topVer) < 0) {
                if (topCompleteFut == null)
                    topCompleteFut = new GridFutureAdapter<>();

                return topCompleteFut;
            }

            return null;
        }

        /**
         * @return Future version.
         */
        GridCacheVersion onFutureDone() {
            GridCacheVersion ver0;

            GridFutureAdapter<Void> fut0;

            synchronized (this) {
                fut0 = topCompleteFut;

                topCompleteFut = null;

                ver0 = futVer;

                futVer = null;
            }

            if (fut0 != null)
                fut0.onDone();

            return ver0;
        }

        /**
         * @param topNodes Cache nodes.
         * @return Mapping.
         * @throws Exception If failed.
         */
        private Map<UUID, GridNearAtomicUpdateRequest> mapUpdate(Collection<ClusterNode> topNodes) throws Exception {
            Iterator<?> it = null;

            if (vals != null)
                it = vals.iterator();

            Iterator<GridCacheDrInfo> conflictPutValsIt = null;

            if (conflictPutVals != null)
                conflictPutValsIt = conflictPutVals.iterator();

            Iterator<GridCacheVersion> conflictRmvValsIt = null;

            if (conflictRmvVals != null)
                conflictRmvValsIt = conflictRmvVals.iterator();

            Map<UUID, GridNearAtomicUpdateRequest> pendingMappings = U.newHashMap(topNodes.size());

            // Create mappings first, then send messages.
            for (Object key : keys) {
                if (key == null)
                    throw new NullPointerException("Null key.");

                Object val;
                GridCacheVersion conflictVer;
                long conflictTtl;
                long conflictExpireTime;

                if (vals != null) {
                    val = it.next();
                    conflictVer = null;
                    conflictTtl = CU.TTL_NOT_CHANGED;
                    conflictExpireTime = CU.EXPIRE_TIME_CALCULATE;

                    if (val == null)
                        throw new NullPointerException("Null value.");
                }
                else if (conflictPutVals != null) {
                    GridCacheDrInfo conflictPutVal =  conflictPutValsIt.next();

                    val = conflictPutVal.value();
                    conflictVer = conflictPutVal.version();
                    conflictTtl =  conflictPutVal.ttl();
                    conflictExpireTime = conflictPutVal.expireTime();
                }
                else if (conflictRmvVals != null) {
                    val = null;
                    conflictVer = conflictRmvValsIt.next();
                    conflictTtl = CU.TTL_NOT_CHANGED;
                    conflictExpireTime = CU.EXPIRE_TIME_CALCULATE;
                }
                else {
                    val = null;
                    conflictVer = null;
                    conflictTtl = CU.TTL_NOT_CHANGED;
                    conflictExpireTime = CU.EXPIRE_TIME_CALCULATE;
                }

                if (val == null && op != GridCacheOperation.DELETE)
                    continue;

                KeyCacheObject cacheKey = cctx.toCacheKeyObject(key);

                if (remapKeys != null && !remapKeys.contains(cacheKey))
                    continue;

                if (op != TRANSFORM)
                    val = cctx.toCacheObject(val);

                Collection<ClusterNode> affNodes = mapKey(cacheKey, topVer, fastMap);

                if (affNodes.isEmpty())
                    throw new ClusterTopologyServerNotFoundException("Failed to map keys for cache " +
                        "(all partition nodes left the grid).");

                int i = 0;

                for (ClusterNode affNode : affNodes) {
                    if (affNode == null)
                        throw new ClusterTopologyServerNotFoundException("Failed to map keys for cache " +
                            "(all partition nodes left the grid).");

                    UUID nodeId = affNode.id();

                    GridNearAtomicUpdateRequest mapped = pendingMappings.get(nodeId);

                    if (mapped == null) {
                        mapped = new GridNearAtomicUpdateRequest(
                            cctx.cacheId(),
                            nodeId,
                            futVer,
                            fastMap,
                            updVer,
                            topVer,
                            topLocked,
                            syncMode,
                            op,
                            retval,
                            expiryPlc,
                            invokeArgs,
                            filter,
                            subjId,
                            taskNameHash,
                            skipStore,
<<<<<<< HEAD
                            keepBinary,
                            cctx.kernalContext().clientNode());
=======
                            cctx.kernalContext().clientNode(),
                            cctx.deploymentEnabled());
>>>>>>> 00c3a433

                        pendingMappings.put(nodeId, mapped);
                    }

                    mapped.addUpdateEntry(cacheKey, val, conflictTtl, conflictExpireTime, conflictVer, i == 0);

                    i++;
                }
            }

            return pendingMappings;
        }

        /**
         * @return Request.
         * @throws Exception If failed.
         */
        private GridNearAtomicUpdateRequest mapSingleUpdate() throws Exception {
            Object key = F.first(keys);

            Object val;
            GridCacheVersion conflictVer;
            long conflictTtl;
            long conflictExpireTime;

            if (vals != null) {
                // Regular PUT.
                val = F.first(vals);
                conflictVer = null;
                conflictTtl = CU.TTL_NOT_CHANGED;
                conflictExpireTime = CU.EXPIRE_TIME_CALCULATE;
            }
            else if (conflictPutVals != null) {
                // Conflict PUT.
                GridCacheDrInfo conflictPutVal = F.first(conflictPutVals);

                val = conflictPutVal.value();
                conflictVer = conflictPutVal.version();
                conflictTtl = conflictPutVal.ttl();
                conflictExpireTime = conflictPutVal.expireTime();
            }
            else if (conflictRmvVals != null) {
                // Conflict REMOVE.
                val = null;
                conflictVer = F.first(conflictRmvVals);
                conflictTtl = CU.TTL_NOT_CHANGED;
                conflictExpireTime = CU.EXPIRE_TIME_CALCULATE;
            }
            else {
                // Regular REMOVE.
                val = null;
                conflictVer = null;
                conflictTtl = CU.TTL_NOT_CHANGED;
                conflictExpireTime = CU.EXPIRE_TIME_CALCULATE;
            }

            // We still can get here if user pass map with single element.
            if (key == null)
                throw new NullPointerException("Null key.");

            if (val == null && op != GridCacheOperation.DELETE)
                throw new NullPointerException("Null value.");

            KeyCacheObject cacheKey = cctx.toCacheKeyObject(key);

            if (op != TRANSFORM)
                val = cctx.toCacheObject(val);

            ClusterNode primary = cctx.affinity().primary(cacheKey, topVer);

            if (primary == null)
                throw new ClusterTopologyServerNotFoundException("Failed to map keys for cache (all partition nodes " +
                    "left the grid).");

            GridNearAtomicUpdateRequest req = new GridNearAtomicUpdateRequest(
                cctx.cacheId(),
                primary.id(),
                futVer,
                fastMap,
                updVer,
                topVer,
                topLocked,
                syncMode,
                op,
                retval,
                expiryPlc,
                invokeArgs,
                filter,
                subjId,
                taskNameHash,
                skipStore,
<<<<<<< HEAD
                keepBinary,
                cctx.kernalContext().clientNode());
=======
                cctx.kernalContext().clientNode(),
                cctx.deploymentEnabled());
>>>>>>> 00c3a433

            req.addUpdateEntry(cacheKey,
                val,
                conflictTtl,
                conflictExpireTime,
                conflictVer,
                true);

            return req;
        }

        /**
         * @param ret Result from single node.
         */
        @SuppressWarnings("unchecked")
        private void addInvokeResults(GridCacheReturn ret) {
            assert op == TRANSFORM : op;
            assert ret.value() == null || ret.value() instanceof Map : ret.value();

            if (ret.value() != null) {
                if (opRes != null)
                    opRes.mergeEntryProcessResults(ret);
                else
                    opRes = ret;
            }
        }

        /**
         * @param failedKeys Failed keys.
         * @param topVer Topology version for failed update.
         * @param err Error cause.
         */
        private void addFailedKeys(Collection<KeyCacheObject> failedKeys,
            AffinityTopologyVersion topVer,
            Throwable err) {
            CachePartialUpdateCheckedException err0 = this.err;

            if (err0 == null)
                err0 = this.err = new CachePartialUpdateCheckedException("Failed to update keys (retry update if possible).");

            Collection<Object> keys = new ArrayList<>(failedKeys.size());

            for (KeyCacheObject key : failedKeys)
                keys.add(key.value(cctx.cacheObjectContext(), false));

            err0.add(keys, err, topVer);
        }

        /** {@inheritDoc} */
        @Override public synchronized  String toString() {
            return S.toString(UpdateState.class, this);
        }
    }

    /** {@inheritDoc} */
    public String toString() {
        return S.toString(GridNearAtomicUpdateFuture.class, this, super.toString());
    }
}<|MERGE_RESOLUTION|>--- conflicted
+++ resolved
@@ -1055,13 +1055,9 @@
                             subjId,
                             taskNameHash,
                             skipStore,
-<<<<<<< HEAD
                             keepBinary,
-                            cctx.kernalContext().clientNode());
-=======
                             cctx.kernalContext().clientNode(),
                             cctx.deploymentEnabled());
->>>>>>> 00c3a433
 
                         pendingMappings.put(nodeId, mapped);
                     }
@@ -1153,13 +1149,9 @@
                 subjId,
                 taskNameHash,
                 skipStore,
-<<<<<<< HEAD
                 keepBinary,
-                cctx.kernalContext().clientNode());
-=======
                 cctx.kernalContext().clientNode(),
                 cctx.deploymentEnabled());
->>>>>>> 00c3a433
 
             req.addUpdateEntry(cacheKey,
                 val,
