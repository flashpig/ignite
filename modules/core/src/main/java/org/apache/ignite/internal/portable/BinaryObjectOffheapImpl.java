/*
 * Licensed to the Apache Software Foundation (ASF) under one or more
 * contributor license agreements.  See the NOTICE file distributed with
 * this work for additional information regarding copyright ownership.
 * The ASF licenses this file to You under the Apache License, Version 2.0
 * (the "License"); you may not use this file except in compliance with
 * the License.  You may obtain a copy of the License at
 *
 *      http://www.apache.org/licenses/LICENSE-2.0
 *
 * Unless required by applicable law or agreed to in writing, software
 * distributed under the License is distributed on an "AS IS" BASIS,
 * WITHOUT WARRANTIES OR CONDITIONS OF ANY KIND, either express or implied.
 * See the License for the specific language governing permissions and
 * limitations under the License.
 */

package org.apache.ignite.internal.portable;

import java.io.Externalizable;
import java.io.IOException;
import java.io.ObjectInput;
import java.io.ObjectOutput;
import java.math.BigDecimal;
import java.math.BigInteger;
import java.nio.ByteBuffer;
import java.sql.Timestamp;
import java.util.Date;
import java.util.UUID;

import org.apache.ignite.IgniteCheckedException;
import org.apache.ignite.internal.portable.streams.PortableOffheapInputStream;
import org.apache.ignite.internal.processors.cache.CacheObject;
import org.apache.ignite.internal.processors.cache.CacheObjectContext;
import org.apache.ignite.internal.util.GridUnsafe;
import org.apache.ignite.internal.util.typedef.internal.A;
import org.apache.ignite.internal.util.typedef.internal.U;
import org.apache.ignite.plugin.extensions.communication.MessageReader;
import org.apache.ignite.plugin.extensions.communication.MessageWriter;
import org.apache.ignite.binary.BinaryObjectException;
import org.apache.ignite.binary.BinaryType;
import org.apache.ignite.binary.BinaryObject;
import org.apache.ignite.binary.BinaryField;
import org.jetbrains.annotations.Nullable;
import sun.misc.Unsafe;

import static java.nio.charset.StandardCharsets.UTF_8;
import static org.apache.ignite.internal.portable.GridPortableMarshaller.BOOLEAN;
import static org.apache.ignite.internal.portable.GridPortableMarshaller.BYTE;
import static org.apache.ignite.internal.portable.GridPortableMarshaller.CHAR;
import static org.apache.ignite.internal.portable.GridPortableMarshaller.DATE;
import static org.apache.ignite.internal.portable.GridPortableMarshaller.DECIMAL;
import static org.apache.ignite.internal.portable.GridPortableMarshaller.DOUBLE;
import static org.apache.ignite.internal.portable.GridPortableMarshaller.FLOAT;
import static org.apache.ignite.internal.portable.GridPortableMarshaller.INT;
import static org.apache.ignite.internal.portable.GridPortableMarshaller.LONG;
import static org.apache.ignite.internal.portable.GridPortableMarshaller.NULL;
import static org.apache.ignite.internal.portable.GridPortableMarshaller.SHORT;
import static org.apache.ignite.internal.portable.GridPortableMarshaller.STRING;
import static org.apache.ignite.internal.portable.GridPortableMarshaller.TIMESTAMP;
import static org.apache.ignite.internal.portable.GridPortableMarshaller.UUID;

/**
 *  Portable object implementation over offheap memory
 */
public class BinaryObjectOffheapImpl extends BinaryObjectEx implements Externalizable, CacheObject {
    /** */
    private static final long serialVersionUID = 0L;

    /** */
    private static final Unsafe UNSAFE = GridUnsafe.unsafe();

    /** */
    private final PortableContext ctx;

    /** */
    private final long ptr;

    /** */
    private final int start;

    /** */
    private final int size;

    /**
     * For {@link Externalizable} (not supported).
     */
    public BinaryObjectOffheapImpl() {
        throw new UnsupportedOperationException();
    }

    /**
     * @param ctx Context.
     * @param ptr Memory address.
     * @param start Object start.
     * @param size Memory size.
     */
    public BinaryObjectOffheapImpl(PortableContext ctx, long ptr, int start, int size) {
        this.ctx = ctx;
        this.ptr = ptr;
        this.start = start;
        this.size = size;
    }

    /**
     * @return Heap-based copy.
     */
    public BinaryObject heapCopy() {
        return new BinaryObjectImpl(ctx, U.copyMemory(ptr, size), start);
    }

    /** {@inheritDoc} */
    @Override public int typeId() {
        return UNSAFE.getInt(ptr + start + GridPortableMarshaller.TYPE_ID_POS);
    }

    /** {@inheritDoc} */
    @Override public int length() {
        return UNSAFE.getInt(ptr + start + GridPortableMarshaller.TOTAL_LEN_POS);
    }

    /** {@inheritDoc} */
    @Override public int hashCode() {
        return UNSAFE.getInt(ptr + start + GridPortableMarshaller.HASH_CODE_POS);
    }

    /** {@inheritDoc} */
    @Override protected int schemaId() {
        return UNSAFE.getInt(ptr + start + GridPortableMarshaller.SCHEMA_ID_POS);
    }

    /** {@inheritDoc} */
    @Override protected PortableSchema createSchema() {
        BinaryReaderExImpl reader = new BinaryReaderExImpl(ctx,
            new PortableOffheapInputStream(ptr, size, false),
            start,
            null);

        return reader.getOrCreateSchema();
    }

    /** {@inheritDoc} */
<<<<<<< HEAD
    @Override public BinaryField fieldDescriptor(String fieldName) throws BinaryObjectException {
        A.notNull(fieldName, "fieldName");

        return ctx.createField(typeId(), fieldName);
    }

    /** {@inheritDoc} */
=======
>>>>>>> 66c84ea3
    @Override public int start() {
        return start;
    }

    /** {@inheritDoc} */
    @Override public byte[] array() {
        return null;
    }

    /** {@inheritDoc} */
    @Override public long offheapAddress() {
        return ptr;
    }

    /** {@inheritDoc} */
    @Override protected boolean hasArray() {
        return false;
    }

    /** {@inheritDoc} */
    @Nullable @Override public BinaryType type() throws BinaryObjectException {
        if (ctx == null)
            throw new BinaryObjectException("PortableContext is not set for the object.");

        return ctx.metadata(typeId());
    }

    /** {@inheritDoc} */
    @SuppressWarnings("unchecked")
    @Nullable @Override public <F> F field(String fieldName) throws BinaryObjectException {
        BinaryReaderExImpl reader = new BinaryReaderExImpl(ctx,
            new PortableOffheapInputStream(ptr, size, false),
            start,
            null);

        return (F)reader.unmarshalField(fieldName);
    }

    /** {@inheritDoc} */
    @SuppressWarnings("unchecked")
    @Nullable @Override public <F> F field(int fieldId) throws BinaryObjectException {
        BinaryReaderExImpl reader = new BinaryReaderExImpl(ctx,
            new PortableOffheapInputStream(ptr, size, false),
            start,
            null);

        return (F)reader.unmarshalField(fieldId);
    }

    /** {@inheritDoc} */
    @SuppressWarnings("unchecked")
    @Nullable @Override protected <F> F fieldByOrder(int order) {
        Object val;

        // Calculate field position.
        int schemaOffset = PortablePrimitives.readInt(ptr, start + GridPortableMarshaller.SCHEMA_OR_RAW_OFF_POS);

        short flags = PortablePrimitives.readShort(ptr, start + GridPortableMarshaller.FLAGS_POS);

        int fieldIdLen = PortableUtils.isCompactFooter(flags) ? 0 : PortableUtils.FIELD_ID_LEN;
        int fieldOffsetLen = PortableUtils.fieldOffsetLength(flags);

        int fieldOffsetPos = start + schemaOffset + order * (fieldIdLen + fieldOffsetLen) + fieldIdLen;

        int fieldPos;

        if (fieldOffsetLen == PortableUtils.OFFSET_1)
            fieldPos = start + ((int)PortablePrimitives.readByte(ptr, fieldOffsetPos) & 0xFF);
        else if (fieldOffsetLen == PortableUtils.OFFSET_2)
            fieldPos = start + ((int)PortablePrimitives.readShort(ptr, fieldOffsetPos) & 0xFFFF);
        else
            fieldPos = start + PortablePrimitives.readInt(ptr, fieldOffsetPos);

        // Read header and try performing fast lookup for well-known types (the most common types go first).
        byte hdr = PortablePrimitives.readByte(ptr, fieldPos);

        switch (hdr) {
            case INT:
                val = PortablePrimitives.readInt(ptr, fieldPos + 1);

                break;

            case LONG:
                val = PortablePrimitives.readLong(ptr, fieldPos + 1);

                break;

            case BOOLEAN:
                val = PortablePrimitives.readBoolean(ptr, fieldPos + 1);

                break;

            case SHORT:
                val = PortablePrimitives.readShort(ptr, fieldPos + 1);

                break;

            case BYTE:
                val = PortablePrimitives.readByte(ptr, fieldPos + 1);

                break;

            case CHAR:
                val = PortablePrimitives.readChar(ptr, fieldPos + 1);

                break;

            case FLOAT:
                val = PortablePrimitives.readFloat(ptr, fieldPos + 1);

                break;

            case DOUBLE:
                val = PortablePrimitives.readDouble(ptr, fieldPos + 1);

                break;

            case STRING: {
                int dataLen = PortablePrimitives.readInt(ptr, fieldPos + 1);
                byte[] data = PortablePrimitives.readByteArray(ptr, fieldPos + 5, dataLen);

                val = new String(data, UTF_8);

                break;
            }

            case DATE: {
                long time = PortablePrimitives.readLong(ptr, fieldPos + 1);

                val = new Date(time);

                break;
            }

            case TIMESTAMP: {
                long time = PortablePrimitives.readLong(ptr, fieldPos + 1);
                int nanos = PortablePrimitives.readInt(ptr, fieldPos + 1 + 8);

                Timestamp ts = new Timestamp(time);

                ts.setNanos(ts.getNanos() + nanos);

                val = ts;

                break;
            }

            case UUID: {
                long most = PortablePrimitives.readLong(ptr, fieldPos + 1);
                long least = PortablePrimitives.readLong(ptr, fieldPos + 1 + 8);

                val = new UUID(most, least);

                break;
            }

            case DECIMAL: {
                int scale = PortablePrimitives.readInt(ptr, fieldPos + 1);

                int dataLen = PortablePrimitives.readInt(ptr, fieldPos + 5);
                byte[] data = PortablePrimitives.readByteArray(ptr, fieldPos + 9, dataLen);

                BigInteger intVal = new BigInteger(data);

                if (scale < 0) {
                    scale &= 0x7FFFFFFF;

                    intVal = intVal.negate();
                }

                val = new BigDecimal(intVal, scale);

                break;
            }

            case NULL:
                val = null;

                break;

            default: {
                BinaryReaderExImpl reader = new BinaryReaderExImpl(ctx,
                    new PortableOffheapInputStream(ptr, size, false),
                    start,
                    null);

                val = reader.unmarshalFieldByAbsolutePosition(fieldPos);
            }
        }

        return (F)val;
    }

    /** {@inheritDoc} */
    @SuppressWarnings("unchecked")
    @Nullable @Override protected <F> F field(PortableReaderContext rCtx, String fieldName) {
        BinaryReaderExImpl reader = new BinaryReaderExImpl(ctx,
            new PortableOffheapInputStream(ptr, size, false),
            start,
            null,
            rCtx);

        return (F)reader.unmarshalField(fieldName);
    }

    /** {@inheritDoc} */
    @Override public boolean hasField(String fieldName) {
        BinaryReaderExImpl reader = new BinaryReaderExImpl(ctx,
            new PortableOffheapInputStream(ptr, size, false),
            start,
            null);

        return reader.hasField(fieldName);
    }

    /** {@inheritDoc} */
    @SuppressWarnings("unchecked")
    @Nullable @Override public <T> T deserialize() throws BinaryObjectException {
        return (T)deserializeValue();
    }

    /** {@inheritDoc} */
    @SuppressWarnings("CloneDoesntCallSuperClone")
    @Override public BinaryObject clone() throws CloneNotSupportedException {
        return heapCopy();
    }

    /** {@inheritDoc} */
    @Override public byte cacheObjectType() {
        throw new UnsupportedOperationException();
    }

    /** {@inheritDoc} */
    @Override public boolean isPlatformType() {
        return false;
    }

    /** {@inheritDoc} */
    @SuppressWarnings("unchecked")
    @Nullable @Override public <T> T value(CacheObjectContext ctx, boolean cpy) {
        return (T)deserializeValue();
    }

    /** {@inheritDoc} */
    @Override public byte[] valueBytes(CacheObjectContext ctx) throws IgniteCheckedException {
        throw new UnsupportedOperationException();
    }

    /** {@inheritDoc} */
    @Override public CacheObject prepareForCache(CacheObjectContext ctx) {
        throw new UnsupportedOperationException();
    }

    /** {@inheritDoc} */
    @Override public void finishUnmarshal(CacheObjectContext ctx, ClassLoader ldr) throws IgniteCheckedException {
        throw new UnsupportedOperationException();
    }

    /** {@inheritDoc} */
    @Override public void prepareMarshal(CacheObjectContext ctx) throws IgniteCheckedException {
        throw new UnsupportedOperationException();
    }

    /** {@inheritDoc} */
    @Override public boolean writeTo(ByteBuffer buf, MessageWriter writer) {
        throw new UnsupportedOperationException();
    }

    /** {@inheritDoc} */
    @Override public boolean readFrom(ByteBuffer buf, MessageReader reader) {
        throw new UnsupportedOperationException();
    }

    /** {@inheritDoc} */
    @Override public byte directType() {
        throw new UnsupportedOperationException();
    }

    /** {@inheritDoc} */
    @Override public byte fieldsCount() {
        throw new UnsupportedOperationException();
    }

    /** {@inheritDoc} */
    @Override public void writeExternal(ObjectOutput out) throws IOException {
        throw new UnsupportedOperationException(); // To make sure it is not marshalled.
    }

    /** {@inheritDoc} */
    @Override public void readExternal(ObjectInput in) throws IOException, ClassNotFoundException {
        throw new UnsupportedOperationException(); // To make sure it is not marshalled.
    }

    /**
     * @return Deserialized value.
     */
    private Object deserializeValue() {
        // TODO: IGNITE-1272 - Deserialize with proper class loader.
        BinaryReaderExImpl reader = new BinaryReaderExImpl(
            ctx,
            new PortableOffheapInputStream(ptr, size, false),
            start,
            null);

        return reader.deserialize();
    }
}<|MERGE_RESOLUTION|>--- conflicted
+++ resolved
@@ -140,16 +140,6 @@
     }
 
     /** {@inheritDoc} */
-<<<<<<< HEAD
-    @Override public BinaryField fieldDescriptor(String fieldName) throws BinaryObjectException {
-        A.notNull(fieldName, "fieldName");
-
-        return ctx.createField(typeId(), fieldName);
-    }
-
-    /** {@inheritDoc} */
-=======
->>>>>>> 66c84ea3
     @Override public int start() {
         return start;
     }
