--- conflicted
+++ resolved
@@ -131,23 +131,7 @@
 
     /** {@inheritDoc} */
     @Override protected PortableSchema createSchema() {
-<<<<<<< HEAD
         return newReader().getOrCreateSchema();
-    }
-
-    /** {@inheritDoc} */
-    @Override public BinaryField fieldDescriptor(String fieldName) throws BinaryObjectException {
-        A.notNull(fieldName, "fieldName");
-
-        return ctx.createField(typeId(), fieldName);
-=======
-        BinaryReaderExImpl reader = new BinaryReaderExImpl(ctx,
-            new PortableOffheapInputStream(ptr, size, false),
-            start,
-            null);
-
-        return reader.getOrCreateSchema();
->>>>>>> 0b4a8f83
     }
 
     /** {@inheritDoc} */
