--- conflicted
+++ resolved
@@ -545,11 +545,8 @@
 
         Collection<PortableSchema> schemas = desc.schema() != null ? Collections.singleton(desc.schema()) : null;
 
-<<<<<<< HEAD
-        metaHnd.addMeta(typeId, new BinaryMetadata(typeId, typeName, desc.fieldsMeta(), null, schemas, desc.isEnum()).wrap(this));
-=======
-        metaHnd.addMeta(typeId, new BinaryMetadata(typeId, typeName, desc.fieldsMeta(), affFieldName, schemas).wrap(this));
->>>>>>> e386798f
+        metaHnd.addMeta(typeId, 
+            new BinaryMetadata(typeId, typeName, desc.fieldsMeta(), addFieldName, schemas, desc.isEnum()).wrap(this));
 
         // perform put() instead of putIfAbsent() because "registered" flag might have been changed or class loader
         // might have reloaded described class.
