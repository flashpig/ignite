--- conflicted
+++ resolved
@@ -841,9 +841,8 @@
      * @param meta Meta data.
      * @throws org.apache.ignite.binary.BinaryObjectException In case of error.
      */
-<<<<<<< HEAD
-    public void updateMetaData(int typeId, PortableMetaDataImpl meta) throws PortableException {
-        metaHnd.addMeta(typeId, meta);
+    public void updateMetaData(int typeId, BinaryMetadata meta) throws BinaryObjectException {
+        metaHnd.addMeta(typeId, meta.wrap(this));
     }
 
     /**
@@ -851,17 +850,6 @@
      */
     public boolean isNoFieldIds() {
         return false; // TODO: IGNITE-1816: Take from config.
-    }
-
-    /**
-     * @return Whether to convert string to UTF8 bytes.
-     */
-    public boolean isConvertString() {
-        return convertStrings;
-=======
-    public void updateMetaData(int typeId, BinaryMetadata meta) throws BinaryObjectException {
-        metaHnd.addMeta(typeId, meta.wrap(this));
->>>>>>> 28cadee9
     }
 
     /**
