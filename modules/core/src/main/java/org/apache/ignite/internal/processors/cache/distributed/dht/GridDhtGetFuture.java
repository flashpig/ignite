/*
 * Licensed to the Apache Software Foundation (ASF) under one or more
 * contributor license agreements.  See the NOTICE file distributed with
 * this work for additional information regarding copyright ownership.
 * The ASF licenses this file to You under the Apache License, Version 2.0
 * (the "License"); you may not use this file except in compliance with
 * the License.  You may obtain a copy of the License at
 *
 *      http://www.apache.org/licenses/LICENSE-2.0
 *
 * Unless required by applicable law or agreed to in writing, software
 * distributed under the License is distributed on an "AS IS" BASIS,
 * WITHOUT WARRANTIES OR CONDITIONS OF ANY KIND, either express or implied.
 * See the License for the specific language governing permissions and
 * limitations under the License.
 */

package org.apache.ignite.internal.processors.cache.distributed.dht;

import org.apache.ignite.*;
<<<<<<< HEAD
=======
import org.apache.ignite.cache.*;
import org.apache.ignite.internal.*;
>>>>>>> ce0c3047
import org.apache.ignite.internal.processors.cache.*;
import org.apache.ignite.internal.processors.cache.transactions.*;
import org.apache.ignite.internal.processors.cache.version.*;
import org.apache.ignite.internal.util.*;
import org.apache.ignite.internal.util.future.*;
import org.apache.ignite.internal.util.lang.*;
import org.apache.ignite.internal.util.typedef.*;
import org.apache.ignite.internal.util.typedef.internal.*;
import org.apache.ignite.lang.*;
import org.jetbrains.annotations.*;

import java.io.*;
import java.util.*;
import java.util.concurrent.atomic.*;

/**
 *
 */
public final class GridDhtGetFuture<K, V> extends GridCompoundIdentityFuture<Collection<GridCacheEntryInfo<K, V>>>
    implements GridDhtFuture<Collection<GridCacheEntryInfo<K, V>>> {
    /** */
    private static final long serialVersionUID = 0L;

    /** Logger reference. */
    private static final AtomicReference<IgniteLogger> logRef = new AtomicReference<>();

    /** Message ID. */
    private long msgId;

    /** */
    private UUID reader;

    /** Reload flag. */
    private boolean reload;

    /** Read through flag. */
    private boolean readThrough;

    /** Context. */
    private GridCacheContext<K, V> cctx;

    /** Keys. */
    private LinkedHashMap<? extends K, Boolean> keys;

    /** Reserved partitions. */
    private Collection<GridDhtLocalPartition> parts = new GridLeanSet<>(5);

    /** Future ID. */
    private IgniteUuid futId;

    /** Version. */
    private GridCacheVersion ver;

    /** Topology version .*/
    private long topVer;

    /** Transaction. */
    private IgniteTxLocalEx<K, V> tx;

    /** Logger. */
    private IgniteLogger log;

    /** Retries because ownership changed. */
    private Collection<Integer> retries = new GridLeanSet<>();

    /** Subject ID. */
    private UUID subjId;

    /** Task name. */
    private int taskNameHash;

    /** Whether to deserialize portable objects. */
    private boolean deserializePortable;

    /** Expiry policy. */
    private IgniteCacheExpiryPolicy expiryPlc;

    /** Skip values flag. */
    private boolean skipVals;

    /**
     * Empty constructor required for {@link Externalizable}.
     */
    public GridDhtGetFuture() {
        // No-op.
    }

    /**
     * @param cctx Context.
     * @param msgId Message ID.
     * @param reader Reader.
     * @param keys Keys.
     * @param readThrough Read through flag.
     * @param reload Reload flag.
     * @param tx Transaction.
     * @param topVer Topology version.
     * @param subjId Subject ID.
     * @param taskNameHash Task name hash code.
     * @param deserializePortable Deserialize portable flag.
     * @param expiryPlc Expiry policy.
     * @param skipVals Skip values flag.
     */
    public GridDhtGetFuture(
        GridCacheContext<K, V> cctx,
        long msgId,
        UUID reader,
        LinkedHashMap<? extends K, Boolean> keys,
        boolean readThrough,
        boolean reload,
        @Nullable IgniteTxLocalEx<K, V> tx,
        long topVer,
        @Nullable UUID subjId,
        int taskNameHash,
        boolean deserializePortable,
        @Nullable IgniteCacheExpiryPolicy expiryPlc,
        boolean skipVals
    ) {
        super(cctx.kernalContext(), CU.<GridCacheEntryInfo<K, V>>collectionsReducer());

        assert reader != null;
        assert !F.isEmpty(keys);

        this.reader = reader;
        this.cctx = cctx;
        this.msgId = msgId;
        this.keys = keys;
        this.readThrough = readThrough;
        this.reload = reload;
        this.tx = tx;
        this.topVer = topVer;
        this.subjId = subjId;
        this.deserializePortable = deserializePortable;
        this.taskNameHash = taskNameHash;
        this.expiryPlc = expiryPlc;
        this.skipVals = skipVals;

        futId = IgniteUuid.randomUuid();

        ver = tx == null ? cctx.versions().next() : tx.xidVersion();

        log = U.logger(ctx, logRef, GridDhtGetFuture.class);

        syncNotify(true);
    }

    /**
     * Initializes future.
     */
    void init() {
        map(keys);

        markInitialized();
    }

    /**
     * @return Keys.
     */
    Collection<? extends K> keys() {
        return keys.keySet();
    }

    /** {@inheritDoc} */
    @Override public Collection<Integer> invalidPartitions() {
        return retries;
    }

    /**
     * @return Future ID.
     */
    public IgniteUuid futureId() {
        return futId;
    }

    /**
     * @return Future version.
     */
    public GridCacheVersion version() {
        return ver;
    }

    /** {@inheritDoc} */
    @Override public boolean onDone(Collection<GridCacheEntryInfo<K, V>> res, Throwable err) {
        if (super.onDone(res, err)) {
            // Release all partitions reserved by this future.
            for (GridDhtLocalPartition part : parts)
                part.release();

            return true;
        }

        return false;
    }

    /**
     * @param keys Keys.
     */
    private void map(final LinkedHashMap<? extends K, Boolean> keys) {
        GridDhtFuture<Object> fut = cctx.dht().dhtPreloader().request(keys.keySet(), topVer);

        if (!F.isEmpty(fut.invalidPartitions()))
            retries.addAll(fut.invalidPartitions());

        add(new GridEmbeddedFuture<>(cctx.kernalContext(), fut,
            new IgniteBiClosure<Object, Exception, Collection<GridCacheEntryInfo<K, V>>>() {
                @Override public Collection<GridCacheEntryInfo<K, V>> apply(Object o, Exception e) {
                    if (e != null) { // Check error first.
                        if (log.isDebugEnabled())
                            log.debug("Failed to request keys from preloader [keys=" + keys + ", err=" + e + ']');

                        onDone(e);
                    }

                    LinkedHashMap<K, Boolean> mappedKeys = U.newLinkedHashMap(keys.size());

                    // Assign keys to primary nodes.
                    for (Map.Entry<? extends K, Boolean> key : keys.entrySet()) {
                        int part = cctx.affinity().partition(key.getKey());

                        if (!retries.contains(part)) {
                            if (!map(key.getKey(), parts))
                                retries.add(part);
                            else
                                mappedKeys.put(key.getKey(), key.getValue());
                        }
                    }

                    // Add new future.
                    add(getAsync(mappedKeys));

                    // Finish this one.
                    return Collections.emptyList();
                }
            })
        );
    }

    /**
     * @param key Key.
     * @param parts Parts to map.
     * @return {@code True} if mapped.
     */
    private boolean map(K key, Collection<GridDhtLocalPartition> parts) {
        GridDhtLocalPartition part = topVer > 0 ?
            cache().topology().localPartition(cctx.affinity().partition(key), topVer, true) :
            cache().topology().localPartition(key, false);

        if (part == null)
            return false;

        if (!parts.contains(part)) {
            // By reserving, we make sure that partition won't be unloaded while processed.
            if (part.reserve()) {
                parts.add(part);

                return true;
            }
            else
                return false;
        }
        else
            return true;
    }

    /**
     * @param keys Keys to get.
     * @return Future for local get.
     */
    @SuppressWarnings( {"unchecked", "IfMayBeConditional"})
    private IgniteInternalFuture<Collection<GridCacheEntryInfo<K, V>>> getAsync(final LinkedHashMap<? extends K, Boolean> keys) {
        if (F.isEmpty(keys))
            return new GridFinishedFuture<Collection<GridCacheEntryInfo<K, V>>>(cctx.kernalContext(),
                Collections.<GridCacheEntryInfo<K, V>>emptyList());

        final Collection<GridCacheEntryInfo<K, V>> infos = new LinkedList<>();

        String taskName0 = ctx.job().currentTaskName();

        if (taskName0 == null)
            taskName0 = ctx.task().resolveTaskName(taskNameHash);

        final String taskName = taskName0;

        GridCompoundFuture<Boolean, Boolean> txFut = null;

        for (Map.Entry<? extends K, Boolean> k : keys.entrySet()) {
            while (true) {
                GridDhtCacheEntry<K, V> e = cache().entryExx(k.getKey(), topVer);

                try {
                    GridCacheEntryInfo<K, V> info = e.info();

                    // If entry is obsolete.
                    if (info == null)
                        continue;

                    // Register reader. If there are active transactions for this entry,
                    // then will wait for their completion before proceeding.
                    // TODO: GG-4003:
                    // TODO: What if any transaction we wait for actually removes this entry?
                    // TODO: In this case seems like we will be stuck with untracked near entry.
                    // TODO: To fix, check that reader is contained in the list of readers once
                    // TODO: again after the returned future completes - if not, try again.
                    // TODO: Also, why is info read before transactions are complete, and not after?
<<<<<<< HEAD
                    IgniteFuture<Boolean> f = (!e.deleted() && k.getValue() && skipVals) ?
                        e.addReader(reader, msgId, topVer) : null;
=======
                    IgniteInternalFuture<Boolean> f = (!e.deleted() && k.getValue()) ? e.addReader(reader, msgId, topVer) : null;
>>>>>>> ce0c3047

                    if (f != null) {
                        if (txFut == null)
                            txFut = new GridCompoundFuture<>(cctx.kernalContext(), CU.boolReducer());

                        txFut.add(f);
                    }

                    infos.add(info);

                    break;
                }
                catch (GridCacheEntryRemovedException ignore) {
                    if (log.isDebugEnabled())
                        log.debug("Got removed entry when getting a DHT value: " + e);
                }
                finally {
                    cctx.evicts().touch(e, topVer);
                }
            }
        }

        if (txFut != null)
            txFut.markInitialized();

        IgniteInternalFuture<Map<K, V>> fut;

        if (txFut == null || txFut.isDone()) {
            if (reload && cctx.readThrough() && cctx.store().configured()) {
                fut = cache().reloadAllAsync(keys.keySet(),
                    true,
                    skipVals,
                    subjId,
                    taskName);
            }
            else {
                if (tx == null) {
                    fut = cache().getDhtAllAsync(keys.keySet(),
                        readThrough,
                        subjId,
                        taskName,
                        deserializePortable,
                        expiryPlc,
                        skipVals);
                }
                else {
                    fut = tx.getAllAsync(cctx,
                        keys.keySet(),
                        null,
                        deserializePortable,
                        skipVals);
                }
            }
        }
        else {
            // If we are here, then there were active transactions for some entries
            // when we were adding the reader. In that case we must wait for those
            // transactions to complete.
            fut = new GridEmbeddedFuture<>(
                txFut,
                new C2<Boolean, Exception, IgniteInternalFuture<Map<K, V>>>() {
                    @Override public IgniteInternalFuture<Map<K, V>> apply(Boolean b, Exception e) {
                        if (e != null)
                            throw new GridClosureException(e);

                        if (reload && cctx.readThrough() && cctx.store().configured()) {
                            return cache().reloadAllAsync(keys.keySet(),
                                true,
                                skipVals,
                                subjId,
                                taskName);
                        }
                        else {
                            if (tx == null) {
                                return cache().getDhtAllAsync(keys.keySet(),
                                    readThrough,
                                    subjId,
                                    taskName,
                                    deserializePortable,
                                    expiryPlc, skipVals);
                            }
                            else {
                                return tx.getAllAsync(cctx,
                                    keys.keySet(),
                                    null,
                                    deserializePortable,
                                    skipVals);
                            }
                        }
                    }
                },
                cctx.kernalContext());
        }

        return new GridEmbeddedFuture<>(cctx.kernalContext(), fut,
            new C2<Map<K, V>, Exception, Collection<GridCacheEntryInfo<K, V>>>() {
                @Override public Collection<GridCacheEntryInfo<K, V>> apply(Map<K, V> map, Exception e) {
                    if (e != null) {
                        onDone(e);

                        return Collections.emptyList();
                    }
                    else {
                        for (Iterator<GridCacheEntryInfo<K, V>> it = infos.iterator(); it.hasNext();) {
                            GridCacheEntryInfo<K, V> info = it.next();

                            V v = map.get(info.key());

                            if (v == null)
                                it.remove();
                            else
                                info.value(v);
                        }

                        return infos;
                    }
                }
            });
    }

    /**
     * @return DHT cache.
     */
    private GridDhtCacheAdapter<K, V> cache() {
        return (GridDhtCacheAdapter<K, V>)cctx.cache();
    }
}<|MERGE_RESOLUTION|>--- conflicted
+++ resolved
@@ -18,11 +18,8 @@
 package org.apache.ignite.internal.processors.cache.distributed.dht;
 
 import org.apache.ignite.*;
-<<<<<<< HEAD
-=======
 import org.apache.ignite.cache.*;
 import org.apache.ignite.internal.*;
->>>>>>> ce0c3047
 import org.apache.ignite.internal.processors.cache.*;
 import org.apache.ignite.internal.processors.cache.transactions.*;
 import org.apache.ignite.internal.processors.cache.version.*;
@@ -326,12 +323,8 @@
                     // TODO: To fix, check that reader is contained in the list of readers once
                     // TODO: again after the returned future completes - if not, try again.
                     // TODO: Also, why is info read before transactions are complete, and not after?
-<<<<<<< HEAD
                     IgniteFuture<Boolean> f = (!e.deleted() && k.getValue() && skipVals) ?
                         e.addReader(reader, msgId, topVer) : null;
-=======
-                    IgniteInternalFuture<Boolean> f = (!e.deleted() && k.getValue()) ? e.addReader(reader, msgId, topVer) : null;
->>>>>>> ce0c3047
 
                     if (f != null) {
                         if (txFut == null)
