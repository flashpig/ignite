--- conflicted
+++ resolved
@@ -192,29 +192,4 @@
      * @throws IgniteException In case of error.
      */
     public long usedSpaceSize() throws IgniteException;
-<<<<<<< HEAD
-
-//    /**
-//     * Gets the implementation specific properties of file system.
-//     *
-//     * @return Map of properties.
-//     * @deprecated Should not be used.
-//     */
-//    @Deprecated
-//    public Map<String,String> properties();
-//
-//    /**
-//     *
-//     * @return The factory.
-//     */
-//    public @Nullable HadoopFileSystemFactory<F> getSecondaryFileSystemFactory();
-
-
-    /**
-     * Closes the secondary file system.
-     * @throws IgniteException in case of an error.
-     */
-    public void close() throws IgniteException;
-=======
->>>>>>> 31d3289d
 }