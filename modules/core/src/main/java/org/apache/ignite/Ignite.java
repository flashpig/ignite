/*
 * Licensed to the Apache Software Foundation (ASF) under one or more
 * contributor license agreements.  See the NOTICE file distributed with
 * this work for additional information regarding copyright ownership.
 * The ASF licenses this file to You under the Apache License, Version 2.0
 * (the "License"); you may not use this file except in compliance with
 * the License.  You may obtain a copy of the License at
 *
 *      http://www.apache.org/licenses/LICENSE-2.0
 *
 * Unless required by applicable law or agreed to in writing, software
 * distributed under the License is distributed on an "AS IS" BASIS,
 * WITHOUT WARRANTIES OR CONDITIONS OF ANY KIND, either express or implied.
 * See the License for the specific language governing permissions and
 * limitations under the License.
 */

package org.apache.ignite;

import org.apache.ignite.cache.*;
import org.apache.ignite.cluster.*;
import org.apache.ignite.configuration.*;
import org.apache.ignite.fs.*;
import org.apache.ignite.plugin.*;
import org.apache.ignite.product.*;
<<<<<<< HEAD
import org.gridgain.grid.cache.*;
import org.gridgain.grid.cache.affinity.*;
import org.gridgain.grid.hadoop.*;
=======
import org.apache.ignite.hadoop.*;
>>>>>>> 70678bee
import org.apache.ignite.plugin.security.*;
import org.apache.ignite.internal.util.typedef.*;
import org.jetbrains.annotations.*;

import java.util.*;
import java.util.concurrent.*;

/**
 * Main entry-point for all GridGain APIs.
 * You can obtain an instance of {@code Grid} through {@link Ignition#ignite()},
 * or for named grids you can use {@link Ignition#ignite(String)}. Note that you
 * can have multiple instances of {@code Grid} running in the same VM by giving
 * each instance a different name.
 * <p>
 * Note that {@code Grid} extends {@link ClusterGroup} which means that it provides grid projection
 * functionality over the whole grid (instead os a subgroup of nodes).
 * <p>
 * In addition to {@link ClusterGroup} functionality, from here you can get the following:
 * <ul>
 * <li>{@link org.apache.ignite.cache.GridCache} - functionality for in-memory distributed cache.</li>
 * <li>{@link IgniteDataLoader} - functionality for loading data large amounts of data into cache.</li>
 * <li>{@link IgniteFs} - functionality for distributed Hadoop-compliant in-memory file system and map-reduce.</li>
 * <li>{@link IgniteStreamer} - functionality for streaming events workflow with queries and indexes into rolling windows.</li>
 * <li>{@link IgniteScheduler} - functionality for scheduling jobs using UNIX Cron syntax.</li>
 * <li>{@link IgniteProduct} - functionality for licence management and update and product related information.</li>
 * <li>{@link IgniteCompute} - functionality for executing tasks and closures on all grid nodes (inherited form {@link ClusterGroup}).</li>
 * <li>{@link IgniteMessaging} - functionality for topic-based message exchange on all grid nodes (inherited form {@link ClusterGroup}).</li>
 * <li>{@link IgniteEvents} - functionality for querying and listening to events on all grid nodes  (inherited form {@link ClusterGroup}).</li>
 * </ul>
 */
public interface Ignite extends AutoCloseable {
    /**
     * Gets the name of the grid this grid instance (and correspondingly its local node) belongs to.
     * Note that single Java VM can have multiple grid instances all belonging to different grids. Grid
     * name allows to indicate to what grid this particular grid instance (i.e. grid runtime and its
     * local node) belongs to.
     * <p>
     * If default grid instance is used, then
     * {@code null} is returned. Refer to {@link Ignition} documentation
     * for information on how to start named grids.
     *
     * @return Name of the grid, or {@code null} for default grid.
     */
    public String name();

    /**
     * Gets grid's logger.
     *
     * @return Grid's logger.
     */
    public IgniteLogger log();

    /**
     * Gets the configuration of this grid instance.
     * <p>
     * <b>NOTE:</b>
     * <br>
     * SPIs obtains through this method should never be used directly. SPIs provide
     * internal view on the subsystem and is used internally by GridGain kernal. In rare use cases when
     * access to a specific implementation of this SPI is required - an instance of this SPI can be obtained
     * via this method to check its configuration properties or call other non-SPI
     * methods.
     *
     * @return Grid configuration instance.
     */
    public IgniteConfiguration configuration();

    /**
     * Gets an instance of {@link IgniteCluster} interface.
     *
     * @return Instance of {@link IgniteCluster} interface.
     */
    public IgniteCluster cluster();

    /**
     * Gets {@code compute} functionality over this grid projection. All operations
     * on the returned {@link IgniteCompute} instance will only include nodes from
     * this projection.
     *
     * @return Compute instance over this grid projection.
     */
    public IgniteCompute compute();

    /**
     * @param prj Projection.
     * @return Compute instance over given projection.
     */
    public IgniteCompute compute(ClusterGroup prj);

    /**
     * Gets {@code messaging} functionality over this grid projection. All operations
     * on the returned {@link IgniteMessaging} instance will only include nodes from
     * this projection.
     *
     * @return Messaging instance over this grid projection.
     */
    public IgniteMessaging message();

    /**
     * @param prj Projection.
     * @return Messaging instance over given projection.
     */
    public IgniteMessaging message(ClusterGroup prj);

    /**
     * Gets {@code events} functionality over this grid projection. All operations
     * on the returned {@link IgniteEvents} instance will only include nodes from
     * this projection.
     *
     * @return Events instance over this grid projection.
     */
    public IgniteEvents events();

    /**
     * @param prj Projection.
     * @return Events instance over given projection.
     */
    public IgniteEvents events(ClusterGroup prj);

    /**
     * Gets {@code services} functionality over this grid projection. All operations
     * on the returned {@link IgniteMessaging} instance will only include nodes from
     * this projection.
     *
     * @return Services instance over this grid projection.
     */
    public IgniteManaged managed();

    /**
     * @param prj Projection.
     * @return {@code Services} functionality over given projection.
     */
    public IgniteManaged managed(ClusterGroup prj);

    /**
     * Creates new {@link ExecutorService} which will execute all submitted
     * {@link java.util.concurrent.Callable} and {@link Runnable} jobs on nodes in this grid projection.
     * This essentially
     * creates a <b><i>Distributed Thread Pool</i</b> that can be used as a
     * replacement for local thread pools.
     *
     * @return Grid-enabled {@code ExecutorService}.
     */
    public ExecutorService executorService();

    /**
     * @param prj Projection.
     * @return {@link ExecutorService} which will execute jobs on nodes in given projection.
     */
    public ExecutorService executorService(ClusterGroup prj);

    /**
     * Gets information about product as well as license management capabilities.
     *
     * @return Instance of product.
     */
    public IgniteProduct product();

    /**
     * Gets an instance of cron-based scheduler.
     *
     * @return Instance of scheduler.
     */
    public IgniteScheduler scheduler();

    /**
     * Gets an instance of {@code GridSecurity} interface. Available in enterprise edition only.
     *
     * @return Instance of {@code GridSecurity} interface.
     */
    public GridSecurity security();

    /**
     * Gets an instance of {@code GridPortables} interface. Available in enterprise edition only.
     *
     * @return Instance of {@code GridPortables} interface.
     */
    public IgnitePortables portables();

    /**
     * Gets the cache instance for the given name, if one does not
     * exist {@link IllegalArgumentException} will be thrown.
     * Note that in case named cache instance is used as GGFS data or meta cache, {@link IllegalStateException}
     * will be thrown.
     *
     * @param <K> Key type.
     * @param <V> Value type.
     * @param name Cache name.
     * @return Cache instance for given name.
     * @see IgniteFsConfiguration
     * @see IgniteFsConfiguration#getDataCacheName()
     * @see IgniteFsConfiguration#getMetaCacheName()
     */
    public <K, V> GridCache<K, V> cache(@Nullable String name);

    /**
     * Gets all configured caches.
     * Caches that are used as GGFS meta and data caches will not be returned in resulting collection.
     *
     * @see IgniteFsConfiguration
     * @see IgniteFsConfiguration#getDataCacheName()
     * @see IgniteFsConfiguration#getMetaCacheName()
     * @return All configured caches.
     */
    public Collection<GridCache<?, ?>> caches();

    /**
     * Gets an instance of {@link IgniteCache} API. {@code IgniteCache} is a fully-compatible
     * implementation of {@code JCache (JSR 107)} specification.
     *
     * @param name Cache name.
     * @return Instance of the cache for the specified name.
     */
    public <K, V> IgniteCache<K, V> jcache(@Nullable String name);

    /**
     * Gets grid transactions facade.
     *
     * @return Grid transactions facade.
     */
    public IgniteTransactions transactions();

    /**
     * Gets a new instance of data loader associated with given cache name. Data loader
     * is responsible for loading external data into in-memory data grid. For more information
     * refer to {@link IgniteDataLoader} documentation.
     *
     * @param cacheName Cache name ({@code null} for default cache).
     * @return Data loader.
     */
    public <K, V> IgniteDataLoader<K, V> dataLoader(@Nullable String cacheName);

    /**
     * Gets an instance of GGFS - GridGain In-Memory File System, if one is not
     * configured then {@link IllegalArgumentException} will be thrown.
     * <p>
     * GGFS is fully compliant with Hadoop {@code FileSystem} APIs and can
     * be plugged into Hadoop installations. For more information refer to
     * documentation on Hadoop integration shipped with GridGain.
     *
     * @param name GGFS name.
     * @return GGFS instance.
     */
    public IgniteFs fileSystem(String name);

    /**
     * Gets all instances of the grid file systems.
     *
     * @return Collection of grid file systems instances.
     */
    public Collection<IgniteFs> fileSystems();

    /**
     * Gets an instance of Hadoop.
     *
     * @return Hadoop instance.
     */
    public GridHadoop hadoop();

    /**
     * Gets an instance of streamer by name, if one does not exist then
     * {@link IllegalArgumentException} will be thrown.
     *
     * @param name Streamer name.
     * @return Streamer for given name.
     */
    public IgniteStreamer streamer(@Nullable String name);

    /**
     * Gets all instances of streamers.
     *
     * @return Collection of all streamer instances.
     */
    public Collection<IgniteStreamer> streamers();

    /**
     * Gets an instance of deployed Ignite plugin.
     *
     * @param name Plugin name.
     * @param <T> Plugin type.
     * @return Plugin instance.
     * @throws PluginNotFoundException If plugin for the given name was not found.
     */
    public <T extends IgnitePlugin> T plugin(String name) throws PluginNotFoundException;

    /**
     * Closes {@code this} instance of grid. This method is identical to calling
     * {@link G#stop(String, boolean) G.stop(gridName, true)}.
     * <p>
     * The method is invoked automatically on objects managed by the
     * {@code try-with-resources} statement.
     *
     * @throws IgniteCheckedException If failed to stop grid.
     */
    @Override public void close() throws IgniteCheckedException;

    /**
     * Gets affinity service to provide information about data partitioning
     * and distribution.
     * @param cacheName Cache name.
     * @param <K> Cache key type.
     * @return Affinity.
     */
    public <K> GridCacheAffinity<K> affinity(String cacheName);
}<|MERGE_RESOLUTION|>--- conflicted
+++ resolved
@@ -20,16 +20,10 @@
 import org.apache.ignite.cache.*;
 import org.apache.ignite.cluster.*;
 import org.apache.ignite.configuration.*;
-import org.apache.ignite.fs.*;
+import org.apache.ignite.fs.IgniteFsConfiguration;
 import org.apache.ignite.plugin.*;
 import org.apache.ignite.product.*;
-<<<<<<< HEAD
-import org.gridgain.grid.cache.*;
-import org.gridgain.grid.cache.affinity.*;
-import org.gridgain.grid.hadoop.*;
-=======
 import org.apache.ignite.hadoop.*;
->>>>>>> 70678bee
 import org.apache.ignite.plugin.security.*;
 import org.apache.ignite.internal.util.typedef.*;
 import org.jetbrains.annotations.*;
@@ -325,13 +319,4 @@
      * @throws IgniteCheckedException If failed to stop grid.
      */
     @Override public void close() throws IgniteCheckedException;
-
-    /**
-     * Gets affinity service to provide information about data partitioning
-     * and distribution.
-     * @param cacheName Cache name.
-     * @param <K> Cache key type.
-     * @return Affinity.
-     */
-    public <K> GridCacheAffinity<K> affinity(String cacheName);
 }