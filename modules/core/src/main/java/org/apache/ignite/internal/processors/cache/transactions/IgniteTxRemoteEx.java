--- conflicted
+++ resolved
@@ -30,24 +30,13 @@
      * @param rolledbackVers Rolled back version.
      * @param pendingVers Pending versions.
      */
-<<<<<<< HEAD
-    public void doneRemote(GridCacheVersion baseVer, Collection<GridCacheVersion> committedVers,
-        Collection<GridCacheVersion> rolledbackVers, Collection<GridCacheVersion> pendingVers);
-
-    /**
-     * @param e Sets write value for pessimistic transactions.
-     * @return {@code True} if entry was found.
-     */
-    public boolean setWriteValue(IgniteTxEntry e);
+    public void doneRemote(GridCacheVersion baseVer,
+        Collection<GridCacheVersion> committedVers,
+        Collection<GridCacheVersion> rolledbackVers,
+        Collection<GridCacheVersion> pendingVers);
 
     /**
      * @param cntrs Partition update indexes.
      */
     public void setPartitionUpdateCounters(long[] cntrs);
-=======
-    public void doneRemote(GridCacheVersion baseVer,
-        Collection<GridCacheVersion> committedVers,
-        Collection<GridCacheVersion> rolledbackVers,
-        Collection<GridCacheVersion> pendingVers);
->>>>>>> 175b7f24
 }