/*
 * Licensed to the Apache Software Foundation (ASF) under one or more
 * contributor license agreements.  See the NOTICE file distributed with
 * this work for additional information regarding copyright ownership.
 * The ASF licenses this file to You under the Apache License, Version 2.0
 * (the "License"); you may not use this file except in compliance with
 * the License.  You may obtain a copy of the License at
 *
 *      http://www.apache.org/licenses/LICENSE-2.0
 *
 * Unless required by applicable law or agreed to in writing, software
 * distributed under the License is distributed on an "AS IS" BASIS,
 * WITHOUT WARRANTIES OR CONDITIONS OF ANY KIND, either express or implied.
 * See the License for the specific language governing permissions and
 * limitations under the License.
 */

package org.apache.ignite.internal.processors.cache.distributed.dht.preloader;

import java.util.ArrayList;
import java.util.Collection;
import java.util.Collections;
import java.util.HashMap;
import java.util.HashSet;
import java.util.Iterator;
import java.util.List;
import java.util.Map;
import java.util.UUID;
import java.util.concurrent.ConcurrentLinkedQueue;
import java.util.concurrent.CountDownLatch;
import java.util.concurrent.TimeUnit;
import java.util.concurrent.atomic.AtomicBoolean;
import java.util.concurrent.atomic.AtomicReference;
import java.util.concurrent.locks.ReadWriteLock;
import org.apache.ignite.IgniteCheckedException;
import org.apache.ignite.IgniteLogger;
import org.apache.ignite.IgniteSystemProperties;
import org.apache.ignite.cache.affinity.AffinityCentralizedFunction;
import org.apache.ignite.cache.affinity.AffinityFunction;
import org.apache.ignite.cluster.ClusterNode;
import org.apache.ignite.events.CacheEvent;
import org.apache.ignite.events.DiscoveryEvent;
import org.apache.ignite.events.Event;
import org.apache.ignite.events.EventType;
import org.apache.ignite.internal.IgniteFutureTimeoutCheckedException;
import org.apache.ignite.internal.IgniteInternalFuture;
import org.apache.ignite.internal.IgniteInterruptedCheckedException;
import org.apache.ignite.internal.cluster.ClusterTopologyCheckedException;
import org.apache.ignite.internal.managers.discovery.GridDiscoveryTopologySnapshot;
import org.apache.ignite.internal.processors.affinity.AffinityTopologyVersion;
import org.apache.ignite.internal.processors.cache.DynamicCacheChangeRequest;
import org.apache.ignite.internal.processors.cache.GridCacheContext;
import org.apache.ignite.internal.processors.cache.GridCacheMvccCandidate;
import org.apache.ignite.internal.processors.cache.GridCacheSharedContext;
import org.apache.ignite.internal.processors.cache.distributed.dht.GridClientPartitionTopology;
import org.apache.ignite.internal.processors.cache.distributed.dht.GridDhtAssignmentFetchFuture;
import org.apache.ignite.internal.processors.cache.distributed.dht.GridDhtPartitionTopology;
import org.apache.ignite.internal.processors.cache.distributed.dht.GridDhtTopologyFuture;
import org.apache.ignite.internal.processors.cache.transactions.IgniteTxKey;
import org.apache.ignite.internal.processors.cache.version.GridCacheVersion;
import org.apache.ignite.internal.processors.timeout.GridTimeoutObject;
import org.apache.ignite.internal.processors.timeout.GridTimeoutObjectAdapter;
import org.apache.ignite.internal.util.GridConcurrentHashSet;
import org.apache.ignite.internal.util.future.GridFutureAdapter;
import org.apache.ignite.internal.util.tostring.GridToStringExclude;
import org.apache.ignite.internal.util.tostring.GridToStringInclude;
import org.apache.ignite.internal.util.typedef.CI1;
import org.apache.ignite.internal.util.typedef.F;
import org.apache.ignite.internal.util.typedef.X;
import org.apache.ignite.internal.util.typedef.internal.CU;
import org.apache.ignite.internal.util.typedef.internal.LT;
import org.apache.ignite.internal.util.typedef.internal.S;
import org.apache.ignite.internal.util.typedef.internal.U;
import org.apache.ignite.lang.IgnitePredicate;
import org.jetbrains.annotations.Nullable;
import org.jsr166.ConcurrentHashMap8;

import static org.apache.ignite.events.EventType.EVT_NODE_FAILED;
import static org.apache.ignite.events.EventType.EVT_NODE_JOINED;
import static org.apache.ignite.events.EventType.EVT_NODE_LEFT;
import static org.apache.ignite.internal.events.DiscoveryCustomEvent.EVT_DISCOVERY_CUSTOM_EVT;
import static org.apache.ignite.internal.managers.communication.GridIoPolicy.SYSTEM_POOL;

/**
 * Future for exchanging partition maps.
 */
public class GridDhtPartitionsExchangeFuture extends GridFutureAdapter<AffinityTopologyVersion>
    implements Comparable<GridDhtPartitionsExchangeFuture>, GridDhtTopologyFuture {
    /** */
    private static final int DUMP_PENDING_OBJECTS_THRESHOLD =
        IgniteSystemProperties.getInteger(IgniteSystemProperties.IGNITE_DUMP_PENDING_OBJECTS_THRESHOLD, 10);

    /** */
    private static final long serialVersionUID = 0L;

    /** Dummy flag. */
    private final boolean dummy;

    /** Force preload flag. */
    private final boolean forcePreload;

    /** Dummy reassign flag. */
    private final boolean reassign;

    /** Discovery event. */
    private volatile DiscoveryEvent discoEvt;

    /** */
    @GridToStringInclude
    private final Collection<UUID> rcvdIds = new GridConcurrentHashSet<>();

    /** Remote nodes. */
    private volatile Collection<ClusterNode> rmtNodes;

    /** Remote nodes. */
    @GridToStringInclude
    private volatile Collection<UUID> rmtIds;

    /** Oldest node. */
    @GridToStringExclude
    private final AtomicReference<ClusterNode> oldestNode = new AtomicReference<>();

    /** ExchangeFuture id. */
    private final GridDhtPartitionExchangeId exchId;

    /** Init flag. */
    @GridToStringInclude
    private final AtomicBoolean init = new AtomicBoolean(false);

    /** Ready for reply flag. */
    @GridToStringInclude
    private final AtomicBoolean ready = new AtomicBoolean(false);

    /** Replied flag. */
    @GridToStringInclude
    private final AtomicBoolean replied = new AtomicBoolean(false);

    /** Timeout object. */
    @GridToStringExclude
    private volatile GridTimeoutObject timeoutObj;

    /** Cache context. */
    private final GridCacheSharedContext<?, ?> cctx;

    /** Busy lock to prevent activities from accessing exchanger while it's stopping. */
    private ReadWriteLock busyLock;

    /** */
    private AtomicBoolean added = new AtomicBoolean(false);

    /** Event latch. */
    @GridToStringExclude
    private CountDownLatch evtLatch = new CountDownLatch(1);

    /** */
    private GridFutureAdapter<Boolean> initFut;

    /** Topology snapshot. */
    private AtomicReference<GridDiscoveryTopologySnapshot> topSnapshot = new AtomicReference<>();

    /** Last committed cache version before next topology version use. */
    private AtomicReference<GridCacheVersion> lastVer = new AtomicReference<>();

    /**
     * Messages received on non-coordinator are stored in case if this node
     * becomes coordinator.
     */
    private final Map<UUID, GridDhtPartitionsSingleMessage> singleMsgs = new ConcurrentHashMap8<>();

    /** Messages received from new coordinator. */
    private final Map<UUID, GridDhtPartitionsFullMessage> fullMsgs = new ConcurrentHashMap8<>();

    /** */
    @SuppressWarnings({"FieldCanBeLocal", "UnusedDeclaration"})
    @GridToStringInclude
    private volatile IgniteInternalFuture<?> partReleaseFut;

    /** */
    private final Object mux = new Object();

    /** Logger. */
    private IgniteLogger log;

    /** Dynamic cache change requests. */
    private Collection<DynamicCacheChangeRequest> reqs;

    /** Cache validation results. */
    private volatile Map<Integer, Boolean> cacheValidRes;

    /** Skip preload flag. */
    private boolean skipPreload;

    /** */
    private boolean clientOnlyExchange;

    /** Init timestamp. Used to track the amount of time spent to complete the future. */
    private long initTs;

    /**
     * Dummy future created to trigger reassignments if partition
     * topology changed while preloading.
     *
     * @param cctx Cache context.
     * @param reassign Dummy reassign flag.
     * @param discoEvt Discovery event.
     * @param exchId Exchange id.
     */
    public GridDhtPartitionsExchangeFuture(
        GridCacheSharedContext cctx,
        boolean reassign,
        DiscoveryEvent discoEvt,
        GridDhtPartitionExchangeId exchId
    ) {
        dummy = true;
        forcePreload = false;

        this.exchId = exchId;
        this.reassign = reassign;
        this.discoEvt = discoEvt;
        this.cctx = cctx;

        onDone(exchId.topologyVersion());
    }

    /**
     * Force preload future created to trigger reassignments if partition
     * topology changed while preloading.
     *
     * @param cctx Cache context.
     * @param discoEvt Discovery event.
     * @param exchId Exchange id.
     */
    public GridDhtPartitionsExchangeFuture(GridCacheSharedContext cctx, DiscoveryEvent discoEvt,
        GridDhtPartitionExchangeId exchId) {
        dummy = false;
        forcePreload = true;

        this.exchId = exchId;
        this.discoEvt = discoEvt;
        this.cctx = cctx;

        reassign = true;

        onDone(exchId.topologyVersion());
    }

    /**
     * @param cctx Cache context.
     * @param busyLock Busy lock.
     * @param exchId Exchange ID.
     * @param reqs Cache change requests.
     */
    public GridDhtPartitionsExchangeFuture(
        GridCacheSharedContext cctx,
        ReadWriteLock busyLock,
        GridDhtPartitionExchangeId exchId,
        Collection<DynamicCacheChangeRequest> reqs
    ) {
        assert busyLock != null;
        assert exchId != null;

        dummy = false;
        forcePreload = false;
        reassign = false;

        this.cctx = cctx;
        this.busyLock = busyLock;
        this.exchId = exchId;
        this.reqs = reqs;

        log = cctx.logger(getClass());

        initFut = new GridFutureAdapter<>();

        if (log.isDebugEnabled())
            log.debug("Creating exchange future [localNode=" + cctx.localNodeId() + ", fut=" + this + ']');
    }

    /**
     * @param reqs Cache change requests.
     */
    public void cacheChangeRequests(Collection<DynamicCacheChangeRequest> reqs) {
        this.reqs = reqs;
    }

    /** {@inheritDoc} */
    @Override public AffinityTopologyVersion topologyVersion() {
        return exchId.topologyVersion();
    }

    /**
     * @return Skip preload flag.
     */
    public boolean skipPreload() {
        return skipPreload;
    }

    /**
     * @return Dummy flag.
     */
    public boolean dummy() {
        return dummy;
    }

    /**
     * @return Force preload flag.
     */
    public boolean forcePreload() {
        return forcePreload;
    }

    /**
     * @return Dummy reassign flag.
     */
    public boolean reassign() {
        return reassign;
    }

    /**
     * @return {@code True} if dummy reassign.
     */
    public boolean dummyReassign() {
        return (dummy() || forcePreload()) && reassign();
    }

    /**
     * @param cacheId Cache ID to check.
     * @param topVer Topology version.
     * @return {@code True} if cache was added during this exchange.
     */
    public boolean isCacheAdded(int cacheId, AffinityTopologyVersion topVer) {
        if (!F.isEmpty(reqs)) {
            for (DynamicCacheChangeRequest req : reqs) {
                if (req.start() && !req.clientStartOnly()) {
                    if (CU.cacheId(req.cacheName()) == cacheId)
                        return true;
                }
            }
        }

        GridCacheContext<?, ?> cacheCtx = cctx.cacheContext(cacheId);

        return cacheCtx != null && F.eq(cacheCtx.startTopologyVersion(), topVer);
    }

    /**
     * @param cacheId Cache ID.
     * @return {@code True} if local client has been added.
     */
    public boolean isLocalClientAdded(int cacheId) {
        if (!F.isEmpty(reqs)) {
            for (DynamicCacheChangeRequest req : reqs) {
                if (req.start() && F.eq(req.initiatingNodeId(), cctx.localNodeId())) {
                    if (CU.cacheId(req.cacheName()) == cacheId)
                        return true;
                }
            }
        }

        return false;
    }

    /**
     * @param cacheCtx Cache context.
     * @throws IgniteCheckedException If failed.
     */
    private void initTopology(GridCacheContext cacheCtx) throws IgniteCheckedException {
        if (stopping(cacheCtx.cacheId()))
            return;

        if (canCalculateAffinity(cacheCtx)) {
            if (log.isDebugEnabled())
                log.debug("Will recalculate affinity [locNodeId=" + cctx.localNodeId() + ", exchId=" + exchId + ']');

            cacheCtx.affinity().calculateAffinity(exchId.topologyVersion(), discoEvt);
        }
        else {
            if (log.isDebugEnabled())
                log.debug("Will request affinity from remote node [locNodeId=" + cctx.localNodeId() + ", exchId=" +
                    exchId + ']');

            // Fetch affinity assignment from remote node.
            GridDhtAssignmentFetchFuture fetchFut = new GridDhtAssignmentFetchFuture(cacheCtx,
                exchId.topologyVersion(),
                CU.affinityNodes(cacheCtx, exchId.topologyVersion()));

            fetchFut.init();

            List<List<ClusterNode>> affAssignment = fetchFut.get();

            if (log.isDebugEnabled())
                log.debug("Fetched affinity from remote node, initializing affinity assignment [locNodeId=" +
                    cctx.localNodeId() + ", topVer=" + exchId.topologyVersion() + ']');

            if (affAssignment == null) {
                affAssignment = new ArrayList<>(cacheCtx.affinity().partitions());

                List<ClusterNode> empty = Collections.emptyList();

                for (int i = 0; i < cacheCtx.affinity().partitions(); i++)
                    affAssignment.add(empty);
            }

            cacheCtx.affinity().initializeAffinity(exchId.topologyVersion(), affAssignment);
        }
    }

    /**
     * @param cacheCtx Cache context.
     * @return {@code True} if local node can calculate affinity on it's own for this partition map exchange.
     */
    private boolean canCalculateAffinity(GridCacheContext cacheCtx) {
        AffinityFunction affFunc = cacheCtx.config().getAffinity();

        // Do not request affinity from remote nodes if affinity function is not centralized.
        if (!U.hasAnnotation(affFunc, AffinityCentralizedFunction.class))
            return true;

        // If local node did not initiate exchange or local node is the only cache node in grid.
        Collection<ClusterNode> affNodes = CU.affinityNodes(cacheCtx, exchId.topologyVersion());

        return !exchId.nodeId().equals(cctx.localNodeId()) ||
            (affNodes.size() == 1 && affNodes.contains(cctx.localNode()));
    }

    /**
     * @return {@code True}
     */
    public boolean onAdded() {
        return added.compareAndSet(false, true);
    }

    /**
     * Event callback.
     *
     * @param exchId Exchange ID.
     * @param discoEvt Discovery event.
     */
    public void onEvent(GridDhtPartitionExchangeId exchId, DiscoveryEvent discoEvt) {
        assert exchId.equals(this.exchId);

        this.discoEvt = discoEvt;

        evtLatch.countDown();
    }

    /**
     * @return Discovery event.
     */
    public DiscoveryEvent discoveryEvent() {
        return discoEvt;
    }

    /**
     * @return Exchange ID.
     */
    public GridDhtPartitionExchangeId exchangeId() {
        return exchId;
    }

    /**
     * @return {@code true} if entered to busy state.
     */
    private boolean enterBusy() {
        if (busyLock.readLock().tryLock())
            return true;

        if (log.isDebugEnabled())
            log.debug("Failed to enter busy state (exchanger is stopping): " + this);

        return false;
    }

    /**
     *
     */
    private void leaveBusy() {
        busyLock.readLock().unlock();
    }

    /**
     * Starts activity.
     *
     * @throws IgniteInterruptedCheckedException If interrupted.
     */
    public void init() throws IgniteInterruptedCheckedException {
        if (isDone())
            return;

        if (init.compareAndSet(false, true)) {
            if (isDone())
                return;

            initTs = U.currentTimeMillis();

            try {
                // Wait for event to occur to make sure that discovery
                // will return corresponding nodes.
                U.await(evtLatch);

                assert discoEvt != null : this;
                assert !dummy && !forcePreload : this;

                ClusterNode oldest = CU.oldestAliveCacheServerNode(cctx, exchId.topologyVersion());

                oldestNode.set(oldest);

                if (!F.isEmpty(reqs))
                    blockGateways();

                startCaches();

                // True if client node joined or failed.
                boolean clientNodeEvt;

                if (F.isEmpty(reqs)) {
                    int type = discoEvt.type();

                    assert type == EVT_NODE_JOINED || type == EVT_NODE_LEFT || type == EVT_NODE_FAILED : discoEvt;

                    clientNodeEvt = CU.clientNode(discoEvt.eventNode());
                }
                else {
                    assert discoEvt.type() == EVT_DISCOVERY_CUSTOM_EVT : discoEvt;

                    boolean clientOnlyCacheEvt = true;

                    for (DynamicCacheChangeRequest req : reqs) {
                        if (req.clientStartOnly() || req.close())
                            continue;

                        clientOnlyCacheEvt = false;

                        break;
                    }

                    clientNodeEvt = clientOnlyCacheEvt;
                }

                if (clientNodeEvt) {
                    ClusterNode node = discoEvt.eventNode();

                    // Client need to initialize affinity for local join event or for stated client caches.
                    if (!node.isLocal() || clientCacheClose()) {
                        for (GridCacheContext cacheCtx : cctx.cacheContexts()) {
                            if (cacheCtx.isLocal())
                                continue;

                            GridDhtPartitionTopology top = cacheCtx.topology();

                            top.updateTopologyVersion(exchId, this, -1, stopping(cacheCtx.cacheId()));

                            if (cacheCtx.affinity().affinityTopologyVersion() == AffinityTopologyVersion.NONE) {
                                initTopology(cacheCtx);

                                top.beforeExchange(this);
                            }
                            else
                                cacheCtx.affinity().clientEventTopologyChange(discoEvt, exchId.topologyVersion());
                        }

                        if (exchId.isLeft())
                            cctx.mvcc().removeExplicitNodeLocks(exchId.nodeId(), exchId.topologyVersion());

                        rmtIds = Collections.emptyList();
                        rmtNodes = Collections.emptyList();

                        onDone(exchId.topologyVersion());

                        skipPreload = cctx.kernalContext().clientNode();

                        return;
                    }
                }

                clientOnlyExchange = clientNodeEvt || cctx.kernalContext().clientNode();

                if (clientOnlyExchange) {
                    skipPreload = cctx.kernalContext().clientNode();

                    for (GridCacheContext cacheCtx : cctx.cacheContexts()) {
                        if (cacheCtx.isLocal())
                            continue;

                        GridDhtPartitionTopology top = cacheCtx.topology();

                        top.updateTopologyVersion(exchId, this, -1, stopping(cacheCtx.cacheId()));
                    }

                    for (GridCacheContext cacheCtx : cctx.cacheContexts()) {
                        if (cacheCtx.isLocal())
                            continue;

                        initTopology(cacheCtx);
                    }

                    if (oldest != null) {
                        rmtNodes = new ConcurrentLinkedQueue<>(CU.aliveRemoteServerNodesWithCaches(cctx,
                            exchId.topologyVersion()));

                        rmtIds = Collections.unmodifiableSet(new HashSet<>(F.nodeIds(rmtNodes)));

                        initFut.onDone(true);

                        if (log.isDebugEnabled())
                            log.debug("Initialized future: " + this);

                        if (cctx.localNode().equals(oldest)) {
                            for (GridCacheContext cacheCtx : cctx.cacheContexts()) {
                                boolean updateTop = !cacheCtx.isLocal() &&
                                    exchId.topologyVersion().equals(cacheCtx.startTopologyVersion());

                                if (updateTop) {
                                    for (GridClientPartitionTopology top : cctx.exchange().clientTopologies()) {
                                        if (top.cacheId() == cacheCtx.cacheId()) {
                                            cacheCtx.topology().update(exchId,
                                                top.partitionMap(true),
                                                top.updateCounters());

                                            break;
                                        }
                                    }

                                }
                            }

                            onDone(exchId.topologyVersion());
                        }
                        else
                            sendPartitions(oldest);
                    }
                    else {
                        rmtIds = Collections.emptyList();
                        rmtNodes = Collections.emptyList();

                        onDone(exchId.topologyVersion());
                    }

                    return;
                }

                assert oldestNode.get() != null;

                for (GridCacheContext cacheCtx : cctx.cacheContexts()) {
                    if (isCacheAdded(cacheCtx.cacheId(), exchId.topologyVersion())) {
                        if (cacheCtx.discovery().cacheAffinityNodes(cacheCtx.name(), topologyVersion()).isEmpty())
                            U.quietAndWarn(log, "No server nodes found for cache client: " + cacheCtx.namex());
                    }

                    cacheCtx.preloader().onExchangeFutureAdded();
                }

                List<String> cachesWithoutNodes = null;

                if (exchId.isLeft()) {
                    for (String name : cctx.cache().cacheNames()) {
                        if (cctx.discovery().cacheAffinityNodes(name, topologyVersion()).isEmpty()) {
                            if (cachesWithoutNodes == null)
                                cachesWithoutNodes = new ArrayList<>();

                            cachesWithoutNodes.add(name);

                            // Fire event even if there is no client cache started.
                            if (cctx.gridEvents().isRecordable(EventType.EVT_CACHE_NODES_LEFT)) {
                                Event evt = new CacheEvent(
                                    name,
                                    cctx.localNode(),
                                    cctx.localNode(),
                                    "All server nodes have left the cluster.",
                                    EventType.EVT_CACHE_NODES_LEFT,
                                    0,
                                    false,
                                    null,
                                    null,
                                    null,
                                    null,
                                    false,
                                    null,
                                    false,
                                    null,
                                    null,
                                    null
                                );

                                cctx.gridEvents().record(evt);
                            }
                        }
                    }
                }

                if (cachesWithoutNodes != null) {
                    StringBuilder sb =
                        new StringBuilder("All server nodes for the following caches have left the cluster: ");

                    for (int i = 0; i < cachesWithoutNodes.size(); i++) {
                        String cache = cachesWithoutNodes.get(i);

                        sb.append('\'').append(cache).append('\'');

                        if (i != cachesWithoutNodes.size() - 1)
                            sb.append(", ");
                    }

                    U.quietAndWarn(log, sb.toString());

                    U.quietAndWarn(log, "Must have server nodes for caches to operate.");
                }

                assert discoEvt != null;

                assert exchId.nodeId().equals(discoEvt.eventNode().id());

                for (GridCacheContext cacheCtx : cctx.cacheContexts()) {
                    GridClientPartitionTopology clientTop = cctx.exchange().clearClientTopology(
                        cacheCtx.cacheId());

                    long updSeq = clientTop == null ? -1 : clientTop.lastUpdateSequence();

                    // Update before waiting for locks.
                    if (!cacheCtx.isLocal())
                        cacheCtx.topology().updateTopologyVersion(exchId, this, updSeq, stopping(cacheCtx.cacheId()));
                }

                // Grab all alive remote nodes with order of equal or less than last joined node.
                rmtNodes = new ConcurrentLinkedQueue<>(CU.aliveRemoteServerNodesWithCaches(cctx,
                    exchId.topologyVersion()));

                rmtIds = Collections.unmodifiableSet(new HashSet<>(F.nodeIds(rmtNodes)));

                for (Map.Entry<UUID, GridDhtPartitionsSingleMessage> m : singleMsgs.entrySet())
                    // If received any messages, process them.
                    onReceive(m.getKey(), m.getValue());

                for (Map.Entry<UUID, GridDhtPartitionsFullMessage> m : fullMsgs.entrySet())
                    // If received any messages, process them.
                    onReceive(m.getKey(), m.getValue());

                AffinityTopologyVersion topVer = exchId.topologyVersion();

                for (GridCacheContext cacheCtx : cctx.cacheContexts()) {
                    if (cacheCtx.isLocal())
                        continue;

                    // Must initialize topology after we get discovery event.
                    initTopology(cacheCtx);

                    cacheCtx.preloader().onTopologyChanged(exchId.topologyVersion());

                    cacheCtx.preloader().updateLastExchangeFuture(this);
                }

                IgniteInternalFuture<?> partReleaseFut = cctx.partitionReleaseFuture(topVer);

                // Assign to class variable so it will be included into toString() method.
                this.partReleaseFut = partReleaseFut;

                if (log.isDebugEnabled())
                    log.debug("Before waiting for partition release future: " + this);

                int dumpedObjects = 0;

                while (true) {
                    try {
                        partReleaseFut.get(2 * cctx.gridConfig().getNetworkTimeout(), TimeUnit.MILLISECONDS);

                        break;
                    }
                    catch (IgniteFutureTimeoutCheckedException ignored) {
                        // Print pending transactions and locks that might have led to hang.
                        if (dumpedObjects < DUMP_PENDING_OBJECTS_THRESHOLD) {
                            dumpPendingObjects();

                            dumpedObjects++;
                        }
                    }
                }

                if (log.isDebugEnabled())
                    log.debug("After waiting for partition release future: " + this);

                if (exchId.isLeft())
                    cctx.mvcc().removeExplicitNodeLocks(exchId.nodeId(), exchId.topologyVersion());

                IgniteInternalFuture<?> locksFut = cctx.mvcc().finishLocks(exchId.topologyVersion());

                dumpedObjects = 0;

                while (true) {
                    try {
                        locksFut.get(2 * cctx.gridConfig().getNetworkTimeout(), TimeUnit.MILLISECONDS);

                        break;
                    }
                    catch (IgniteFutureTimeoutCheckedException ignored) {
                        if (dumpedObjects < DUMP_PENDING_OBJECTS_THRESHOLD) {
                            U.warn(log, "Failed to wait for locks release future. " +
                                "Dumping pending objects that might be the cause: " + cctx.localNodeId());

                            U.warn(log, "Locked keys:");

                            for (IgniteTxKey key : cctx.mvcc().lockedKeys())
                                U.warn(log, "Locked key: " + key);

                            for (IgniteTxKey key : cctx.mvcc().nearLockedKeys())
                                U.warn(log, "Locked near key: " + key);

                            Map<IgniteTxKey, Collection<GridCacheMvccCandidate>> locks =
                                cctx.mvcc().unfinishedLocks(exchId.topologyVersion());

                            for (Map.Entry<IgniteTxKey, Collection<GridCacheMvccCandidate>> e : locks.entrySet())
                                U.warn(log, "Awaited locked entry [key=" + e.getKey() + ", mvcc=" + e.getValue() + ']');

                            dumpedObjects++;
                        }
                    }
                }

                boolean topChanged = discoEvt.type() != EVT_DISCOVERY_CUSTOM_EVT;

                for (GridCacheContext cacheCtx : cctx.cacheContexts()) {
                    if (cacheCtx.isLocal())
                        continue;

                    // Notify replication manager.
                    GridCacheContext drCacheCtx = cacheCtx.isNear() ? cacheCtx.near().dht().context() : cacheCtx;

                    if (drCacheCtx.isDrEnabled())
                        drCacheCtx.dr().beforeExchange(topVer, exchId.isLeft());

                    if (topChanged)
                        cacheCtx.continuousQueries().beforeExchange(exchId.topologyVersion());

                    // Partition release future is done so we can flush the write-behind store.
                    cacheCtx.store().forceFlush();

                    // Process queued undeploys prior to sending/spreading map.
                    cacheCtx.preloader().unwindUndeploys();

                    GridDhtPartitionTopology top = cacheCtx.topology();

                    assert topVer.equals(top.topologyVersion()) :
                        "Topology version is updated only in this class instances inside single ExchangeWorker thread.";

                    top.beforeExchange(this);
                }

                for (GridClientPartitionTopology top : cctx.exchange().clientTopologies()) {
                    top.updateTopologyVersion(exchId, this, -1, stopping(top.cacheId()));

                    top.beforeExchange(this);
                }
            }
            catch (IgniteInterruptedCheckedException e) {
                onDone(e);

                throw e;
            }
            catch (Throwable e) {
                U.error(log, "Failed to reinitialize local partitions (preloading will be stopped): " + exchId, e);

                onDone(e);

                if (e instanceof Error)
                    throw (Error)e;

                return;
            }

            if (F.isEmpty(rmtIds)) {
                onDone(exchId.topologyVersion());

                return;
            }

            ready.set(true);

            initFut.onDone(true);

            if (log.isDebugEnabled())
                log.debug("Initialized future: " + this);

            ClusterNode oldest = oldestNode.get();

            // If this node is not oldest.
            if (!oldest.id().equals(cctx.localNodeId()))
                sendPartitions(oldest);
            else {
                boolean allReceived = allReceived();

                if (allReceived && replied.compareAndSet(false, true)) {
                    if (spreadPartitions())
                        onDone(exchId.topologyVersion());
                }
            }

            scheduleRecheck();
        }
        else
            assert false : "Skipped init future: " + this;
    }

    /**
     * @return {@code True} if exchange initiated for client cache close.
     */
    private boolean clientCacheClose() {
        return reqs != null && reqs.size() == 1 && reqs.iterator().next().close();
    }

    /**
     *
     */
    private void dumpPendingObjects() {
        U.warn(log, "Failed to wait for partition release future. Dumping pending objects that might be the cause: " +
            cctx.localNodeId());

        cctx.exchange().dumpPendingObjects();
    }

    /**
     * @param cacheId Cache ID to check.
     * @return {@code True} if cache is stopping by this exchange.
     */
    private boolean stopping(int cacheId) {
        boolean stopping = false;

        if (!F.isEmpty(reqs)) {
            for (DynamicCacheChangeRequest req : reqs) {
                if (cacheId == CU.cacheId(req.cacheName())) {
                    stopping = req.stop();

                    break;
                }
            }
        }

        return stopping;
    }

    /**
     * Starts dynamic caches.
     * @throws IgniteCheckedException If failed.
     */
    private void startCaches() throws IgniteCheckedException {
        cctx.cache().prepareCachesStart(F.view(reqs, new IgnitePredicate<DynamicCacheChangeRequest>() {
            @Override public boolean apply(DynamicCacheChangeRequest req) {
                return req.start();
            }
        }), exchId.topologyVersion());
    }

    /**
     *
     */
    private void blockGateways() {
        for (DynamicCacheChangeRequest req : reqs) {
            if (req.stop() || req.close())
                cctx.cache().blockGateway(req);
        }
    }

    /**
     * @param node Node.
     * @param id ID.
     * @throws IgniteCheckedException If failed.
     */
    private void sendLocalPartitions(ClusterNode node, @Nullable GridDhtPartitionExchangeId id)
        throws IgniteCheckedException {
        GridDhtPartitionsSingleMessage m = new GridDhtPartitionsSingleMessage(id,
            clientOnlyExchange,
            cctx.versions().last());

        for (GridCacheContext cacheCtx : cctx.cacheContexts()) {
            if (!cacheCtx.isLocal()) {
<<<<<<< HEAD
                GridDhtPartitionMap2 locMap = cacheCtx.topology().localPartitionMap();

                if (node.version().compareTo(GridDhtPartitionMap2.SINCE) < 0)
                    locMap = new GridDhtPartitionMap(locMap.nodeId(), locMap.updateSequence(), locMap.map());

                m.addLocalPartitionMap(cacheCtx.cacheId(), locMap);
=======
                m.addLocalPartitionMap(cacheCtx.cacheId(), cacheCtx.topology().localPartitionMap());

                m.partitionUpdateCounters(cacheCtx.cacheId(), cacheCtx.topology().updateCounters());
>>>>>>> b60305fd
            }
        }

        if (log.isDebugEnabled())
            log.debug("Sending local partitions [nodeId=" + node.id() + ", exchId=" + exchId + ", msg=" + m + ']');

        cctx.io().send(node, m, SYSTEM_POOL);
    }

    /**
     * @param nodes Nodes.
     * @param id ID.
     * @throws IgniteCheckedException If failed.
     */
    private void sendAllPartitions(Collection<? extends ClusterNode> nodes, GridDhtPartitionExchangeId id)
        throws IgniteCheckedException {
        GridDhtPartitionsFullMessage m = new GridDhtPartitionsFullMessage(id,
            lastVer.get(),
            id.topologyVersion());

        boolean useOldApi = false;

        for (ClusterNode node : nodes) {
            if (node.version().compareTo(GridDhtPartitionMap2.SINCE) < 0)
                useOldApi = true;
        }

        for (GridCacheContext cacheCtx : cctx.cacheContexts()) {
            if (!cacheCtx.isLocal()) {
                AffinityTopologyVersion startTopVer = cacheCtx.startTopologyVersion();

                boolean ready = startTopVer == null || startTopVer.compareTo(id.topologyVersion()) <= 0;

                if (ready) {
<<<<<<< HEAD
                    GridDhtPartitionFullMap locMap = cacheCtx.topology().partitionMap(true);

                    if (useOldApi) {
                        locMap = new GridDhtPartitionFullMap(locMap.nodeId(), locMap.nodeOrder(), locMap.updateSequence(), locMap);
                    }

                    m.addFullPartitionsMap(cacheCtx.cacheId(), locMap);
=======
                    m.addFullPartitionsMap(cacheCtx.cacheId(), cacheCtx.topology().partitionMap(true));

                    m.addPartitionUpdateCounters(cacheCtx.cacheId(), cacheCtx.topology().updateCounters());
>>>>>>> b60305fd
                }
            }
        }

        // It is important that client topologies be added after contexts.
        for (GridClientPartitionTopology top : cctx.exchange().clientTopologies()) {
            m.addFullPartitionsMap(top.cacheId(), top.partitionMap(true));

            m.addPartitionUpdateCounters(top.cacheId(), top.updateCounters());
        }

        if (log.isDebugEnabled())
            log.debug("Sending full partition map [nodeIds=" + F.viewReadOnly(nodes, F.node2id()) +
                ", exchId=" + exchId + ", msg=" + m + ']');

        cctx.io().safeSend(nodes, m, SYSTEM_POOL, null);
    }

    /**
     * @param oldestNode Oldest node.
     */
    private void sendPartitions(ClusterNode oldestNode) {
        try {
            sendLocalPartitions(oldestNode, exchId);
        }
        catch (ClusterTopologyCheckedException ignore) {
            if (log.isDebugEnabled())
                log.debug("Oldest node left during partition exchange [nodeId=" + oldestNode.id() +
                    ", exchId=" + exchId + ']');
        }
        catch (IgniteCheckedException e) {
            scheduleRecheck();

            U.error(log, "Failed to send local partitions to oldest node (will retry after timeout) [oldestNodeId=" +
                oldestNode.id() + ", exchId=" + exchId + ']', e);
        }
    }

    /**
     * @return {@code True} if succeeded.
     */
    private boolean spreadPartitions() {
        try {
            sendAllPartitions(rmtNodes, exchId);

            return true;
        }
        catch (IgniteCheckedException e) {
            scheduleRecheck();

            if (!X.hasCause(e, InterruptedException.class))
                U.error(log, "Failed to send full partition map to nodes (will retry after timeout) [nodes=" +
                    F.nodeId8s(rmtNodes) + ", exchangeId=" + exchId + ']', e);

            return false;
        }
    }

    /** {@inheritDoc} */
    @Override public boolean onDone(AffinityTopologyVersion res, Throwable err) {
        Map<Integer, Boolean> m = null;

        for (GridCacheContext cacheCtx : cctx.cacheContexts()) {
            if (cacheCtx.config().getTopologyValidator() != null && !CU.isSystemCache(cacheCtx.name())) {
                if (m == null)
                    m = new HashMap<>();

                m.put(cacheCtx.cacheId(), cacheCtx.config().getTopologyValidator().validate(discoEvt.topologyNodes()));
            }
        }

        cacheValidRes = m != null ? m : Collections.<Integer, Boolean>emptyMap();

        cctx.cache().onExchangeDone(exchId.topologyVersion(), reqs, err);

        cctx.exchange().onExchangeDone(this, err);

        if (super.onDone(res, err) && !dummy && !forcePreload) {
            if (log.isDebugEnabled())
                log.debug("Completed partition exchange [localNode=" + cctx.localNodeId() + ", exchange= " + this +
                    "duration=" + duration() + ", durationFromInit=" + (U.currentTimeMillis() - initTs) + ']');

            initFut.onDone(err == null);

            GridTimeoutObject timeoutObj = this.timeoutObj;

            // Deschedule timeout object.
            if (timeoutObj != null)
                cctx.kernalContext().timeout().removeTimeoutObject(timeoutObj);

            if (exchId.isLeft()) {
                for (GridCacheContext cacheCtx : cctx.cacheContexts())
                    cacheCtx.config().getAffinity().removeNode(exchId.nodeId());
            }

            return true;
        }

        return dummy;
    }

    /** {@inheritDoc} */
    @Override public Throwable validateCache(GridCacheContext cctx) {
        Throwable err = error();

        if (err != null)
            return err;

        if (cctx.config().getTopologyValidator() != null) {
            Boolean res = cacheValidRes.get(cctx.cacheId());

            if (res != null && !res) {
                return new IgniteCheckedException("Failed to perform cache operation " +
                    "(cache topology is not valid): " + cctx.name());
            }
        }

        return null;
    }

    /**
     * Cleans up resources to avoid excessive memory usage.
     */
    public void cleanUp() {
        topSnapshot.set(null);
        singleMsgs.clear();
        fullMsgs.clear();
        rcvdIds.clear();
        oldestNode.set(null);
        partReleaseFut = null;

        Collection<ClusterNode> rmtNodes = this.rmtNodes;

        if (rmtNodes != null)
            rmtNodes.clear();
    }

    /**
     * @return {@code True} if all replies are received.
     */
    private boolean allReceived() {
        Collection<UUID> rmtIds = this.rmtIds;

        assert rmtIds != null : "Remote Ids can't be null: " + this;

        synchronized (rcvdIds) {
            return rcvdIds.containsAll(rmtIds);
        }
    }

    /**
     * @param nodeId Sender node id.
     * @param msg Single partition info.
     */
    public void onReceive(final UUID nodeId, final GridDhtPartitionsSingleMessage msg) {
        assert msg != null;

        assert msg.exchangeId().equals(exchId);

        // Update last seen version.
        while (true) {
            GridCacheVersion old = lastVer.get();

            if (old == null || old.compareTo(msg.lastVersion()) < 0) {
                if (lastVer.compareAndSet(old, msg.lastVersion()))
                    break;
            }
            else
                break;
        }

        if (isDone()) {
            if (log.isDebugEnabled())
                log.debug("Received message for finished future (will reply only to sender) [msg=" + msg +
                    ", fut=" + this + ']');

            sendAllPartitions(nodeId, cctx.gridConfig().getNetworkSendRetryCount());
        }
        else {
            initFut.listen(new CI1<IgniteInternalFuture<Boolean>>() {
                @Override public void apply(IgniteInternalFuture<Boolean> f) {
                    try {
                        if (!f.get())
                            return;
                    }
                    catch (IgniteCheckedException e) {
                        U.error(log, "Failed to initialize exchange future: " + this, e);

                        return;
                    }

                    ClusterNode loc = cctx.localNode();

                    singleMsgs.put(nodeId, msg);

                    boolean match = true;

                    // Check if oldest node has changed.
                    if (!oldestNode.get().equals(loc)) {
                        match = false;

                        synchronized (mux) {
                            // Double check.
                            if (oldestNode.get().equals(loc))
                                match = true;
                        }
                    }

                    if (match) {
                        boolean allReceived;

                        synchronized (rcvdIds) {
                            if (rcvdIds.add(nodeId))
                                updatePartitionSingleMap(msg);

                            allReceived = allReceived();
                        }

                        // If got all replies, and initialization finished, and reply has not been sent yet.
                        if (allReceived && ready.get() && replied.compareAndSet(false, true)) {
                            spreadPartitions();

                            onDone(exchId.topologyVersion());
                        }
                        else if (log.isDebugEnabled())
                            log.debug("Exchange future full map is not sent [allReceived=" + allReceived() +
                                ", ready=" + ready + ", replied=" + replied.get() + ", init=" + init.get() +
                                ", fut=" + GridDhtPartitionsExchangeFuture.this + ']');
                    }
                }
            });
        }
    }

    /**
     * @param nodeId Node ID.
     * @param retryCnt Number of retries.
     */
    private void sendAllPartitions(final UUID nodeId, final int retryCnt) {
        ClusterNode n = cctx.node(nodeId);

        try {
            if (n != null)
                sendAllPartitions(F.asList(n), exchId);
        }
        catch (IgniteCheckedException e) {
            if (e instanceof ClusterTopologyCheckedException || !cctx.discovery().alive(n)) {
                log.debug("Failed to send full partition map to node, node left grid " +
                    "[rmtNode=" + nodeId + ", exchangeId=" + exchId + ']');

                return;
            }

            if (retryCnt > 0) {
                long timeout = cctx.gridConfig().getNetworkSendRetryDelay();

                LT.error(log, e, "Failed to send full partition map to node (will retry after timeout) " +
                    "[node=" + nodeId + ", exchangeId=" + exchId + ", timeout=" + timeout + ']');

                cctx.time().addTimeoutObject(new GridTimeoutObjectAdapter(timeout) {
                    @Override public void onTimeout() {
                        sendAllPartitions(nodeId, retryCnt - 1);
                    }
                });
            }
            else
                U.error(log, "Failed to send full partition map [node=" + n + ", exchangeId=" + exchId + ']', e);
        }
    }

    /**
     * @param nodeId Sender node ID.
     * @param msg Full partition info.
     */
    public void onReceive(final UUID nodeId, final GridDhtPartitionsFullMessage msg) {
        assert msg != null;

        if (isDone()) {
            if (log.isDebugEnabled())
                log.debug("Received message for finished future [msg=" + msg + ", fut=" + this + ']');

            return;
        }

        if (log.isDebugEnabled())
            log.debug("Received full partition map from node [nodeId=" + nodeId + ", msg=" + msg + ']');

        assert exchId.topologyVersion().equals(msg.topologyVersion());

        initFut.listen(new CI1<IgniteInternalFuture<Boolean>>() {
            @Override public void apply(IgniteInternalFuture<Boolean> f) {
                try {
                    if (!f.get())
                        return;
                }
                catch (IgniteCheckedException e) {
                    U.error(log, "Failed to initialize exchange future: " + this, e);

                    return;
                }

                ClusterNode curOldest = oldestNode.get();

                if (!nodeId.equals(curOldest.id())) {
                    if (log.isDebugEnabled())
                        log.debug("Received full partition map from unexpected node [oldest=" + curOldest.id() +
                            ", unexpectedNodeId=" + nodeId + ']');

                    ClusterNode snd = cctx.discovery().node(nodeId);

                    if (snd == null) {
                        if (log.isDebugEnabled())
                            log.debug("Sender node left grid, will ignore message from unexpected node [nodeId=" + nodeId +
                                ", exchId=" + msg.exchangeId() + ']');

                        return;
                    }

                    // Will process message later if sender node becomes oldest node.
                    if (snd.order() > curOldest.order())
                        fullMsgs.put(nodeId, msg);

                    return;
                }

                assert msg.exchangeId().equals(exchId);

                assert msg.lastVersion() != null;

                cctx.versions().onReceived(nodeId, msg.lastVersion());

                updatePartitionFullMap(msg);

                onDone(exchId.topologyVersion());
            }
        });
    }

    /**
     * Updates partition map in all caches.
     *
     * @param msg Partitions full messages.
     */
    private void updatePartitionFullMap(GridDhtPartitionsFullMessage msg) {
        for (Map.Entry<Integer, GridDhtPartitionFullMap> entry : msg.partitions().entrySet()) {
            Integer cacheId = entry.getKey();

            Map<Integer, Long> cntrMap = msg.partitionUpdateCounters(cacheId);

            GridCacheContext cacheCtx = cctx.cacheContext(cacheId);

            if (cacheCtx != null)
                cacheCtx.topology().update(exchId, entry.getValue(), cntrMap);
            else {
                ClusterNode oldest = CU.oldestAliveCacheServerNode(cctx, AffinityTopologyVersion.NONE);

                if (oldest != null && oldest.isLocal())
                    cctx.exchange().clientTopology(cacheId, this).update(exchId, entry.getValue(), cntrMap);
            }
        }
    }

    /**
     * Updates partition map in all caches.
     *
     * @param msg Partitions single message.
     */
    private void updatePartitionSingleMap(GridDhtPartitionsSingleMessage msg) {
        for (Map.Entry<Integer, GridDhtPartitionMap2> entry : msg.partitions().entrySet()) {
            Integer cacheId = entry.getKey();
            GridCacheContext cacheCtx = cctx.cacheContext(cacheId);

            GridDhtPartitionTopology top = cacheCtx != null ? cacheCtx.topology() :
                cctx.exchange().clientTopology(cacheId, this);

            top.update(exchId, entry.getValue(), msg.partitionUpdateCounters(cacheId));
        }
    }

    /**
     * @param nodeId Left node id.
     */
    public void onNodeLeft(final UUID nodeId) {
        if (isDone())
            return;

        if (!enterBusy())
            return;

        try {
            // Wait for initialization part of this future to complete.
            initFut.listen(new CI1<IgniteInternalFuture<Boolean>>() {
                @Override public void apply(IgniteInternalFuture<Boolean> f) {
                    try {
                        if (!f.get())
                            return;
                    }
                    catch (IgniteCheckedException e) {
                        U.error(log, "Failed to initialize exchange future: " + this, e);

                        return;
                    }

                    if (isDone())
                        return;

                    if (!enterBusy())
                        return;

                    try {
                        // Pretend to have received message from this node.
                        rcvdIds.add(nodeId);

                        Collection<UUID> rmtIds = GridDhtPartitionsExchangeFuture.this.rmtIds;

                        assert rmtIds != null;

                        ClusterNode oldest = oldestNode.get();

                        if (oldest.id().equals(nodeId)) {
                            if (log.isDebugEnabled())
                                log.debug("Oldest node left or failed on partition exchange " +
                                    "(will restart exchange process)) [oldestNodeId=" + oldest.id() +
                                    ", exchangeId=" + exchId + ']');

                            boolean set = false;

                            ClusterNode newOldest = CU.oldestAliveCacheServerNode(cctx, exchId.topologyVersion());

                            if (newOldest != null) {
                                // If local node is now oldest.
                                if (newOldest.id().equals(cctx.localNodeId())) {
                                    synchronized (mux) {
                                        if (oldestNode.compareAndSet(oldest, newOldest)) {
                                            // If local node is just joining.
                                            if (exchId.nodeId().equals(cctx.localNodeId())) {
                                                try {
                                                    for (GridCacheContext cacheCtx : cctx.cacheContexts()) {
                                                        if (!cacheCtx.isLocal())
                                                            cacheCtx.topology().beforeExchange(
                                                                GridDhtPartitionsExchangeFuture.this);
                                                    }
                                                }
                                                catch (IgniteCheckedException e) {
                                                    onDone(e);

                                                    return;
                                                }
                                            }

                                            set = true;
                                        }
                                    }
                                }
                                else {
                                    synchronized (mux) {
                                        set = oldestNode.compareAndSet(oldest, newOldest);
                                    }

                                    if (set && log.isDebugEnabled())
                                        log.debug("Reassigned oldest node [this=" + cctx.localNodeId() +
                                            ", old=" + oldest.id() + ", new=" + newOldest.id() + ']');
                                }
                            }
                            else {
                                ClusterTopologyCheckedException err = new ClusterTopologyCheckedException("Failed to " +
                                    "wait for exchange future, all server nodes left.");

                                onDone(err);
                            }

                            if (set) {
                                // If received any messages, process them.
                                for (Map.Entry<UUID, GridDhtPartitionsSingleMessage> m : singleMsgs.entrySet())
                                    onReceive(m.getKey(), m.getValue());

                                for (Map.Entry<UUID, GridDhtPartitionsFullMessage> m : fullMsgs.entrySet())
                                    onReceive(m.getKey(), m.getValue());

                                // Reassign oldest node and resend.
                                recheck();
                            }
                        }
                        else if (rmtIds.contains(nodeId)) {
                            if (log.isDebugEnabled())
                                log.debug("Remote node left of failed during partition exchange (will ignore) " +
                                    "[rmtNode=" + nodeId + ", exchangeId=" + exchId + ']');

                            assert rmtNodes != null;

                            for (Iterator<ClusterNode> it = rmtNodes.iterator(); it.hasNext(); ) {
                                if (it.next().id().equals(nodeId))
                                    it.remove();
                            }

                            if (allReceived() && ready.get() && replied.compareAndSet(false, true))
                                if (spreadPartitions())
                                    onDone(exchId.topologyVersion());
                        }
                    }
                    finally {
                        leaveBusy();
                    }
                }
            });
        }
        finally {
            leaveBusy();
        }
    }

    /**
     *
     */
    private void recheck() {
        ClusterNode oldest = oldestNode.get();

        // If this is the oldest node.
        if (oldest.id().equals(cctx.localNodeId())) {
            Collection<UUID> remaining = remaining();

            if (!remaining.isEmpty()) {
                try {
                    cctx.io().safeSend(cctx.discovery().nodes(remaining),
                        new GridDhtPartitionsSingleRequest(exchId), SYSTEM_POOL, null);
                }
                catch (IgniteCheckedException e) {
                    U.error(log, "Failed to request partitions from nodes [exchangeId=" + exchId +
                        ", nodes=" + remaining + ']', e);
                }
            }
            // Resend full partition map because last attempt failed.
            else {
                if (spreadPartitions())
                    onDone(exchId.topologyVersion());
            }
        }
        else
            sendPartitions(oldest);

        // Schedule another send.
        scheduleRecheck();
    }

    /**
     *
     */
    private void scheduleRecheck() {
        if (!isDone()) {
            GridTimeoutObject old = timeoutObj;

            if (old != null)
                cctx.kernalContext().timeout().removeTimeoutObject(old);

            GridTimeoutObject timeoutObj = new GridTimeoutObjectAdapter(
                cctx.gridConfig().getNetworkTimeout() * Math.max(1, cctx.gridConfig().getCacheConfiguration().length)) {
                @Override public void onTimeout() {
                    cctx.kernalContext().closure().runLocalSafe(new Runnable() {
                        @Override public void run() {
                            if (isDone())
                                return;

                            if (!enterBusy())
                                return;

                            try {
                                U.warn(log,
                                    "Retrying preload partition exchange due to timeout [done=" + isDone() +
                                        ", dummy=" + dummy + ", exchId=" + exchId + ", rcvdIds=" + F.id8s(rcvdIds) +
                                        ", rmtIds=" + F.id8s(rmtIds) + ", remaining=" + F.id8s(remaining()) +
                                        ", init=" + init + ", initFut=" + initFut.isDone() +
                                        ", ready=" + ready + ", replied=" + replied + ", added=" + added +
                                        ", oldest=" + U.id8(oldestNode.get().id()) + ", oldestOrder=" +
                                        oldestNode.get().order() + ", evtLatch=" + evtLatch.getCount() +
                                        ", locNodeOrder=" + cctx.localNode().order() +
                                        ", locNodeId=" + cctx.localNode().id() + ']',
                                    "Retrying preload partition exchange due to timeout.");

                                recheck();
                            }
                            finally {
                                leaveBusy();
                            }
                        }
                    });
                }
            };

            this.timeoutObj = timeoutObj;

            cctx.kernalContext().timeout().addTimeoutObject(timeoutObj);
        }
    }

    /**
     * @return Remaining node IDs.
     */
    Collection<UUID> remaining() {
        if (rmtIds == null)
            return Collections.emptyList();

        return F.lose(rmtIds, true, rcvdIds);
    }

    /** {@inheritDoc} */
    @Override public int compareTo(GridDhtPartitionsExchangeFuture fut) {
        return exchId.compareTo(fut.exchId);
    }

    /** {@inheritDoc} */
    @Override public boolean equals(Object o) {
        if (this == o)
            return true;

        GridDhtPartitionsExchangeFuture fut = (GridDhtPartitionsExchangeFuture)o;

        return exchId.equals(fut.exchId);
    }

    /** {@inheritDoc} */
    @Override public int hashCode() {
        return exchId.hashCode();
    }

    /** {@inheritDoc} */
    @Override public String toString() {
        ClusterNode oldestNode = this.oldestNode.get();

        return S.toString(GridDhtPartitionsExchangeFuture.class, this,
            "oldest", oldestNode == null ? "null" : oldestNode.id(),
            "oldestOrder", oldestNode == null ? "null" : oldestNode.order(),
            "evtLatch", evtLatch == null ? "null" : evtLatch.getCount(),
            "remaining", remaining(),
            "super", super.toString());
    }
}<|MERGE_RESOLUTION|>--- conflicted
+++ resolved
@@ -971,18 +971,14 @@
 
         for (GridCacheContext cacheCtx : cctx.cacheContexts()) {
             if (!cacheCtx.isLocal()) {
-<<<<<<< HEAD
                 GridDhtPartitionMap2 locMap = cacheCtx.topology().localPartitionMap();
 
                 if (node.version().compareTo(GridDhtPartitionMap2.SINCE) < 0)
                     locMap = new GridDhtPartitionMap(locMap.nodeId(), locMap.updateSequence(), locMap.map());
 
                 m.addLocalPartitionMap(cacheCtx.cacheId(), locMap);
-=======
-                m.addLocalPartitionMap(cacheCtx.cacheId(), cacheCtx.topology().localPartitionMap());
-
+                
                 m.partitionUpdateCounters(cacheCtx.cacheId(), cacheCtx.topology().updateCounters());
->>>>>>> b60305fd
             }
         }
 
@@ -1017,7 +1013,6 @@
                 boolean ready = startTopVer == null || startTopVer.compareTo(id.topologyVersion()) <= 0;
 
                 if (ready) {
-<<<<<<< HEAD
                     GridDhtPartitionFullMap locMap = cacheCtx.topology().partitionMap(true);
 
                     if (useOldApi) {
@@ -1025,11 +1020,8 @@
                     }
 
                     m.addFullPartitionsMap(cacheCtx.cacheId(), locMap);
-=======
-                    m.addFullPartitionsMap(cacheCtx.cacheId(), cacheCtx.topology().partitionMap(true));
 
                     m.addPartitionUpdateCounters(cacheCtx.cacheId(), cacheCtx.topology().updateCounters());
->>>>>>> b60305fd
                 }
             }
         }
