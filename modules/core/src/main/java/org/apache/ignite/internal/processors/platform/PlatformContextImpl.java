/*
 * Licensed to the Apache Software Foundation (ASF) under one or more
 * contributor license agreements.  See the NOTICE file distributed with
 * this work for additional information regarding copyright ownership.
 * The ASF licenses this file to You under the Apache License, Version 2.0
 * (the "License"); you may not use this file except in compliance with
 * the License.  You may obtain a copy of the License at
 *
 *      http://www.apache.org/licenses/LICENSE-2.0
 *
 * Unless required by applicable law or agreed to in writing, software
 * distributed under the License is distributed on an "AS IS" BASIS,
 * WITHOUT WARRANTIES OR CONDITIONS OF ANY KIND, either express or implied.
 * See the License for the specific language governing permissions and
 * limitations under the License.
 */

package org.apache.ignite.internal.processors.platform;

import org.apache.ignite.IgniteException;
import org.apache.ignite.cluster.ClusterMetrics;
import org.apache.ignite.cluster.ClusterNode;
import org.apache.ignite.events.CacheEvent;
import org.apache.ignite.events.CacheQueryExecutedEvent;
import org.apache.ignite.events.CacheQueryReadEvent;
import org.apache.ignite.events.CacheRebalancingEvent;
import org.apache.ignite.events.CheckpointEvent;
import org.apache.ignite.events.DiscoveryEvent;
import org.apache.ignite.events.Event;
import org.apache.ignite.events.EventAdapter;
import org.apache.ignite.events.EventType;
import org.apache.ignite.events.JobEvent;
import org.apache.ignite.events.SwapSpaceEvent;
import org.apache.ignite.events.TaskEvent;
import org.apache.ignite.internal.GridKernalContext;
import org.apache.ignite.internal.portable.BinaryTypeImpl;
import org.apache.ignite.internal.portable.GridPortableMarshaller;
<<<<<<< HEAD
=======
import org.apache.ignite.internal.portable.BinaryMetadata;
>>>>>>> 66c84ea3
import org.apache.ignite.internal.portable.BinaryRawReaderEx;
import org.apache.ignite.internal.portable.BinaryRawWriterEx;
import org.apache.ignite.internal.processors.cache.portable.CacheObjectBinaryProcessorImpl;
import org.apache.ignite.internal.processors.platform.cache.PlatformCacheEntryFilter;
import org.apache.ignite.internal.processors.platform.cache.PlatformCacheEntryFilterImpl;
import org.apache.ignite.internal.processors.platform.cache.PlatformCacheEntryProcessor;
import org.apache.ignite.internal.processors.platform.cache.PlatformCacheEntryProcessorImpl;
import org.apache.ignite.internal.processors.platform.cache.query.PlatformContinuousQuery;
import org.apache.ignite.internal.processors.platform.cache.query.PlatformContinuousQueryFilter;
import org.apache.ignite.internal.processors.platform.cache.query.PlatformContinuousQueryImpl;
import org.apache.ignite.internal.processors.platform.cache.query.PlatformContinuousQueryRemoteFilter;
import org.apache.ignite.internal.processors.platform.callback.PlatformCallbackGateway;
import org.apache.ignite.internal.processors.platform.cluster.PlatformClusterNodeFilter;
import org.apache.ignite.internal.processors.platform.cluster.PlatformClusterNodeFilterImpl;
import org.apache.ignite.internal.processors.platform.compute.PlatformAbstractTask;
import org.apache.ignite.internal.processors.platform.compute.PlatformClosureJob;
import org.apache.ignite.internal.processors.platform.compute.PlatformFullJob;
import org.apache.ignite.internal.processors.platform.compute.PlatformJob;
import org.apache.ignite.internal.processors.platform.datastreamer.PlatformStreamReceiver;
import org.apache.ignite.internal.processors.platform.datastreamer.PlatformStreamReceiverImpl;
import org.apache.ignite.internal.processors.platform.events.PlatformEventFilterListenerImpl;
import org.apache.ignite.internal.processors.platform.memory.PlatformInputStream;
import org.apache.ignite.internal.processors.platform.memory.PlatformMemory;
import org.apache.ignite.internal.processors.platform.memory.PlatformMemoryManager;
import org.apache.ignite.internal.processors.platform.memory.PlatformMemoryManagerImpl;
import org.apache.ignite.internal.processors.platform.memory.PlatformOutputStream;
import org.apache.ignite.internal.processors.platform.message.PlatformMessageFilter;
import org.apache.ignite.internal.processors.platform.messaging.PlatformMessageFilterImpl;
import org.apache.ignite.internal.processors.platform.utils.PlatformReaderBiClosure;
import org.apache.ignite.internal.processors.platform.utils.PlatformReaderClosure;
import org.apache.ignite.internal.processors.platform.utils.PlatformUtils;
import org.apache.ignite.internal.util.typedef.F;
import org.apache.ignite.internal.util.typedef.T4;
import org.apache.ignite.lang.IgniteBiTuple;
import org.apache.ignite.binary.BinaryType;
import org.jetbrains.annotations.Nullable;

import java.sql.Timestamp;
import java.util.Collection;
import java.util.Collections;
import java.util.HashMap;
import java.util.HashSet;
import java.util.Iterator;
import java.util.Map;
import java.util.Set;
import java.util.UUID;
import java.util.concurrent.ConcurrentHashMap;

/**
 * Implementation of platform context.
 */
public class PlatformContextImpl implements PlatformContext {
    /** Supported event types. */
    private static final Set<Integer> evtTyps;

    /** Kernal context. */
    private final GridKernalContext ctx;

    /** Marshaller. */
    private final GridPortableMarshaller marsh;

    /** Memory manager. */
    private final PlatformMemoryManagerImpl mem;

    /** Callback gateway. */
    private final PlatformCallbackGateway gate;

    /** Cache object processor. */
    private final CacheObjectBinaryProcessorImpl cacheObjProc;

    /** Node ids that has been sent to native platform. */
    private final Set<UUID> sentNodes = Collections.newSetFromMap(new ConcurrentHashMap<UUID, Boolean>());

    /**
     * Static initializer.
     */
    static {
        Set<Integer> evtTyps0 = new HashSet<>();

        addEventTypes(evtTyps0, EventType.EVTS_CACHE);
        addEventTypes(evtTyps0, EventType.EVTS_CACHE_QUERY);
        addEventTypes(evtTyps0, EventType.EVTS_CACHE_REBALANCE);
        addEventTypes(evtTyps0, EventType.EVTS_CHECKPOINT);
        addEventTypes(evtTyps0, EventType.EVTS_DISCOVERY_ALL);
        addEventTypes(evtTyps0, EventType.EVTS_JOB_EXECUTION);
        addEventTypes(evtTyps0, EventType.EVTS_SWAPSPACE);
        addEventTypes(evtTyps0, EventType.EVTS_TASK_EXECUTION);

        evtTyps = Collections.unmodifiableSet(evtTyps0);
    }

    /**
     * Adds all elements to a set.
     * @param set Set.
     * @param items Items.
     */
    private static void addEventTypes(Set<Integer> set, int[] items) {
        for (int i : items)
            set.add(i);
    }

    /**
     * Constructor.
     *
     * @param ctx Kernal context.
     * @param gate Callback gateway.
     * @param mem Memory manager.
     */
    public PlatformContextImpl(GridKernalContext ctx, PlatformCallbackGateway gate, PlatformMemoryManagerImpl mem) {
        this.ctx = ctx;
        this.gate = gate;
        this.mem = mem;

        cacheObjProc = (CacheObjectBinaryProcessorImpl)ctx.cacheObjects();

        marsh = cacheObjProc.marshaller();
    }

    /** {@inheritDoc} */
    @Override public GridKernalContext kernalContext() {
        return ctx;
    }

    /** {@inheritDoc} */
    @Override public PlatformMemoryManager memory() {
        return mem;
    }

    /** {@inheritDoc} */
    @Override public PlatformCallbackGateway gateway() {
        return gate;
    }

    /** {@inheritDoc} */
    @Override public BinaryRawReaderEx reader(PlatformMemory mem) {
        return reader(mem.input());
    }

    /** {@inheritDoc} */
    @Override public BinaryRawReaderEx reader(PlatformInputStream in) {
        return marsh.reader(in);
    }

    /** {@inheritDoc} */
    @Override public BinaryRawWriterEx writer(PlatformMemory mem) {
        return writer(mem.output());
    }

    /** {@inheritDoc} */
    @Override public BinaryRawWriterEx writer(PlatformOutputStream out) {
        return marsh.writer(out);
    }

    /** {@inheritDoc} */
    @Override public void addNode(ClusterNode node) {
        if (node == null || sentNodes.contains(node.id()))
            return;

        // Send node info to the native platform
        try (PlatformMemory mem0 = mem.allocate()) {
            PlatformOutputStream out = mem0.output();

            BinaryRawWriterEx w = writer(out);

            w.writeUuid(node.id());

            Map<String, Object> attrs = new HashMap<>(node.attributes());

            Iterator<Map.Entry<String, Object>> attrIter = attrs.entrySet().iterator();

            while (attrIter.hasNext()) {
                Map.Entry<String, Object> entry = attrIter.next();

                Object val = entry.getValue();

                if (val != null && !val.getClass().getName().startsWith("java.lang"))
                    attrIter.remove();
            }

            w.writeMap(attrs);
            w.writeCollection(node.addresses());
            w.writeCollection(node.hostNames());
            w.writeLong(node.order());
            w.writeBoolean(node.isLocal());
            w.writeBoolean(node.isDaemon());
            w.writeBoolean(node.isClient());
            writeClusterMetrics(w, node.metrics());

            out.synchronize();

            gateway().nodeInfo(mem0.pointer());
        }

        sentNodes.add(node.id());
    }

    /** {@inheritDoc} */
    @Override public void writeNode(BinaryRawWriterEx writer, ClusterNode node) {
        if (node == null) {
            writer.writeUuid(null);

            return;
        }

        addNode(node);

        writer.writeUuid(node.id());
    }

    /** {@inheritDoc} */
    @Override public void writeNodes(BinaryRawWriterEx writer, Collection<ClusterNode> nodes) {
        if (nodes == null) {
            writer.writeInt(-1);

            return;
        }

        writer.writeInt(nodes.size());

        for (ClusterNode n : nodes) {
            addNode(n);

            writer.writeUuid(n.id());
        }
    }

    /** {@inheritDoc} */
    @Override public void writeClusterMetrics(BinaryRawWriterEx writer, @Nullable ClusterMetrics metrics) {
        if (metrics == null)
            writer.writeBoolean(false);
        else {
            writer.writeBoolean(true);

            writer.writeLong(metrics.getLastUpdateTime());
            writer.writeTimestamp(new Timestamp(metrics.getLastUpdateTime()));
            writer.writeInt(metrics.getMaximumActiveJobs());
            writer.writeInt(metrics.getCurrentActiveJobs());
            writer.writeFloat(metrics.getAverageActiveJobs());
            writer.writeInt(metrics.getMaximumWaitingJobs());

            writer.writeInt(metrics.getCurrentWaitingJobs());
            writer.writeFloat(metrics.getAverageWaitingJobs());
            writer.writeInt(metrics.getMaximumRejectedJobs());
            writer.writeInt(metrics.getCurrentRejectedJobs());
            writer.writeFloat(metrics.getAverageRejectedJobs());

            writer.writeInt(metrics.getTotalRejectedJobs());
            writer.writeInt(metrics.getMaximumCancelledJobs());
            writer.writeInt(metrics.getCurrentCancelledJobs());
            writer.writeFloat(metrics.getAverageCancelledJobs());
            writer.writeInt(metrics.getTotalCancelledJobs());

            writer.writeInt(metrics.getTotalExecutedJobs());
            writer.writeLong(metrics.getMaximumJobWaitTime());
            writer.writeLong(metrics.getCurrentJobWaitTime());
            writer.writeDouble(metrics.getAverageJobWaitTime());
            writer.writeLong(metrics.getMaximumJobExecuteTime());

            writer.writeLong(metrics.getCurrentJobExecuteTime());
            writer.writeDouble(metrics.getAverageJobExecuteTime());
            writer.writeInt(metrics.getTotalExecutedTasks());
            writer.writeLong(metrics.getTotalIdleTime());
            writer.writeLong(metrics.getCurrentIdleTime());

            writer.writeInt(metrics.getTotalCpus());
            writer.writeDouble(metrics.getCurrentCpuLoad());
            writer.writeDouble(metrics.getAverageCpuLoad());
            writer.writeDouble(metrics.getCurrentGcCpuLoad());
            writer.writeLong(metrics.getHeapMemoryInitialized());

            writer.writeLong(metrics.getHeapMemoryUsed());
            writer.writeLong(metrics.getHeapMemoryCommitted());
            writer.writeLong(metrics.getHeapMemoryMaximum());
            writer.writeLong(metrics.getHeapMemoryTotal());
            writer.writeLong(metrics.getNonHeapMemoryInitialized());

            writer.writeLong(metrics.getNonHeapMemoryUsed());
            writer.writeLong(metrics.getNonHeapMemoryCommitted());
            writer.writeLong(metrics.getNonHeapMemoryMaximum());
            writer.writeLong(metrics.getNonHeapMemoryTotal());
            writer.writeLong(metrics.getUpTime());

            writer.writeTimestamp(new Timestamp(metrics.getStartTime()));
            writer.writeTimestamp(new Timestamp(metrics.getNodeStartTime()));
            writer.writeInt(metrics.getCurrentThreadCount());
            writer.writeInt(metrics.getMaximumThreadCount());
            writer.writeLong(metrics.getTotalStartedThreadCount());

            writer.writeInt(metrics.getCurrentDaemonThreadCount());
            writer.writeLong(metrics.getLastDataVersion());
            writer.writeInt(metrics.getSentMessagesCount());
            writer.writeLong(metrics.getSentBytesCount());
            writer.writeInt(metrics.getReceivedMessagesCount());

            writer.writeLong(metrics.getReceivedBytesCount());
            writer.writeInt(metrics.getOutboundMessagesQueueSize());

            writer.writeInt(metrics.getTotalNodes());
        }
    }

    /** {@inheritDoc} */
    @SuppressWarnings("ConstantConditions")
    @Override public void processMetadata(BinaryRawReaderEx reader) {
        Collection<T4<Integer, String, String, Map<String, Integer>>> metas = PlatformUtils.readCollection(reader,
            new PlatformReaderClosure<T4<Integer, String, String, Map<String, Integer>>>() {
                @Override public T4<Integer, String, String, Map<String, Integer>> read(BinaryRawReaderEx reader) {
                    int typeId = reader.readInt();
                    String typeName = reader.readString();
                    String affKey = reader.readString();

                    Map<String, Integer> fields = PlatformUtils.readMap(reader,
                        new PlatformReaderBiClosure<String, Integer>() {
                            @Override public IgniteBiTuple<String, Integer> read(BinaryRawReaderEx reader) {
                                return F.t(reader.readString(), reader.readInt());
                            }
                        });

                    return new T4<>(typeId, typeName, affKey, fields);
                }
            }
        );

        for (T4<Integer, String, String, Map<String, Integer>> meta : metas)
            cacheObjProc.updateMetadata(meta.get1(), meta.get2(), meta.get3(), meta.get4());
    }

    /** {@inheritDoc} */
    @Override public void writeMetadata(BinaryRawWriterEx writer, int typeId) {
        writeMetadata0(writer, typeId, cacheObjProc.metadata(typeId));
    }

    /** {@inheritDoc} */
    @Override public void writeAllMetadata(BinaryRawWriterEx writer) {
        Collection<BinaryType> metas = cacheObjProc.metadata();

        writer.writeInt(metas.size());

        for (BinaryType m : metas)
            writeMetadata0(writer, cacheObjProc.typeId(m.typeName()), m);
    }

    /**
     * Write portable metadata.
     *
     * @param writer Writer.
     * @param typeId Type id.
     * @param meta Metadata.
     */
    private void writeMetadata0(BinaryRawWriterEx writer, int typeId, BinaryType meta) {
        if (meta == null)
            writer.writeBoolean(false);
        else {
            writer.writeBoolean(true);

<<<<<<< HEAD
            Map<String, Integer> fields = ((BinaryTypeImpl)meta).metadata().fieldsMap();
=======
            Map<String, Integer> fields = ((BinaryMetadata)meta).fieldsMap();
>>>>>>> 66c84ea3

            writer.writeInt(typeId);
            writer.writeString(meta.typeName());
            writer.writeString(meta.affinityKeyFieldName());
            writer.writeMap(fields);
        }
    }

    /** {@inheritDoc} */
    @Override public PlatformContinuousQuery createContinuousQuery(long ptr, boolean hasFilter,
        @Nullable Object filter) {
        return new PlatformContinuousQueryImpl(this, ptr, hasFilter, filter);
    }

    /** {@inheritDoc} */
    @Override public PlatformContinuousQueryFilter createContinuousQueryFilter(Object filter) {
        return new PlatformContinuousQueryRemoteFilter(filter);
    }

    /** {@inheritDoc} */
    @Override public PlatformMessageFilter createRemoteMessageFilter(Object filter, long ptr) {
        return new PlatformMessageFilterImpl(filter, ptr, this);
    }

    /** {@inheritDoc} */
    @Override public boolean isEventTypeSupported(int evtTyp) {
        return evtTyps.contains(evtTyp);
    }

    /** {@inheritDoc} */
    @Override public void writeEvent(BinaryRawWriterEx writer, Event evt) {
        assert writer != null;

        if (evt == null)
        {
            writer.writeInt(-1);

            return;
        }

        EventAdapter evt0 = (EventAdapter)evt;

        if (evt0 instanceof CacheEvent) {
            writer.writeInt(2);
            writeCommonEventData(writer, evt0);

            CacheEvent event0 = (CacheEvent)evt0;

            writer.writeString(event0.cacheName());
            writer.writeInt(event0.partition());
            writer.writeBoolean(event0.isNear());
            writeNode(writer, event0.eventNode());
            writer.writeObject(event0.key());
            PlatformUtils.writeIgniteUuid(writer, event0.xid());
            writer.writeObject(event0.lockId());
            writer.writeObject(event0.newValue());
            writer.writeObject(event0.oldValue());
            writer.writeBoolean(event0.hasOldValue());
            writer.writeBoolean(event0.hasNewValue());
            writer.writeUuid(event0.subjectId());
            writer.writeString(event0.closureClassName());
            writer.writeString(event0.taskName());
        }
        else if (evt0 instanceof CacheQueryExecutedEvent) {
            writer.writeInt(3);
            writeCommonEventData(writer, evt0);

            CacheQueryExecutedEvent event0 = (CacheQueryExecutedEvent)evt0;

            writer.writeString(event0.queryType());
            writer.writeString(event0.cacheName());
            writer.writeString(event0.className());
            writer.writeString(event0.clause());
            writer.writeUuid(event0.subjectId());
            writer.writeString(event0.taskName());
        }
        else if (evt0 instanceof CacheQueryReadEvent) {
            writer.writeInt(4);
            writeCommonEventData(writer, evt0);

            CacheQueryReadEvent event0 = (CacheQueryReadEvent)evt0;

            writer.writeString(event0.queryType());
            writer.writeString(event0.cacheName());
            writer.writeString(event0.className());
            writer.writeString(event0.clause());
            writer.writeUuid(event0.subjectId());
            writer.writeString(event0.taskName());
            writer.writeObject(event0.key());
            writer.writeObject(event0.value());
            writer.writeObject(event0.oldValue());
            writer.writeObject(event0.row());
        }
        else if (evt0 instanceof CacheRebalancingEvent) {
            writer.writeInt(5);
            writeCommonEventData(writer, evt0);

            CacheRebalancingEvent event0 = (CacheRebalancingEvent)evt0;

            writer.writeString(event0.cacheName());
            writer.writeInt(event0.partition());
            writeNode(writer, event0.discoveryNode());
            writer.writeInt(event0.discoveryEventType());
            writer.writeString(event0.discoveryEventName());
            writer.writeLong(event0.discoveryTimestamp());
        }
        else if (evt0 instanceof CheckpointEvent) {
            writer.writeInt(6);
            writeCommonEventData(writer, evt0);

            CheckpointEvent event0 = (CheckpointEvent)evt0;

            writer.writeString(event0.key());
        }
        else if (evt0 instanceof DiscoveryEvent) {
            writer.writeInt(7);
            writeCommonEventData(writer, evt0);

            DiscoveryEvent event0 = (DiscoveryEvent)evt0;

            writeNode(writer, event0.eventNode());
            writer.writeLong(event0.topologyVersion());

            writeNodes(writer, event0.topologyNodes());
        }
        else if (evt0 instanceof JobEvent) {
            writer.writeInt(8);
            writeCommonEventData(writer, evt0);

            JobEvent event0 = (JobEvent)evt0;

            writer.writeString(event0.taskName());
            writer.writeString(event0.taskClassName());
            PlatformUtils.writeIgniteUuid(writer, event0.taskSessionId());
            PlatformUtils.writeIgniteUuid(writer, event0.jobId());
            writeNode(writer, event0.taskNode());
            writer.writeUuid(event0.taskSubjectId());
        }
        else if (evt0 instanceof SwapSpaceEvent) {
            writer.writeInt(9);
            writeCommonEventData(writer, evt0);

            SwapSpaceEvent event0 = (SwapSpaceEvent)evt0;

            writer.writeString(event0.space());
        }
        else if (evt0 instanceof TaskEvent) {
            writer.writeInt(10);
            writeCommonEventData(writer, evt0);

            TaskEvent event0 = (TaskEvent)evt0;

            writer.writeString(event0.taskName());
            writer.writeString(event0.taskClassName());
            PlatformUtils.writeIgniteUuid(writer, event0.taskSessionId());
            writer.writeBoolean(event0.internal());
            writer.writeUuid(event0.subjectId());
        }
        else
            throw new IgniteException("Unsupported event: " + evt);
    }

    /**
     * Write common event data.
     *
     * @param writer Writer.
     * @param evt Event.
     */
    private void writeCommonEventData(BinaryRawWriterEx writer, EventAdapter evt) {
        PlatformUtils.writeIgniteUuid(writer, evt.id());
        writer.writeLong(evt.localOrder());
        writeNode(writer, evt.node());
        writer.writeString(evt.message());
        writer.writeInt(evt.type());
        writer.writeString(evt.name());
        writer.writeTimestamp(new Timestamp(evt.timestamp()));
    }

    /** {@inheritDoc} */
    @Override public PlatformEventFilterListener createLocalEventFilter(long hnd) {
        return new PlatformEventFilterListenerImpl(hnd, this);
    }

    /** {@inheritDoc} */
    @Override public PlatformEventFilterListener createRemoteEventFilter(Object pred, int... types) {
        return new PlatformEventFilterListenerImpl(pred, types);
    }

    /** {@inheritDoc} */
    @Override public PlatformNativeException createNativeException(Object cause) {
        return new PlatformNativeException(cause);
    }

    /** {@inheritDoc} */
    @Override public PlatformJob createJob(Object task, long ptr, @Nullable Object job) {
        return new PlatformFullJob(this, (PlatformAbstractTask)task, ptr, job);
    }

    /** {@inheritDoc} */
    @Override public PlatformJob createClosureJob(Object task, long ptr, Object job) {
        return new PlatformClosureJob((PlatformAbstractTask)task, ptr, job);
    }

    /** {@inheritDoc} */
    @Override public PlatformCacheEntryProcessor createCacheEntryProcessor(Object proc, long ptr) {
        return new PlatformCacheEntryProcessorImpl(proc, ptr);
    }

    /** {@inheritDoc} */
    @Override public PlatformCacheEntryFilter createCacheEntryFilter(Object filter, long ptr) {
        return new PlatformCacheEntryFilterImpl(filter, ptr, this);
    }

    /** {@inheritDoc} */
    @Override public PlatformStreamReceiver createStreamReceiver(Object rcv, long ptr, boolean keepPortable) {
        return new PlatformStreamReceiverImpl(rcv, ptr, keepPortable, this);
    }

    /** {@inheritDoc} */
    @Override public PlatformClusterNodeFilter createClusterNodeFilter(Object filter) {
        return new PlatformClusterNodeFilterImpl(filter, this);
    }
}<|MERGE_RESOLUTION|>--- conflicted
+++ resolved
@@ -35,10 +35,7 @@
 import org.apache.ignite.internal.GridKernalContext;
 import org.apache.ignite.internal.portable.BinaryTypeImpl;
 import org.apache.ignite.internal.portable.GridPortableMarshaller;
-<<<<<<< HEAD
-=======
-import org.apache.ignite.internal.portable.BinaryMetadata;
->>>>>>> 66c84ea3
+import org.apache.ignite.internal.portable.BinaryMetaDataImpl;
 import org.apache.ignite.internal.portable.BinaryRawReaderEx;
 import org.apache.ignite.internal.portable.BinaryRawWriterEx;
 import org.apache.ignite.internal.processors.cache.portable.CacheObjectBinaryProcessorImpl;
@@ -394,11 +391,7 @@
         else {
             writer.writeBoolean(true);
 
-<<<<<<< HEAD
             Map<String, Integer> fields = ((BinaryTypeImpl)meta).metadata().fieldsMap();
-=======
-            Map<String, Integer> fields = ((BinaryMetadata)meta).fieldsMap();
->>>>>>> 66c84ea3
 
             writer.writeInt(typeId);
             writer.writeString(meta.typeName());
