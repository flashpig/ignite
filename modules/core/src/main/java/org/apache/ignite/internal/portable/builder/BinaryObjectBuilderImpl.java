--- conflicted
+++ resolved
@@ -223,21 +223,13 @@
                 int fieldIdLen = PortableUtils.fieldIdLength(flags);
                 int fieldOffsetLen = PortableUtils.fieldOffsetLength(flags);
 
-<<<<<<< HEAD
-                IgniteBiTuple<Integer, Integer> footer = PortableUtils.footerAbsolute(reader, start, fieldOffsetLen);
-=======
                 IgniteBiTuple<Integer, Integer> footer = PortableUtils.footerAbsolute(reader, start);
->>>>>>> 9f9f4cc2
 
                 int footerPos = footer.get1();
                 int footerEnd = footer.get2();
 
                 // Get raw position.
-<<<<<<< HEAD
-                int rawPos = PortableUtils.rawOffsetAbsolute(reader, start, fieldOffsetLen);
-=======
                 int rawPos = PortableUtils.rawOffsetAbsolute(reader, start);
->>>>>>> 9f9f4cc2
 
                 // Position reader on data.
                 reader.position(start + hdrLen);
@@ -363,13 +355,7 @@
 
             if (reader != null) {
                 // Write raw data if any.
-<<<<<<< HEAD
-                int fieldOffsetLen = PortableUtils.fieldOffsetLength(flags);
-
-                int rawOff = PortableUtils.rawOffsetAbsolute(reader, start, fieldOffsetLen);
-=======
                 int rawOff = PortableUtils.rawOffsetAbsolute(reader, start);
->>>>>>> 9f9f4cc2
                 int footerStart = PortableUtils.footerStartAbsolute(reader, start);
 
                 if (rawOff < footerStart) {
@@ -439,20 +425,12 @@
 
             Map<Integer, Object> readCache = new HashMap<>();
 
-<<<<<<< HEAD
-            IgniteBiTuple<Integer, Integer> footer = PortableUtils.footerAbsolute(reader, start, fieldOffsetLen);
-=======
             IgniteBiTuple<Integer, Integer> footer = PortableUtils.footerAbsolute(reader, start);
->>>>>>> 9f9f4cc2
 
             int footerPos = footer.get1();
             int footerEnd = footer.get2();
 
-<<<<<<< HEAD
-            int rawPos = PortableUtils.rawOffsetAbsolute(reader, start, fieldOffsetLen);
-=======
             int rawPos = PortableUtils.rawOffsetAbsolute(reader, start);
->>>>>>> 9f9f4cc2
 
             while (footerPos + fieldIdLen < footerEnd) {
                 int fieldId = reader.readIntPositioned(footerPos);
