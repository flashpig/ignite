--- conflicted
+++ resolved
@@ -40,15 +40,15 @@
 import org.apache.ignite.internal.processors.cache.distributed.dht.GridDhtTxMapping;
 import org.apache.ignite.internal.processors.cache.transactions.IgniteInternalTx;
 import org.apache.ignite.internal.processors.cache.transactions.IgniteTxEntry;
+import org.apache.ignite.internal.processors.cache.transactions.IgniteTxKey;
 import org.apache.ignite.internal.transactions.IgniteTxRollbackCheckedException;
 import org.apache.ignite.internal.transactions.IgniteTxTimeoutCheckedException;
+import org.apache.ignite.internal.util.GridConcurrentHashSet;
 import org.apache.ignite.internal.util.future.GridFutureAdapter;
-import org.apache.ignite.internal.util.tostring.GridToStringExclude;
 import org.apache.ignite.internal.util.tostring.GridToStringInclude;
 import org.apache.ignite.internal.util.typedef.C1;
 import org.apache.ignite.internal.util.typedef.CI1;
 import org.apache.ignite.internal.util.typedef.F;
-import org.apache.ignite.internal.util.typedef.P1;
 import org.apache.ignite.internal.util.typedef.X;
 import org.apache.ignite.internal.util.typedef.internal.S;
 import org.apache.ignite.internal.util.typedef.internal.U;
@@ -65,8 +65,8 @@
  */
 public class GridNearOptimisticTxPrepareFuture extends GridNearOptimisticTxPrepareFutureAdapter {
     /** */
-    @GridToStringExclude
-    private KeyLockFuture keyLockFut = new KeyLockFuture();
+    @GridToStringInclude
+    private Collection<IgniteTxKey> lockKeys = new GridConcurrentHashSet<>();
 
     /**
      * @param cctx Context.
@@ -84,7 +84,10 @@
             log.debug("Transaction future received owner changed callback: " + entry);
 
         if ((entry.context().isNear() || entry.context().isLocal()) && owner != null && tx.hasWriteKey(entry.txKey())) {
-            keyLockFut.onKeyLocked(entry.txKey());
+            lockKeys.remove(entry.txKey());
+
+            // This will check for locks.
+            onDone();
 
             return true;
         }
@@ -148,6 +151,24 @@
         }
     }
 
+    /**
+     * @return {@code True} if all locks are owned.
+     */
+    private boolean checkLocks() {
+        boolean locked = lockKeys.isEmpty();
+
+        if (locked) {
+            if (log.isDebugEnabled())
+                log.debug("All locks are acquired for near prepare future: " + this);
+        }
+        else {
+            if (log.isDebugEnabled())
+                log.debug("Still waiting for locks [fut=" + this + ", keys=" + lockKeys + ']');
+        }
+
+        return locked;
+    }
+
     /** {@inheritDoc} */
     @Override public void onResult(UUID nodeId, GridNearTxPrepareResponse res) {
         if (!isDone()) {
@@ -194,7 +215,8 @@
 
     /** {@inheritDoc} */
     @Override public boolean onDone(IgniteInternalTx t, Throwable err) {
-        if (isDone())
+        // If locks were not acquired yet, delay completion.
+        if (isDone() || (err == null && !checkLocks()))
             return false;
 
         this.err.compareAndSet(null, err);
@@ -257,16 +279,12 @@
                 return;
             }
 
-<<<<<<< HEAD
-            prepare(tx.writeEntries(), remap, topLocked);
-=======
             IgniteTxEntry singleWrite = tx.singleWrite();
 
             if (singleWrite != null)
                 prepareSingle(singleWrite, topLocked);
             else
                 prepare(tx.writeEntries(), topLocked);
->>>>>>> 4af461a7
 
             markInitialized();
         }
@@ -294,8 +312,6 @@
             else if (write.context().isColocated())
                 tx.colocatedLocallyMapped(true);
         }
-<<<<<<< HEAD
-=======
 
         if (isDone()) {
             if (log.isDebugEnabled())
@@ -315,17 +331,14 @@
         checkOnePhase();
 
         proceedPrepare(mapping, null);
->>>>>>> 4af461a7
     }
 
     /**
      * @param writes Write entries.
-     * @param remap Remap flag.
      * @param topLocked {@code True} if thread already acquired lock preventing topology change.
      */
     private void prepare(
         Iterable<IgniteTxEntry> writes,
-        boolean remap,
         boolean topLocked
     ) {
         AffinityTopologyVersion topVer = tx.topologyVersion();
@@ -342,11 +355,7 @@
         Queue<GridDistributedTxMapping> mappings = new ArrayDeque<>();
 
         for (IgniteTxEntry write : writes) {
-            GridDistributedTxMapping updated = map(write, 
-                topVer, 
-                cur, 
-                remap,
-                topLocked);
+            GridDistributedTxMapping updated = map(write, topVer, cur, topLocked);
 
             if (cur != updated) {
                 mappings.offer(updated);
@@ -368,11 +377,6 @@
                 cur = updated;
             }
         }
-
-        keyLockFut.onAllKeysAdded();
-
-        if (!remap)
-            add(keyLockFut);
 
         if (isDone()) {
             if (log.isDebugEnabled())
@@ -498,7 +502,6 @@
      * @param entry Transaction entry.
      * @param topVer Topology version.
      * @param cur Current mapping.
-     * @param remap Remap flag.                
      * @param topLocked {@code True} if thread already acquired lock preventing topology change.
      * @return Mapping.
      */
@@ -506,7 +509,6 @@
         IgniteTxEntry entry,
         AffinityTopologyVersion topVer,
         @Nullable GridDistributedTxMapping cur,
-        boolean remap,
         boolean topLocked
     ) {
         GridCacheContext cacheCtx = entry.context();
@@ -540,9 +542,9 @@
         else
             entry.cached(cacheCtx.local().entryEx(entry.key(), topVer));
 
-        if (!remap && (cacheCtx.isNear() || cacheCtx.isLocal())) {
+        if (cacheCtx.isNear() || cacheCtx.isLocal()) {
             if (entry.explicitVersion() == null)
-                keyLockFut.addLockKey(entry.txKey());
+                lockKeys.add(entry.txKey());
         }
 
         if (cur == null || !cur.node().id().equals(primary.id()) || cur.near() != cacheCtx.isNear()) {
@@ -586,23 +588,16 @@
 
     /** {@inheritDoc} */
     @Override public String toString() {
-        Collection<String> futs = F.viewReadOnly(futures(),
-            new C1<IgniteInternalFuture<?>, String>() {
-                @Override public String apply(IgniteInternalFuture<?> f) {
-                    return "[node=" + ((MiniFuture)f).node().id() +
-                        ", loc=" + ((MiniFuture)f).node().isLocal() +
-                        ", done=" + f.isDone() + "]";
-                }
-            },
-            new P1<IgniteInternalFuture<?>>() {
-                @Override public boolean apply(IgniteInternalFuture<?> f) {
-                    return f instanceof MiniFuture;
-                }
-            });
+        Collection<String> futs = F.viewReadOnly(futures(), new C1<IgniteInternalFuture<?>, String>() {
+            @Override public String apply(IgniteInternalFuture<?> f) {
+                return "[node=" + ((MiniFuture)f).node().id() +
+                    ", loc=" + ((MiniFuture)f).node().isLocal() +
+                    ", done=" + f.isDone() + "]";
+            }
+        });
 
         return S.toString(GridNearOptimisticTxPrepareFuture.class, this,
             "innerFuts", futs,
-            "keyLockFut", keyLockFut,
             "tx", tx,
             "super", super.toString());
     }
