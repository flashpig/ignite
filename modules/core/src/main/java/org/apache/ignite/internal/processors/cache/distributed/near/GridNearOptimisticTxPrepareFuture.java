--- conflicted
+++ resolved
@@ -430,12 +430,9 @@
 
             prepare(
                 tx.optimistic() && tx.serializable() ? tx.readEntries() : Collections.<IgniteTxEntry>emptyList(),
-<<<<<<< HEAD
-                tx.writeEntries(), remap);
-=======
                 tx.writeEntries(),
+                remap,
                 topLocked);
->>>>>>> 075e7d06
 
             markInitialized();
         }
@@ -447,20 +444,16 @@
     /**
      * @param reads Read entries.
      * @param writes Write entries.
-<<<<<<< HEAD
      * @param remap Remap flag.
-     */
-    private void prepare(Iterable<IgniteTxEntry> reads, Iterable<IgniteTxEntry> writes, boolean remap) {
-=======
      * @param topLocked {@code True} if thread already acquired lock preventing topology change.
      * @throws IgniteCheckedException If failed.
      */
     private void prepare(
         Iterable<IgniteTxEntry> reads,
         Iterable<IgniteTxEntry> writes,
+        boolean remap,
         boolean topLocked
     ) throws IgniteCheckedException {
->>>>>>> 075e7d06
         AffinityTopologyVersion topVer = tx.topologyVersion();
 
         assert topVer.topologyVersion() > 0;
@@ -486,11 +479,12 @@
         GridDistributedTxMapping cur = null;
 
         for (IgniteTxEntry read : reads) {
-<<<<<<< HEAD
-            GridDistributedTxMapping updated = map(read, topVer, cur, false, remap);
-=======
-            GridDistributedTxMapping updated = map(read, topVer, cur, false, topLocked);
->>>>>>> 075e7d06
+            GridDistributedTxMapping updated = map(read, 
+                topVer, 
+                cur, 
+                false,
+                remap,
+                topLocked);
 
             if (cur != updated) {
                 mappings.offer(updated);
@@ -507,11 +501,12 @@
         }
 
         for (IgniteTxEntry write : writes) {
-<<<<<<< HEAD
-            GridDistributedTxMapping updated = map(write, topVer, cur, true, remap);
-=======
-            GridDistributedTxMapping updated = map(write, topVer, cur, true, topLocked);
->>>>>>> 075e7d06
+            GridDistributedTxMapping updated = map(write, 
+                topVer, 
+                cur, 
+                true, 
+                remap,
+                topLocked);
 
             if (cur != updated) {
                 mappings.offer(updated);
@@ -648,6 +643,7 @@
      * @param topVer Topology version.
      * @param cur Current mapping.
      * @param waitLock Wait lock flag.
+     * @param remap Remap flag.                
      * @param topLocked {@code True} if thread already acquired lock preventing topology change.
      * @return Mapping.
      */
@@ -656,11 +652,8 @@
         AffinityTopologyVersion topVer,
         @Nullable GridDistributedTxMapping cur,
         boolean waitLock,
-<<<<<<< HEAD
-        boolean remap
-=======
+        boolean remap,
         boolean topLocked
->>>>>>> 075e7d06
     ) {
         GridCacheContext cacheCtx = entry.context();
 
