--- conflicted
+++ resolved
@@ -350,8 +350,7 @@
      * @return Metadata.
      * @throws org.apache.ignite.binary.BinaryObjectException In case of error.
      */
-<<<<<<< HEAD
-    public Collection<BinaryType> metadata() throws BinaryObjectException;
+    public Collection<BinaryType> types() throws BinaryObjectException;
 
     /**
      * Create enum object.
@@ -361,7 +360,4 @@
      * @return Enum object.
      */
     public BinaryObject buildEnum(String typeName, int ord);
-=======
-    public Collection<BinaryType> types() throws BinaryObjectException;
->>>>>>> e386798f
 }