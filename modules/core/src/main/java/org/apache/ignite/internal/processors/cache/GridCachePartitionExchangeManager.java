--- conflicted
+++ resolved
@@ -311,7 +311,8 @@
         if (reconnect)
             reconnectExchangeFut = new GridFutureAdapter<>();
 
-<<<<<<< HEAD
+        exchWorker.futQ.addFirst(fut);
+
         if (!cctx.kernalContext().clientNode()) {
 
             for (int cnt = 0; cnt < cctx.gridConfig().getRebalanceThreadPoolSize(); cnt++) {
@@ -341,11 +342,6 @@
         }
 
         new IgniteThread(cctx.gridName(), "exchange-worker", exchWorker).start();
-=======
-        exchWorker.futQ.addFirst(fut);
->>>>>>> 86168895
-
-        new IgniteThread(cctx.gridName(), "exchange-worker", exchWorker).start();
 
         if (reconnect) {
             fut.listen(new CI1<IgniteInternalFuture<AffinityTopologyVersion>>() {
@@ -436,7 +432,6 @@
         for (AffinityReadyFuture f : readyFuts.values())
             f.onDone(stopErr);
 
-<<<<<<< HEAD
         for (GridDhtPartitionsExchangeFuture f : pendingExchangeFuts)
             f.onDone(stopErr);
 
@@ -447,8 +442,6 @@
             cctx.io().removeOrderedHandler(rebalanceTopic(cnt));
         }
 
-=======
->>>>>>> 86168895
         U.cancel(exchWorker);
 
         if (log.isDebugEnabled())
