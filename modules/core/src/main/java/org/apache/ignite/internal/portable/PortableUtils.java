--- conflicted
+++ resolved
@@ -839,7 +839,6 @@
     }
 
     /**
-<<<<<<< HEAD
      * Merge old and new metas.
      *
      * @param oldMeta Old meta.
@@ -905,7 +904,9 @@
             return changed ? new BinaryMetadata(oldMeta.typeId(), oldMeta.typeName(), mergedFields,
                 oldMeta.affinityKeyFieldName(), mergedSchemas) : oldMeta;
         }
-=======
+    }
+
+    /**
      * @param cls Class.
      * @return Mode.
      */
@@ -1006,6 +1007,5 @@
             return PortableClassDescriptor.Mode.CLASS;
         else
             return PortableClassDescriptor.Mode.OBJECT;
->>>>>>> 3edc0ede
     }
 }