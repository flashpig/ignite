--- conflicted
+++ resolved
@@ -529,14 +529,11 @@
 
     /** {@inheritDoc} */
     @SuppressWarnings({"MismatchedQueryAndUpdateOfCollection"})
-<<<<<<< HEAD
     @Nullable @Override public GridDhtPartitionMap2 update(@Nullable GridDhtPartitionExchangeId exchId,
         GridDhtPartitionFullMap partMap) {
-=======
     @Nullable @Override public GridDhtPartitionMap update(@Nullable GridDhtPartitionExchangeId exchId,
         GridDhtPartitionFullMap partMap,
         Map<Integer, Long> cntrMap) {
->>>>>>> b60305fd
         if (log.isDebugEnabled())
             log.debug("Updating full partition map [exchId=" + exchId + ", parts=" + fullMapString() + ']');
 
@@ -628,14 +625,9 @@
 
     /** {@inheritDoc} */
     @SuppressWarnings({"MismatchedQueryAndUpdateOfCollection"})
-<<<<<<< HEAD
     @Nullable @Override public GridDhtPartitionMap2 update(@Nullable GridDhtPartitionExchangeId exchId,
-        GridDhtPartitionMap2 parts) {
-=======
-    @Nullable @Override public GridDhtPartitionMap update(@Nullable GridDhtPartitionExchangeId exchId,
-        GridDhtPartitionMap parts,
+        GridDhtPartitionMap2 parts,
         Map<Integer, Long> cntrMap) {
->>>>>>> b60305fd
         if (log.isDebugEnabled())
             log.debug("Updating single partition map [exchId=" + exchId + ", parts=" + mapString(parts) + ']');
 
