/*
 * Licensed to the Apache Software Foundation (ASF) under one or more
 * contributor license agreements.  See the NOTICE file distributed with
 * this work for additional information regarding copyright ownership.
 * The ASF licenses this file to You under the Apache License, Version 2.0
 * (the "License"); you may not use this file except in compliance with
 * the License.  You may obtain a copy of the License at
 *
 *      http://www.apache.org/licenses/LICENSE-2.0
 *
 * Unless required by applicable law or agreed to in writing, software
 * distributed under the License is distributed on an "AS IS" BASIS,
 * WITHOUT WARRANTIES OR CONDITIONS OF ANY KIND, either express or implied.
 * See the License for the specific language governing permissions and
 * limitations under the License.
 */

package org.apache.ignite.internal.portable.builder;

import java.sql.Timestamp;
import java.util.Date;
import java.util.HashMap;
import java.util.Map;
import org.apache.ignite.internal.portable.GridPortableMarshaller;
import org.apache.ignite.internal.portable.PortableContext;
import org.apache.ignite.internal.portable.PortablePositionReadable;
import org.apache.ignite.internal.portable.IgniteObjectImpl;
import org.apache.ignite.internal.portable.PortablePrimitives;
import org.apache.ignite.internal.portable.IgniteObjectReaderExImpl;
import org.apache.ignite.internal.portable.PortableUtils;
import org.apache.ignite.internal.portable.IgniteObjectWriterExImpl;
import org.apache.ignite.igniteobject.IgniteObjectException;

import static java.nio.charset.StandardCharsets.UTF_8;
import static org.apache.ignite.internal.portable.GridPortableMarshaller.NULL;
import static org.apache.ignite.internal.portable.GridPortableMarshaller.STRING;

/**
 *
 */
public class PortableBuilderReader implements PortablePositionReadable {
    /** */
<<<<<<< HEAD
    private static final PortablePrimitives PRIM = PortablePrimitives.get();

    /** */
    private final Map<Integer, IgniteObjectBuilderImpl> objMap = new HashMap<>();
=======
    private final Map<Integer, PortableBuilderImpl> objMap = new HashMap<>();
>>>>>>> fd640d7a

    /** */
    private final PortableContext ctx;

    /** */
    private final IgniteObjectReaderExImpl reader;

    /** */
    private byte[] arr;

    /** */
    private int pos;

    /**
     * @param objImpl Portable object
     */
    PortableBuilderReader(IgniteObjectImpl objImpl) {
        ctx = objImpl.context();
        arr = objImpl.array();
        pos = objImpl.start();

        // TODO: IGNITE-1272 - Is class loader needed here?
        reader = new IgniteObjectReaderExImpl(portableContext(), arr, pos, null);
    }

    /**
     * @return Portable context.
     */
    public PortableContext portableContext() {
        return ctx;
    }

    /**
     * @param obj Mutable portable object.
     */
    public void registerObject(IgniteObjectBuilderImpl obj) {
        objMap.put(obj.start(), obj);
    }

    /**
     * @return Read int value.
     */
    public int readInt() {
        int res = readInt(0);

        pos += 4;

        return res;
    }

    /**
     * @return Read int value.
     */
    public byte readByte() {
        return arr[pos++];
    }

    /**
     * @return Read boolean value.
     */
    public boolean readBoolean() {
        return readByte() == 1;
    }

    /**
     * @return Read int value.
     */
    public byte readByte(int off) {
        return arr[pos + off];
    }

    /**
     * @param off Offset related to {@link #pos}
     * @return Read int value.
     */
    public int readInt(int off) {
        return PortablePrimitives.readInt(arr, pos + off);
    }

    /**
     * @param pos Position in the source array.
     * @return Read byte value.
     */
    public byte readBytePositioned(int pos) {
        return PortablePrimitives.readByte(arr, pos);
    }

    /** {@inheritDoc} */
    @Override public short readShortPositioned(int pos) {
        return PortablePrimitives.readShort(arr, pos);
    }

    /** {@inheritDoc} */
    @Override public int readIntPositioned(int pos) {
        return PortablePrimitives.readInt(arr, pos);
    }

    /**
     * @return Read length of array.
     */
    public int readLength() {
        return PortablePrimitives.readInt(arr, pos);
    }

    /**
     * Read string length.
     *
     * @return String length.
     */
    public int readStringLength() {
        boolean utf = PortablePrimitives.readBoolean(arr, pos);

        int arrLen = PortablePrimitives.readInt(arr, pos + 1);

        return 1 + (utf ? arrLen : arrLen << 1);
    }

    /**
     * Reads string.
     *
     * @return String.
     */
    public String readString() {
        byte flag = readByte();

        if (flag == NULL)
            return null;

        if (flag != STRING)
            throw new IgniteObjectException("Failed to deserialize String.");

        boolean convert = readBoolean();
        int len = readInt();

        String str;

        if (convert) {
            str = new String(arr, pos, len, UTF_8);

            pos += len;
        }
        else {
            str = String.valueOf(PortablePrimitives.readCharArray(arr, pos, len));

            pos += len << 1;
        }

        return str;
    }

    /**
     *
     */
    public void skipValue() {
        byte type = arr[pos++];

        int len;

        switch (type) {
            case GridPortableMarshaller.NULL:
                return;

            case GridPortableMarshaller.OBJ:
                pos += readInt(GridPortableMarshaller.TOTAL_LEN_POS - 1) - 1;

                return;

            case GridPortableMarshaller.BOOLEAN:
            case GridPortableMarshaller.BYTE:
                len = 1;
                break;

            case GridPortableMarshaller.CHAR:
            case GridPortableMarshaller.SHORT:
                len = 2;

                break;

            case GridPortableMarshaller.HANDLE:
            case GridPortableMarshaller.FLOAT:
            case GridPortableMarshaller.INT:
                len = 4;

                break;

            case GridPortableMarshaller.ENUM:
                //skipping type id and ordinal value
                len = 8;

                break;

            case GridPortableMarshaller.LONG:
            case GridPortableMarshaller.DOUBLE:
                len = 8;

                break;

            case GridPortableMarshaller.BYTE_ARR:
            case GridPortableMarshaller.BOOLEAN_ARR:
                len = 4 + readLength();

                break;

            case GridPortableMarshaller.STRING:
                len = 4 + readStringLength();

                break;

            case GridPortableMarshaller.DECIMAL:
                len = /** scale */ 4  + /** mag len */ 4  + /** mag bytes count */ readInt(4);

                break;

            case GridPortableMarshaller.UUID:
                len = 8 + 8;

                break;

            case GridPortableMarshaller.DATE:
                len = 8;

                break;

            case GridPortableMarshaller.TIMESTAMP:
                len = 8 + 4;

                break;

            case GridPortableMarshaller.CHAR_ARR:
            case GridPortableMarshaller.SHORT_ARR:
                len = 4 + readLength() * 2;

                break;

            case GridPortableMarshaller.INT_ARR:
            case GridPortableMarshaller.FLOAT_ARR:
                len = 4 + readLength() * 4;

                break;

            case GridPortableMarshaller.LONG_ARR:
            case GridPortableMarshaller.DOUBLE_ARR:
                len = 4 + readLength() * 8;

                break;

            case GridPortableMarshaller.DECIMAL_ARR:
            case GridPortableMarshaller.DATE_ARR:
            case GridPortableMarshaller.TIMESTAMP_ARR:
            case GridPortableMarshaller.OBJ_ARR:
            case GridPortableMarshaller.ENUM_ARR:
            case GridPortableMarshaller.UUID_ARR:
            case GridPortableMarshaller.STRING_ARR: {
                int size = readInt();

                for (int i = 0; i < size; i++)
                    skipValue();

                return;
            }

            case GridPortableMarshaller.COL: {
                int size = readInt();

                pos++; // skip collection type

                for (int i = 0; i < size; i++)
                    skipValue();

                return;
            }

            case GridPortableMarshaller.MAP: {
                int size = readInt();

                pos++; // skip collection type

                for (int i = 0; i < size; i++) {
                    skipValue(); // skip key.
                    skipValue(); // skip value.
                }

                return;
            }

            case GridPortableMarshaller.MAP_ENTRY:
                skipValue();
                skipValue();

                return;

            case GridPortableMarshaller.PORTABLE_OBJ:
                len = readInt() + 4;

                break;

            default:
                throw new IgniteObjectException("Invalid flag value: " + type);
        }

        pos += len;
    }

    /**
     * @param pos Position.
     * @param len Length.
     * @return Object.
     */
    public Object getValueQuickly(int pos, int len) {
        byte type = arr[pos];

        switch (type) {
            case GridPortableMarshaller.NULL:
                return null;

            case GridPortableMarshaller.HANDLE: {
                int objStart = pos - readIntPositioned(pos + 1);

                IgniteObjectBuilderImpl res = objMap.get(objStart);

                if (res == null) {
                    res = new IgniteObjectBuilderImpl(this, objStart);

                    objMap.put(objStart, res);
                }

                return res;
            }

            case GridPortableMarshaller.OBJ: {
                IgniteObjectBuilderImpl res = objMap.get(pos);

                if (res == null) {
                    res = new IgniteObjectBuilderImpl(this, pos);

                    objMap.put(pos, res);
                }

                return res;
            }

            case GridPortableMarshaller.BYTE:
                return arr[pos + 1];

            case GridPortableMarshaller.SHORT:
                return PortablePrimitives.readShort(arr, pos + 1);

            case GridPortableMarshaller.INT:
                return PortablePrimitives.readInt(arr, pos + 1);

            case GridPortableMarshaller.LONG:
                return PortablePrimitives.readLong(arr, pos + 1);

            case GridPortableMarshaller.FLOAT:
                return PortablePrimitives.readFloat(arr, pos + 1);

            case GridPortableMarshaller.DOUBLE:
                return PortablePrimitives.readDouble(arr, pos + 1);

            case GridPortableMarshaller.CHAR:
                return PortablePrimitives.readChar(arr, pos + 1);

            case GridPortableMarshaller.BOOLEAN:
                return arr[pos + 1] != 0;

            case GridPortableMarshaller.DECIMAL:
            case GridPortableMarshaller.STRING:
            case GridPortableMarshaller.UUID:
            case GridPortableMarshaller.DATE:
            case GridPortableMarshaller.TIMESTAMP:
                return new PortablePlainLazyValue(this, pos, len);

            case GridPortableMarshaller.BYTE_ARR:
            case GridPortableMarshaller.SHORT_ARR:
            case GridPortableMarshaller.INT_ARR:
            case GridPortableMarshaller.LONG_ARR:
            case GridPortableMarshaller.FLOAT_ARR:
            case GridPortableMarshaller.DOUBLE_ARR:
            case GridPortableMarshaller.CHAR_ARR:
            case GridPortableMarshaller.BOOLEAN_ARR:
            case GridPortableMarshaller.DECIMAL_ARR:
            case GridPortableMarshaller.DATE_ARR:
            case GridPortableMarshaller.TIMESTAMP_ARR:
            case GridPortableMarshaller.UUID_ARR:
            case GridPortableMarshaller.STRING_ARR:
            case GridPortableMarshaller.ENUM_ARR:
            case GridPortableMarshaller.OBJ_ARR:
            case GridPortableMarshaller.COL:
            case GridPortableMarshaller.MAP:
            case GridPortableMarshaller.MAP_ENTRY:
                return new LazyCollection(pos);

            case GridPortableMarshaller.ENUM: {
                if (len == 1) {
                    assert readByte(pos) == GridPortableMarshaller.NULL;

                    return null;
                }

                int mark = position();
                position(pos + 1);

                PortableBuilderEnum builderEnum = new PortableBuilderEnum(this);

                position(mark);

                return builderEnum;
            }

            case GridPortableMarshaller.PORTABLE_OBJ: {
                int size = readIntPositioned(pos + 1);

                int start = readIntPositioned(pos + 4 + size);

                IgniteObjectImpl portableObj = new IgniteObjectImpl(ctx, arr, pos + 4 + start);

                return new PortablePlainPortableObject(portableObj);
            }

            default:
                throw new IgniteObjectException("Invalid flag value: " + type);
        }
    }

    /**
     * @return Parsed value.
     */
    public Object parseValue() {
        int valPos = pos;

        byte type = arr[pos++];

        int plainLazyValLen;

        boolean modifiableLazyVal = false;

        switch (type) {
            case GridPortableMarshaller.NULL:
                return null;

            case GridPortableMarshaller.HANDLE: {
                int objStart = pos - 1 - readInt();

                IgniteObjectBuilderImpl res = objMap.get(objStart);

                if (res == null) {
                    res = new IgniteObjectBuilderImpl(this, objStart);

                    objMap.put(objStart, res);
                }

                return res;
            }

            case GridPortableMarshaller.OBJ: {
                pos--;

                IgniteObjectBuilderImpl res = objMap.get(pos);

                if (res == null) {
                    res = new IgniteObjectBuilderImpl(this, pos);

                    objMap.put(pos, res);
                }

                pos += readInt(GridPortableMarshaller.TOTAL_LEN_POS);

                return res;
            }

            case GridPortableMarshaller.BYTE:
                return arr[pos++];

            case GridPortableMarshaller.SHORT: {
                Object res = PortablePrimitives.readShort(arr, pos);
                pos += 2;
                return res;
            }

            case GridPortableMarshaller.INT:
                return readInt();

            case GridPortableMarshaller.LONG:
                plainLazyValLen = 8;

                break;

            case GridPortableMarshaller.FLOAT:
                plainLazyValLen = 4;

                break;

            case GridPortableMarshaller.DOUBLE:
                plainLazyValLen = 8;

                break;

            case GridPortableMarshaller.CHAR:
                plainLazyValLen = 2;

                break;

            case GridPortableMarshaller.BOOLEAN:
                return arr[pos++] != 0;

            case GridPortableMarshaller.DECIMAL:
                plainLazyValLen = /** scale */ 4  + /** mag len */ 4  + /** mag bytes count */ readInt(4);

                break;

            case GridPortableMarshaller.STRING:
                plainLazyValLen = 4 + readStringLength();

                break;

            case GridPortableMarshaller.UUID:
                plainLazyValLen = 8 + 8;

                break;

            case GridPortableMarshaller.DATE:
                plainLazyValLen = 8;

                break;

            case GridPortableMarshaller.TIMESTAMP:
                plainLazyValLen = 8 + 4;

                break;

            case GridPortableMarshaller.BYTE_ARR:
                plainLazyValLen = 4 + readLength();
                modifiableLazyVal = true;

                break;

            case GridPortableMarshaller.SHORT_ARR:
                plainLazyValLen = 4 + readLength() * 2;
                modifiableLazyVal = true;

                break;

            case GridPortableMarshaller.INT_ARR:
                plainLazyValLen = 4 + readLength() * 4;
                modifiableLazyVal = true;

                break;

            case GridPortableMarshaller.LONG_ARR:
                plainLazyValLen = 4 + readLength() * 8;
                modifiableLazyVal = true;

                break;

            case GridPortableMarshaller.FLOAT_ARR:
                plainLazyValLen = 4 + readLength() * 4;
                modifiableLazyVal = true;

                break;

            case GridPortableMarshaller.DOUBLE_ARR:
                plainLazyValLen = 4 + readLength() * 8;
                modifiableLazyVal = true;

                break;

            case GridPortableMarshaller.CHAR_ARR:
                plainLazyValLen = 4 + readLength() * 2;
                modifiableLazyVal = true;

                break;

            case GridPortableMarshaller.BOOLEAN_ARR:
                plainLazyValLen = 4 + readLength();
                modifiableLazyVal = true;

                break;

            case GridPortableMarshaller.OBJ_ARR:
                return new PortableObjectArrayLazyValue(this);

            case GridPortableMarshaller.DATE_ARR: {
                int size = readInt();

                Date[] res = new Date[size];

                for (int i = 0; i < res.length; i++) {
                    byte flag = arr[pos++];

                    if (flag == GridPortableMarshaller.NULL) continue;

                    if (flag != GridPortableMarshaller.DATE)
                        throw new IgniteObjectException("Invalid flag value: " + flag);

                    long time = PortablePrimitives.readLong(arr, pos);

                    pos += 8;

                    res[i] = new Date(time);
                }

                return res;
            }

            case GridPortableMarshaller.TIMESTAMP_ARR: {
                int size = readInt();

                Timestamp[] res = new Timestamp[size];

                for (int i = 0; i < res.length; i++) {
                    byte flag = arr[pos++];

                    if (flag == GridPortableMarshaller.NULL)
                        continue;

                    if (flag != GridPortableMarshaller.TIMESTAMP)
                        throw new IgniteObjectException("Invalid flag value: " + flag);

                    long time = PortablePrimitives.readLong(arr, pos);

                    pos += 8;

                    int nano = PortablePrimitives.readInt(arr, pos);

                    pos += 4;

                    Timestamp ts = new Timestamp(time);

                    ts.setNanos(ts.getNanos() + nano);

                    res[i] = ts;
                }

                return res;
            }

            case GridPortableMarshaller.UUID_ARR:
            case GridPortableMarshaller.STRING_ARR:
            case GridPortableMarshaller.DECIMAL_ARR: {
                int size = readInt();

                for (int i = 0; i < size; i++) {
                    byte flag = arr[pos++];

                    if (flag == GridPortableMarshaller.UUID)
                        pos += 8 + 8;
                    else if (flag == GridPortableMarshaller.STRING)
                        pos += 4 + readStringLength();
                    else if (flag == GridPortableMarshaller.DECIMAL) {
                        pos += 4; // scale value
                        pos += 4 + readLength();
                    }
                    else
                        assert flag == GridPortableMarshaller.NULL;
                }

                return new PortableModifiableLazyValue(this, valPos, pos - valPos);
            }

            case GridPortableMarshaller.COL: {
                int size = readInt();
                byte colType = arr[pos++];

                switch (colType) {
                    case GridPortableMarshaller.USER_COL:
                    case GridPortableMarshaller.ARR_LIST:
                        return new PortableLazyArrayList(this, size);

                    case GridPortableMarshaller.LINKED_LIST:
                        return new PortableLazyLinkedList(this, size);

                    case GridPortableMarshaller.HASH_SET:
                    case GridPortableMarshaller.LINKED_HASH_SET:
                    case GridPortableMarshaller.TREE_SET:
                    case GridPortableMarshaller.CONC_SKIP_LIST_SET:
                        return new PortableLazySet(this, size);
                }

                throw new IgniteObjectException("Unknown collection type: " + colType);
            }

            case GridPortableMarshaller.MAP:
                return PortableLazyMap.parseMap(this);

            case GridPortableMarshaller.ENUM:
                return new PortableBuilderEnum(this);

            case GridPortableMarshaller.ENUM_ARR:
                return new PortableEnumArrayLazyValue(this);

            case GridPortableMarshaller.MAP_ENTRY:
                return new PortableLazyMapEntry(this);

            case GridPortableMarshaller.PORTABLE_OBJ: {
                int size = readInt();

                pos += size;

                int start = readInt();

                IgniteObjectImpl portableObj = new IgniteObjectImpl(ctx, arr,
                    pos - 4 - size + start);

                return new PortablePlainPortableObject(portableObj);
            }

            default:
                throw new IgniteObjectException("Invalid flag value: " + type);
        }

        PortableAbstractLazyValue res;

        if (modifiableLazyVal)
            res = new PortableModifiableLazyValue(this, valPos, 1 + plainLazyValLen);
        else
            res = new PortablePlainLazyValue(this, valPos, 1 + plainLazyValLen);

        pos += plainLazyValLen;

        return res;
    }

    /**
     * @return Array.
     */
    public byte[] array() {
        return arr;
    }

    /**
     * @return Position of reader.
     */
    public int position() {
        return pos;
    }

    /**
     * @param pos New pos.
     */
    public void position(int pos) {
        this.pos = pos;
    }

    /**
     * @param n Number of bytes to skip.
     */
    public void skip(int n) {
        pos += n;
    }

    /**
     * @return Reader.
     */
    IgniteObjectReaderExImpl reader() {
        return reader;
    }

    /**
     *
     */
    private class LazyCollection implements PortableLazyValue {
        /** */
        private final int valOff;

        /** */
        private Object col;

        /**
         * @param valOff Value.
         */
        protected LazyCollection(int valOff) {
            this.valOff = valOff;
        }

        /**
         * @return Object.
         */
        private Object wrappedCollection() {
            if (col == null) {
                position(valOff);

                col = parseValue();
            }

            return col;
        }

        /** {@inheritDoc} */
        @Override public void writeTo(IgniteObjectWriterExImpl writer, PortableBuilderSerializer ctx) {
            ctx.writeValue(writer, wrappedCollection());
        }

        /** {@inheritDoc} */
        @Override public Object value() {
            return PortableUtils.unwrapLazy(wrappedCollection());
        }
    }
}<|MERGE_RESOLUTION|>--- conflicted
+++ resolved
@@ -40,14 +40,7 @@
  */
 public class PortableBuilderReader implements PortablePositionReadable {
     /** */
-<<<<<<< HEAD
-    private static final PortablePrimitives PRIM = PortablePrimitives.get();
-
-    /** */
     private final Map<Integer, IgniteObjectBuilderImpl> objMap = new HashMap<>();
-=======
-    private final Map<Integer, PortableBuilderImpl> objMap = new HashMap<>();
->>>>>>> fd640d7a
 
     /** */
     private final PortableContext ctx;
