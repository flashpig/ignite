/*
 * Licensed to the Apache Software Foundation (ASF) under one or more
 * contributor license agreements.  See the NOTICE file distributed with
 * this work for additional information regarding copyright ownership.
 * The ASF licenses this file to You under the Apache License, Version 2.0
 * (the "License"); you may not use this file except in compliance with
 * the License.  You may obtain a copy of the License at
 *
 *      http://www.apache.org/licenses/LICENSE-2.0
 *
 * Unless required by applicable law or agreed to in writing, software
 * distributed under the License is distributed on an "AS IS" BASIS,
 * WITHOUT WARRANTIES OR CONDITIONS OF ANY KIND, either express or implied.
 * See the License for the specific language governing permissions and
 * limitations under the License.
 */

package org.apache.ignite.internal.visor.node;

import java.io.Serializable;
import java.util.ArrayList;
import java.util.Collection;
import java.util.Collections;
import java.util.Map;
import org.apache.ignite.configuration.FileSystemConfiguration;
import org.apache.ignite.igfs.IgfsIpcEndpointConfiguration;
import org.apache.ignite.igfs.IgfsMode;
import org.apache.ignite.igfs.secondary.IgfsSecondaryFileSystem;
import org.apache.ignite.internal.util.typedef.internal.S;
import org.jetbrains.annotations.Nullable;

<<<<<<< HEAD
//import static org.apache.ignite.internal.processors.igfs.IgfsEx.SECONDARY_FS_CONFIG_PATH;
//import static org.apache.ignite.internal.processors.igfs.IgfsEx.SECONDARY_FS_URI;
//import static org.apache.ignite.internal.processors.igfs.IgfsEx.SECONDARY_FS_USER_NAME;
=======
>>>>>>> 31d3289d
import static org.apache.ignite.internal.visor.util.VisorTaskUtils.compactClass;

/**
 * Data transfer object for IGFS configuration properties.
 */
public class VisorIgfsConfiguration implements Serializable {
    /** */
    private static final long serialVersionUID = 0L;

    /** IGFS instance name. */
    private String name;

    /** Cache name to store IGFS meta information. */
    private String metaCacheName;

    /** Cache name to store IGFS data. */
    private String dataCacheName;

    /** File's data block size. */
    private int blockSize;

    /** Number of pre-fetched blocks if specific file's chunk is requested. */
    private int prefetchBlocks;

    /** Read/write buffer size for IGFS stream operations in bytes. */
    private int streamBufSize;

    /** Number of file blocks buffered on local node before sending batch to remote node. */
    private int perNodeBatchSize;

    /** Number of batches that can be concurrently sent to remote node. */
    private int perNodeParallelBatchCnt;

<<<<<<< HEAD
//    /** URI of the secondary Hadoop file system. */
//    private String secondaryHadoopFileSysUri;
//
//    /** Path for the secondary hadoop file system config. */
//    private String secondaryHadoopFileSysCfgPath;
//
//    /** User name for the secondary hadoop file system config. */
//    private String secondaryHadoopFileSysUserName;

//    private HadoopFileSystemFactory factory;

=======
>>>>>>> 31d3289d
    /** IGFS instance mode. */
    private IgfsMode dfltMode;

    /** Map of paths to IGFS modes. */
    private Map<String, IgfsMode> pathModes;

    /** Dual mode PUT operations executor service. */
    private String dualModePutExecutorSrvc;

    /** Dual mode PUT operations executor service shutdown flag. */
    private boolean dualModePutExecutorSrvcShutdown;

    /** Maximum amount of data in pending puts. */
    private long dualModeMaxPendingPutsSize;

    /** Maximum range length. */
    private long maxTaskRangeLen;

    /** Fragmentizer concurrent files. */
    private int fragmentizerConcurrentFiles;

    /** Fragmentizer local writes ratio. */
    private float fragmentizerLocWritesRatio;

    /** Fragmentizer enabled flag. */
    private boolean fragmentizerEnabled;

    /** Fragmentizer throttling block length. */
    private long fragmentizerThrottlingBlockLen;

    /** Fragmentizer throttling delay. */
    private long fragmentizerThrottlingDelay;

    /** IPC endpoint config (in JSON format) to publish IGFS over. */
    private String ipcEndpointCfg;

    /** IPC endpoint enabled flag. */
    private boolean ipcEndpointEnabled;

    /** Maximum space. */
    private long maxSpace;

    /** Management port. */
    private int mgmtPort;

    /** Amount of sequential block reads before prefetch is triggered. */
    private int seqReadsBeforePrefetch;

    /** Trash purge await timeout. */
    private long trashPurgeTimeout;

    /**
     * @param igfs IGFS configuration.
     * @return Data transfer object for IGFS configuration properties.
     */
    public static VisorIgfsConfiguration from(FileSystemConfiguration igfs) {
        VisorIgfsConfiguration cfg = new VisorIgfsConfiguration();

        cfg.name = igfs.getName();
        cfg.metaCacheName = igfs.getMetaCacheName();
        cfg.dataCacheName = igfs.getDataCacheName();
        cfg.blockSize = igfs.getBlockSize();
        cfg.prefetchBlocks = igfs.getPrefetchBlocks();
        cfg.streamBufSize = igfs.getStreamBufferSize();
        cfg.perNodeBatchSize = igfs.getPerNodeBatchSize();
        cfg.perNodeParallelBatchCnt = igfs.getPerNodeParallelBatchCount();

<<<<<<< HEAD
        IgfsSecondaryFileSystem secFs = igfs.getSecondaryFileSystem();

//        if (secFs != null) {
//            //Map<String, String> props = secFs.properties();
//
//            //cfg.secondaryHadoopFileSysUri = props.get(SECONDARY_FS_URI);
//            //cfg.secondaryHadoopFileSysCfgPath = props.get(SECONDARY_FS_CONFIG_PATH);
//            //cfg.secondaryHadoopFileSysUserName = props.get(SECONDARY_FS_USER_NAME);
//
//            // Just take and save the factory object:
//            cfg.factory = secFs.getSecondaryFileSystemFactory();
//        }

=======
>>>>>>> 31d3289d
        cfg.dfltMode = igfs.getDefaultMode();
        cfg.pathModes = igfs.getPathModes();
        cfg.dualModePutExecutorSrvc = compactClass(igfs.getDualModePutExecutorService());
        cfg.dualModePutExecutorSrvcShutdown = igfs.getDualModePutExecutorServiceShutdown();
        cfg.dualModeMaxPendingPutsSize = igfs.getDualModeMaxPendingPutsSize();
        cfg.maxTaskRangeLen = igfs.getMaximumTaskRangeLength();
        cfg.fragmentizerConcurrentFiles = igfs.getFragmentizerConcurrentFiles();
        cfg.fragmentizerLocWritesRatio = igfs.getFragmentizerLocalWritesRatio();
        cfg.fragmentizerEnabled = igfs.isFragmentizerEnabled();
        cfg.fragmentizerThrottlingBlockLen = igfs.getFragmentizerThrottlingBlockLength();
        cfg.fragmentizerThrottlingDelay = igfs.getFragmentizerThrottlingDelay();

        IgfsIpcEndpointConfiguration endpointCfg = igfs.getIpcEndpointConfiguration();

        cfg.ipcEndpointCfg = endpointCfg != null ? endpointCfg.toString() : null;

        cfg.ipcEndpointEnabled = igfs.isIpcEndpointEnabled();
        cfg.maxSpace = igfs.getMaxSpaceSize();
        cfg.mgmtPort = igfs.getManagementPort();
        cfg.seqReadsBeforePrefetch = igfs.getSequentialReadsBeforePrefetch();
        cfg.trashPurgeTimeout = igfs.getTrashPurgeTimeout();

        return cfg;
    }

    /**
     * Construct data transfer object for igfs configurations properties.
     *
     * @param igfss Igfs configurations.
     * @return igfs configurations properties.
     */
    public static Iterable<VisorIgfsConfiguration> list(FileSystemConfiguration[] igfss) {
        if (igfss == null)
            return Collections.emptyList();

        final Collection<VisorIgfsConfiguration> cfgs = new ArrayList<>(igfss.length);

        for (FileSystemConfiguration igfs : igfss)
            cfgs.add(from(igfs));

        return cfgs;
    }

    /**
     * @return IGFS instance name.
     */
    @Nullable public String name() {
        return name;
    }

    /**
     * @return Cache name to store IGFS meta information.
     */
    @Nullable public String metaCacheName() {
        return metaCacheName;
    }

    /**
     * @return Cache name to store IGFS data.
     */
    @Nullable public String dataCacheName() {
        return dataCacheName;
    }

    /**
     * @return File's data block size.
     */
    public int blockSize() {
        return blockSize;
    }

    /**
     * @return Number of pre-fetched blocks if specific file's chunk is requested.
     */
    public int prefetchBlocks() {
        return prefetchBlocks;
    }

    /**
     * @return Read/write buffer size for IGFS stream operations in bytes.
     */
    public int streamBufferSize() {
        return streamBufSize;
    }

    /**
     * @return Number of file blocks buffered on local node before sending batch to remote node.
     */
    public int perNodeBatchSize() {
        return perNodeBatchSize;
    }

    /**
     * @return Number of batches that can be concurrently sent to remote node.
     */
    public int perNodeParallelBatchCount() {
        return perNodeParallelBatchCnt;
    }

<<<<<<< HEAD
//    /**
//     * @return URI of the secondary Hadoop file system.
//     */
//    @Nullable public String secondaryHadoopFileSystemUri() {
//        return secondaryHadoopFileSysUri;
//    }
//
//    /**
//     * @return User name of the secondary Hadoop file system.
//     */
//    @Nullable public String secondaryHadoopFileSystemUserName() {
//        return secondaryHadoopFileSysUserName;
//    }
//
//    /**
//     * @return Path for the secondary hadoop file system config.
//     */
//    @Nullable public String secondaryHadoopFileSystemConfigPath() {
//        return secondaryHadoopFileSysCfgPath;
//    }

//    /**
//     *
//     * @param <T>
//     * @return
//     */
//    public <T> HadoopFileSystemFactory<T> secondaryFileSystemFactory() {
//        return factory;
//    }

=======
>>>>>>> 31d3289d
    /**
     * @return IGFS instance mode.
     */
    public IgfsMode defaultMode() {
        return dfltMode;
    }

    /**
     * @return Map of paths to IGFS modes.
     */
    @Nullable public Map<String, IgfsMode> pathModes() {
        return pathModes;
    }

    /**
     * @return Dual mode PUT operations executor service.
     */
    public String dualModePutExecutorService() {
        return dualModePutExecutorSrvc;
    }

    /**
     * @return Dual mode PUT operations executor service shutdown flag.
     */
    public boolean dualModePutExecutorServiceShutdown() {
        return dualModePutExecutorSrvcShutdown;
    }

    /**
     * @return Maximum amount of data in pending puts.
     */
    public long dualModeMaxPendingPutsSize() {
        return dualModeMaxPendingPutsSize;
    }

    /**
     * @return Maximum range length.
     */
    public long maxTaskRangeLength() {
        return maxTaskRangeLen;
    }

    /**
     * @return Fragmentizer concurrent files.
     */
    public int fragmentizerConcurrentFiles() {
        return fragmentizerConcurrentFiles;
    }

    /**
     * @return Fragmentizer local writes ratio.
     */
    public float fragmentizerLocalWritesRatio() {
        return fragmentizerLocWritesRatio;
    }

    /**
     * @return Fragmentizer enabled flag.
     */
    public boolean fragmentizerEnabled() {
        return fragmentizerEnabled;
    }

    /**
     * @return Fragmentizer throttling block length.
     */
    public long fragmentizerThrottlingBlockLength() {
        return fragmentizerThrottlingBlockLen;
    }

    /**
     * @return Fragmentizer throttling delay.
     */
    public long fragmentizerThrottlingDelay() {
        return fragmentizerThrottlingDelay;
    }

    /**
     * @return IPC endpoint config to publish IGFS over.
     */
    @Nullable public String ipcEndpointConfiguration() {
        return ipcEndpointCfg;
    }

    /**
     * @return IPC endpoint enabled flag.
     */
    public boolean ipcEndpointEnabled() {
        return ipcEndpointEnabled;
    }

    /**
     * @return Maximum space.
     */
    public long maxSpace() {
        return maxSpace;
    }

    /**
     * @return Management port.
     */
    public int managementPort() {
        return mgmtPort;
    }

    /**
     * @return Amount of sequential block reads before prefetch is triggered.
     */
    public int sequenceReadsBeforePrefetch() {
        return seqReadsBeforePrefetch;
    }

    /**
     * @return Trash purge await timeout.
     */
    public long trashPurgeTimeout() {
        return trashPurgeTimeout;
    }

    /** {@inheritDoc} */
    @Override public String toString() {
        return S.toString(VisorIgfsConfiguration.class, this);
    }
}<|MERGE_RESOLUTION|>--- conflicted
+++ resolved
@@ -29,12 +29,6 @@
 import org.apache.ignite.internal.util.typedef.internal.S;
 import org.jetbrains.annotations.Nullable;
 
-<<<<<<< HEAD
-//import static org.apache.ignite.internal.processors.igfs.IgfsEx.SECONDARY_FS_CONFIG_PATH;
-//import static org.apache.ignite.internal.processors.igfs.IgfsEx.SECONDARY_FS_URI;
-//import static org.apache.ignite.internal.processors.igfs.IgfsEx.SECONDARY_FS_USER_NAME;
-=======
->>>>>>> 31d3289d
 import static org.apache.ignite.internal.visor.util.VisorTaskUtils.compactClass;
 
 /**
@@ -68,20 +62,6 @@
     /** Number of batches that can be concurrently sent to remote node. */
     private int perNodeParallelBatchCnt;
 
-<<<<<<< HEAD
-//    /** URI of the secondary Hadoop file system. */
-//    private String secondaryHadoopFileSysUri;
-//
-//    /** Path for the secondary hadoop file system config. */
-//    private String secondaryHadoopFileSysCfgPath;
-//
-//    /** User name for the secondary hadoop file system config. */
-//    private String secondaryHadoopFileSysUserName;
-
-//    private HadoopFileSystemFactory factory;
-
-=======
->>>>>>> 31d3289d
     /** IGFS instance mode. */
     private IgfsMode dfltMode;
 
@@ -149,22 +129,6 @@
         cfg.perNodeBatchSize = igfs.getPerNodeBatchSize();
         cfg.perNodeParallelBatchCnt = igfs.getPerNodeParallelBatchCount();
 
-<<<<<<< HEAD
-        IgfsSecondaryFileSystem secFs = igfs.getSecondaryFileSystem();
-
-//        if (secFs != null) {
-//            //Map<String, String> props = secFs.properties();
-//
-//            //cfg.secondaryHadoopFileSysUri = props.get(SECONDARY_FS_URI);
-//            //cfg.secondaryHadoopFileSysCfgPath = props.get(SECONDARY_FS_CONFIG_PATH);
-//            //cfg.secondaryHadoopFileSysUserName = props.get(SECONDARY_FS_USER_NAME);
-//
-//            // Just take and save the factory object:
-//            cfg.factory = secFs.getSecondaryFileSystemFactory();
-//        }
-
-=======
->>>>>>> 31d3289d
         cfg.dfltMode = igfs.getDefaultMode();
         cfg.pathModes = igfs.getPathModes();
         cfg.dualModePutExecutorSrvc = compactClass(igfs.getDualModePutExecutorService());
@@ -264,39 +228,6 @@
         return perNodeParallelBatchCnt;
     }
 
-<<<<<<< HEAD
-//    /**
-//     * @return URI of the secondary Hadoop file system.
-//     */
-//    @Nullable public String secondaryHadoopFileSystemUri() {
-//        return secondaryHadoopFileSysUri;
-//    }
-//
-//    /**
-//     * @return User name of the secondary Hadoop file system.
-//     */
-//    @Nullable public String secondaryHadoopFileSystemUserName() {
-//        return secondaryHadoopFileSysUserName;
-//    }
-//
-//    /**
-//     * @return Path for the secondary hadoop file system config.
-//     */
-//    @Nullable public String secondaryHadoopFileSystemConfigPath() {
-//        return secondaryHadoopFileSysCfgPath;
-//    }
-
-//    /**
-//     *
-//     * @param <T>
-//     * @return
-//     */
-//    public <T> HadoopFileSystemFactory<T> secondaryFileSystemFactory() {
-//        return factory;
-//    }
-
-=======
->>>>>>> 31d3289d
     /**
      * @return IGFS instance mode.
      */
