/*
 * Licensed to the Apache Software Foundation (ASF) under one or more
 * contributor license agreements.  See the NOTICE file distributed with
 * this work for additional information regarding copyright ownership.
 * The ASF licenses this file to You under the Apache License, Version 2.0
 * (the "License"); you may not use this file except in compliance with
 * the License.  You may obtain a copy of the License at
 *
 *      http://www.apache.org/licenses/LICENSE-2.0
 *
 * Unless required by applicable law or agreed to in writing, software
 * distributed under the License is distributed on an "AS IS" BASIS,
 * WITHOUT WARRANTIES OR CONDITIONS OF ANY KIND, either express or implied.
 * See the License for the specific language governing permissions and
 * limitations under the License.
 */

package org.apache.ignite.internal.managers.communication;

import java.util.Map;
import org.apache.ignite.IgniteException;
import org.apache.ignite.internal.GridJobCancelRequest;
import org.apache.ignite.internal.GridJobExecuteRequest;
import org.apache.ignite.internal.GridJobExecuteResponse;
import org.apache.ignite.internal.GridJobSiblingsRequest;
import org.apache.ignite.internal.GridJobSiblingsResponse;
import org.apache.ignite.internal.GridTaskCancelRequest;
import org.apache.ignite.internal.GridTaskSessionRequest;
import org.apache.ignite.internal.managers.checkpoint.GridCheckpointRequest;
import org.apache.ignite.internal.managers.deployment.GridDeploymentInfoBean;
import org.apache.ignite.internal.managers.deployment.GridDeploymentRequest;
import org.apache.ignite.internal.managers.deployment.GridDeploymentResponse;
import org.apache.ignite.internal.managers.eventstorage.GridEventStorageMessage;
import org.apache.ignite.internal.portable.PortableObjectImpl;
import org.apache.ignite.internal.processors.affinity.AffinityTopologyVersion;
import org.apache.ignite.internal.processors.cache.CacheEntryInfoCollection;
import org.apache.ignite.internal.processors.cache.CacheEntryPredicateContainsValue;
import org.apache.ignite.internal.processors.cache.CacheEntrySerializablePredicate;
import org.apache.ignite.internal.processors.cache.CacheEvictionEntry;
import org.apache.ignite.internal.processors.cache.CacheInvokeDirectResult;
import org.apache.ignite.internal.processors.cache.CacheObjectByteArrayImpl;
import org.apache.ignite.internal.processors.cache.CacheObjectImpl;
import org.apache.ignite.internal.processors.cache.GridCacheEntryInfo;
import org.apache.ignite.internal.processors.cache.GridCacheEvictionRequest;
import org.apache.ignite.internal.processors.cache.GridCacheEvictionResponse;
import org.apache.ignite.internal.processors.cache.GridCacheReturn;
import org.apache.ignite.internal.processors.cache.KeyCacheObjectImpl;
import org.apache.ignite.internal.processors.cache.distributed.GridCacheTtlUpdateRequest;
import org.apache.ignite.internal.processors.cache.distributed.GridCacheTxRecoveryRequest;
import org.apache.ignite.internal.processors.cache.distributed.GridCacheTxRecoveryResponse;
import org.apache.ignite.internal.processors.cache.distributed.GridDistributedLockRequest;
import org.apache.ignite.internal.processors.cache.distributed.GridDistributedLockResponse;
import org.apache.ignite.internal.processors.cache.distributed.GridDistributedTxFinishRequest;
import org.apache.ignite.internal.processors.cache.distributed.GridDistributedTxFinishResponse;
import org.apache.ignite.internal.processors.cache.distributed.GridDistributedTxPrepareRequest;
import org.apache.ignite.internal.processors.cache.distributed.GridDistributedTxPrepareResponse;
import org.apache.ignite.internal.processors.cache.distributed.GridDistributedUnlockRequest;
import org.apache.ignite.internal.processors.cache.distributed.dht.GridDhtAffinityAssignmentRequest;
import org.apache.ignite.internal.processors.cache.distributed.dht.GridDhtAffinityAssignmentResponse;
import org.apache.ignite.internal.processors.cache.distributed.dht.GridDhtLockRequest;
import org.apache.ignite.internal.processors.cache.distributed.dht.GridDhtLockResponse;
import org.apache.ignite.internal.processors.cache.distributed.dht.GridDhtTxFinishRequest;
import org.apache.ignite.internal.processors.cache.distributed.dht.GridDhtTxFinishResponse;
import org.apache.ignite.internal.processors.cache.distributed.dht.GridDhtTxPrepareRequest;
import org.apache.ignite.internal.processors.cache.distributed.dht.GridDhtTxPrepareResponse;
import org.apache.ignite.internal.processors.cache.distributed.dht.GridDhtUnlockRequest;
import org.apache.ignite.internal.processors.cache.distributed.dht.atomic.GridDhtAtomicDeferredUpdateResponse;
import org.apache.ignite.internal.processors.cache.distributed.dht.atomic.GridDhtAtomicUpdateRequest;
import org.apache.ignite.internal.processors.cache.distributed.dht.atomic.GridDhtAtomicUpdateResponse;
import org.apache.ignite.internal.processors.cache.distributed.dht.atomic.GridNearAtomicUpdateRequest;
import org.apache.ignite.internal.processors.cache.distributed.dht.atomic.GridNearAtomicUpdateResponse;
import org.apache.ignite.internal.processors.cache.distributed.dht.preloader.GridDhtForceKeysRequest;
import org.apache.ignite.internal.processors.cache.distributed.dht.preloader.GridDhtForceKeysResponse;
import org.apache.ignite.internal.processors.cache.distributed.dht.preloader.GridDhtPartitionDemandMessage;
import org.apache.ignite.internal.processors.cache.distributed.dht.preloader.GridDhtPartitionExchangeId;
import org.apache.ignite.internal.processors.cache.distributed.dht.preloader.GridDhtPartitionSupplyMessage;
import org.apache.ignite.internal.processors.cache.distributed.dht.preloader.GridDhtPartitionSupplyMessageV2;
import org.apache.ignite.internal.processors.cache.distributed.dht.preloader.GridDhtPartitionsFullMessage;
import org.apache.ignite.internal.processors.cache.distributed.dht.preloader.GridDhtPartitionsSingleMessage;
import org.apache.ignite.internal.processors.cache.distributed.dht.preloader.GridDhtPartitionsSingleRequest;
import org.apache.ignite.internal.processors.cache.distributed.near.CacheVersionedValue;
import org.apache.ignite.internal.processors.cache.distributed.near.GridNearGetRequest;
import org.apache.ignite.internal.processors.cache.distributed.near.GridNearGetResponse;
import org.apache.ignite.internal.processors.cache.distributed.near.GridNearLockRequest;
import org.apache.ignite.internal.processors.cache.distributed.near.GridNearLockResponse;
import org.apache.ignite.internal.processors.cache.distributed.near.GridNearTxFinishRequest;
import org.apache.ignite.internal.processors.cache.distributed.near.GridNearTxFinishResponse;
import org.apache.ignite.internal.processors.cache.distributed.near.GridNearTxPrepareRequest;
import org.apache.ignite.internal.processors.cache.distributed.near.GridNearTxPrepareResponse;
import org.apache.ignite.internal.processors.cache.distributed.near.GridNearUnlockRequest;
import org.apache.ignite.internal.processors.cache.query.GridCacheQueryRequest;
import org.apache.ignite.internal.processors.cache.query.GridCacheQueryResponse;
import org.apache.ignite.internal.processors.cache.query.GridCacheSqlQuery;
import org.apache.ignite.internal.processors.cache.query.continuous.CacheContinuousQueryBatchAck;
import org.apache.ignite.internal.processors.cache.query.continuous.CacheContinuousQueryEntry;
import org.apache.ignite.internal.processors.cache.transactions.IgniteTxEntry;
import org.apache.ignite.internal.processors.cache.transactions.IgniteTxKey;
import org.apache.ignite.internal.processors.cache.transactions.TxEntryValueHolder;
import org.apache.ignite.internal.processors.cache.version.GridCacheRawVersionedEntry;
import org.apache.ignite.internal.processors.cache.version.GridCacheVersion;
import org.apache.ignite.internal.processors.cache.version.GridCacheVersionEx;
import org.apache.ignite.internal.processors.clock.GridClockDeltaSnapshotMessage;
import org.apache.ignite.internal.processors.clock.GridClockDeltaVersion;
import org.apache.ignite.internal.processors.continuous.GridContinuousMessage;
import org.apache.ignite.internal.processors.datastreamer.DataStreamerEntry;
import org.apache.ignite.internal.processors.datastreamer.DataStreamerRequest;
import org.apache.ignite.internal.processors.datastreamer.DataStreamerResponse;
import org.apache.ignite.internal.processors.igfs.IgfsAckMessage;
import org.apache.ignite.internal.processors.igfs.IgfsBlockKey;
import org.apache.ignite.internal.processors.igfs.IgfsBlocksMessage;
import org.apache.ignite.internal.processors.igfs.IgfsDeleteMessage;
import org.apache.ignite.internal.processors.igfs.IgfsFileAffinityRange;
import org.apache.ignite.internal.processors.igfs.IgfsFragmentizerRequest;
import org.apache.ignite.internal.processors.igfs.IgfsFragmentizerResponse;
import org.apache.ignite.internal.processors.igfs.IgfsSyncMessage;
import org.apache.ignite.internal.processors.query.h2.twostep.messages.GridQueryCancelRequest;
import org.apache.ignite.internal.processors.query.h2.twostep.messages.GridQueryFailResponse;
import org.apache.ignite.internal.processors.query.h2.twostep.messages.GridQueryNextPageRequest;
import org.apache.ignite.internal.processors.query.h2.twostep.messages.GridQueryNextPageResponse;
import org.apache.ignite.internal.processors.query.h2.twostep.messages.GridQueryRequest;
import org.apache.ignite.internal.processors.rest.handlers.task.GridTaskResultRequest;
import org.apache.ignite.internal.processors.rest.handlers.task.GridTaskResultResponse;
import org.apache.ignite.internal.util.GridByteArrayList;
import org.apache.ignite.internal.util.GridLongList;
import org.apache.ignite.internal.util.UUIDCollectionMessage;
import org.apache.ignite.lang.IgniteOutClosure;
import org.apache.ignite.plugin.extensions.communication.Message;
import org.apache.ignite.plugin.extensions.communication.MessageFactory;
import org.apache.ignite.spi.collision.jobstealing.JobStealingRequest;
import org.apache.ignite.spi.communication.tcp.TcpCommunicationSpi;
import org.jsr166.ConcurrentHashMap8;

/**
 * Message factory implementation.
 */
public class GridIoMessageFactory implements MessageFactory {
    /** Custom messages registry. Used for test purposes. */
    private static final Map<Byte, IgniteOutClosure<Message>> CUSTOM = new ConcurrentHashMap8<>();

    /** Extensions. */
    private final MessageFactory[] ext;

    /**
     * @param ext Extensions.
     */
    public GridIoMessageFactory(MessageFactory[] ext) {
        this.ext = ext;
    }

    /** {@inheritDoc} */
    @Override public Message create(byte type) {
        Message msg = null;

        switch (type) {
            case TcpCommunicationSpi.NODE_ID_MSG_TYPE:
                msg = new TcpCommunicationSpi.NodeIdMessage();

                break;

            case TcpCommunicationSpi.RECOVERY_LAST_ID_MSG_TYPE:
                msg = new TcpCommunicationSpi.RecoveryLastReceivedMessage();

                break;

            case TcpCommunicationSpi.HANDSHAKE_MSG_TYPE:
                msg = new TcpCommunicationSpi.HandshakeMessage();

                break;

            case 0:
                msg = new GridJobCancelRequest();

                break;

            case 1:
                msg = new GridJobExecuteRequest();

                break;

            case 2:
                msg = new GridJobExecuteResponse();

                break;

            case 3:
                msg = new GridJobSiblingsRequest();

                break;

            case 4:
                msg = new GridJobSiblingsResponse();

                break;

            case 5:
                msg = new GridTaskCancelRequest();

                break;

            case 6:
                msg = new GridTaskSessionRequest();

                break;

            case 7:
                msg = new GridCheckpointRequest();

                break;

            case 8:
                msg = new GridIoMessage();

                break;

            case 9:
                msg = new GridIoUserMessage();

                break;

            case 10:
                msg = new GridDeploymentInfoBean();

                break;

            case 11:
                msg = new GridDeploymentRequest();

                break;

            case 12:
                msg = new GridDeploymentResponse();

                break;

            case 13:
                msg = new GridEventStorageMessage();

                break;

            case 14:
                msg = new GridCacheEvictionRequest();

                break;

            case 15:
                msg = new GridCacheEvictionResponse();

                break;

            case 16:
                msg = new GridCacheTxRecoveryRequest();

                break;

            case 17:
                msg = new GridCacheTxRecoveryResponse();

                break;

            case 20:
                msg = new GridCacheTtlUpdateRequest();

                break;

            case 21:
                msg = new GridDistributedLockRequest();

                break;

            case 22:
                msg = new GridDistributedLockResponse();

                break;

            case 23:
                msg = new GridDistributedTxFinishRequest();

                break;

            case 24:
                msg = new GridDistributedTxFinishResponse();

                break;

            case 25:
                msg = new GridDistributedTxPrepareRequest();

                break;

            case 26:
                msg = new GridDistributedTxPrepareResponse();

                break;

            case 27:
                msg = new GridDistributedUnlockRequest();

                break;

            case 28:
                msg = new GridDhtAffinityAssignmentRequest();

                break;

            case 29:
                msg = new GridDhtAffinityAssignmentResponse();

                break;

            case 30:
                msg = new GridDhtLockRequest();

                break;

            case 31:
                msg = new GridDhtLockResponse();

                break;

            case 32:
                msg = new GridDhtTxFinishRequest();

                break;

            case 33:
                msg = new GridDhtTxFinishResponse();

                break;

            case 34:
                msg = new GridDhtTxPrepareRequest();

                break;

            case 35:
                msg = new GridDhtTxPrepareResponse();

                break;

            case 36:
                msg = new GridDhtUnlockRequest();

                break;

            case 37:
                msg = new GridDhtAtomicDeferredUpdateResponse();

                break;

            case 38:
                msg = new GridDhtAtomicUpdateRequest();

                break;

            case 39:
                msg = new GridDhtAtomicUpdateResponse();

                break;

            case 40:
                msg = new GridNearAtomicUpdateRequest();

                break;

            case 41:
                msg = new GridNearAtomicUpdateResponse();

                break;

            case 42:
                msg = new GridDhtForceKeysRequest();

                break;

            case 43:
                msg = new GridDhtForceKeysResponse();

                break;

            case 44:
                msg = new GridDhtPartitionDemandMessage();

                break;

            case 45:
                msg = new GridDhtPartitionSupplyMessage();

                break;

            case 46:
                msg = new GridDhtPartitionsFullMessage();

                break;

            case 47:
                msg = new GridDhtPartitionsSingleMessage();

                break;

            case 48:
                msg = new GridDhtPartitionsSingleRequest();

                break;

            case 49:
                msg = new GridNearGetRequest();

                break;

            case 50:
                msg = new GridNearGetResponse();

                break;

            case 51:
                msg = new GridNearLockRequest();

                break;

            case 52:
                msg = new GridNearLockResponse();

                break;

            case 53:
                msg = new GridNearTxFinishRequest();

                break;

            case 54:
                msg = new GridNearTxFinishResponse();

                break;

            case 55:
                msg = new GridNearTxPrepareRequest();

                break;

            case 56:
                msg = new GridNearTxPrepareResponse();

                break;

            case 57:
                msg = new GridNearUnlockRequest();

                break;

            case 58:
                msg = new GridCacheQueryRequest();

                break;

            case 59:
                msg = new GridCacheQueryResponse();

                break;

            case 60:
                msg = new GridClockDeltaSnapshotMessage();

                break;

            case 61:
                msg = new GridContinuousMessage();

                break;

            case 62:
                msg = new DataStreamerRequest();

                break;

            case 63:
                msg = new DataStreamerResponse();

                break;

            case 64:
                msg = new IgfsAckMessage();

                break;

            case 65:
                msg = new IgfsBlockKey();

                break;

            case 66:
                msg = new IgfsBlocksMessage();

                break;

            case 67:
                msg = new IgfsDeleteMessage();

                break;

            case 68:
                msg = new IgfsFileAffinityRange();

                break;

            case 69:
                msg = new IgfsFragmentizerRequest();

                break;

            case 70:
                msg = new IgfsFragmentizerResponse();

                break;

            case 71:
                msg = new IgfsSyncMessage();

                break;

            case 76:
                msg = new GridTaskResultRequest();

                break;

            case 77:
                msg = new GridTaskResultResponse();

                break;

            case 82:
                msg = new JobStealingRequest();

                break;

            case 83:
                msg = new GridClockDeltaVersion();

                break;

            case 84:
                msg = new GridByteArrayList();

                break;

            case 85:
                msg = new GridLongList();

                break;

            case 86:
                msg = new GridCacheVersion();

                break;

            case 87:
                msg = new GridDhtPartitionExchangeId();

                break;

            case 88:
                msg = new GridCacheReturn();

                break;

            case 89:
                msg = new CacheObjectImpl();

                break;

            case 90:
                msg = new KeyCacheObjectImpl();

                break;

            case 91:
                msg = new GridCacheEntryInfo();

                break;

            case 92:
                msg = new CacheEntryInfoCollection();

                break;

            case 93:
                msg = new CacheInvokeDirectResult();

                break;

            case 94:
                msg = new IgniteTxKey();

                break;

            case 95:
                msg = new DataStreamerEntry();

                break;

            case 96:
                msg = new CacheContinuousQueryEntry();

                break;

            case 97:
                msg = new CacheEvictionEntry();

                break;

            case 98:
                msg = new CacheEntryPredicateContainsValue();

                break;

            case 99:
                msg = new CacheEntrySerializablePredicate();

                break;

            case 100:
                msg = new IgniteTxEntry();

                break;

            case 101:
                msg = new TxEntryValueHolder();

                break;

            case 102:
                msg = new CacheVersionedValue();

                break;

            case 103:
                msg = new GridCacheRawVersionedEntry<>();

                break;

            case 104:
                msg = new GridCacheVersionEx();

                break;

            case 105:
                msg = new CacheObjectByteArrayImpl();

                break;

            case 106:
                msg = new GridQueryCancelRequest();

                break;

            case 107:
                msg = new GridQueryFailResponse();

                break;

            case 108:
                msg = new GridQueryNextPageRequest();

                break;

            case 109:
                msg = new GridQueryNextPageResponse();

                break;

            case 110:
                msg = new GridQueryRequest();

                break;

            case 111:
                msg = new AffinityTopologyVersion();

                break;

            case 112:
                msg = new GridCacheSqlQuery();

                break;

            case 113:
                msg = new PortableObjectImpl();

                break;

            case 114:
                msg = new GridDhtPartitionSupplyMessageV2();

                break;

            case 115:
<<<<<<< HEAD
                msg = new CacheContinuousQueryBatchAck();

                break;

            // [-3..115] - this
=======
                msg = new UUIDCollectionMessage();

                break;

            // [-3..114] - this
>>>>>>> 175b7f24
            // [120..123] - DR
            // [-4..-22] - SQL
            default:
                if (ext != null) {
                    for (MessageFactory factory : ext) {
                        msg = factory.create(type);

                        if (msg != null)
                            break;
                    }
                }

                if (msg == null) {
                    IgniteOutClosure<Message> c = CUSTOM.get(type);

                    if (c != null)
                        msg = c.apply();
                }
        }

        if (msg == null)
            throw new IgniteException("Invalid message type: " + type);

        return msg;
    }

    /**
     * Registers factory for custom message. Used for test purposes.
     *
     * @param type Message type.
     * @param c Message producer.
     */
    public static void registerCustom(byte type, IgniteOutClosure<Message> c) {
        assert c != null;

        CUSTOM.put(type, c);
    }
}<|MERGE_RESOLUTION|>--- conflicted
+++ resolved
@@ -693,19 +693,16 @@
                 break;
 
             case 115:
-<<<<<<< HEAD
+                msg = new UUIDCollectionMessage();
+
+                break;
+
+            case 115:
                 msg = new CacheContinuousQueryBatchAck();
 
                 break;
 
             // [-3..115] - this
-=======
-                msg = new UUIDCollectionMessage();
-
-                break;
-
-            // [-3..114] - this
->>>>>>> 175b7f24
             // [120..123] - DR
             // [-4..-22] - SQL
             default:
