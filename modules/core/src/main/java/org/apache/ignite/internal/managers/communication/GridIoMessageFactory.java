--- conflicted
+++ resolved
@@ -694,16 +694,17 @@
                 break;
 
             case 115:
-<<<<<<< HEAD
+                msg = new UUIDCollectionMessage();
+
+                break;
+
+            case 116:
                 msg = new GridNearSingleGetRequest();
 
                 break;
 
-            case 116:
+            case 117:
                 msg = new GridNearSingleGetResponse();
-=======
-                msg = new UUIDCollectionMessage();
->>>>>>> c490de38
 
                 break;
 
