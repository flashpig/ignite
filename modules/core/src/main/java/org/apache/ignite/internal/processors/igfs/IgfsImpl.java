--- conflicted
+++ resolved
@@ -264,16 +264,7 @@
         if (secondaryFs instanceof HadoopPayloadAware)
             secondaryFsPayload = ((HadoopPayloadAware) secondaryFs).getPayload();
 
-<<<<<<< HEAD
-        secondaryPaths = new IgfsPaths(
-            //secondaryFs == null ? null : secondaryFs.properties(),
-            //secondaryFs == null ? null : secondaryFs.getSecondaryFileSystemFactory(),
-            secondaryFsPayload,
-            dfltMode,
-            modeRslvr.modesOrdered());
-=======
         secondaryPaths = new IgfsPaths(secondaryFsPayload, dfltMode, modeRslvr.modesOrdered());
->>>>>>> 31d3289d
 
         // Check whether IGFS LRU eviction policy is set on data cache.
         String dataCacheName = igfsCtx.configuration().getDataCacheName();
