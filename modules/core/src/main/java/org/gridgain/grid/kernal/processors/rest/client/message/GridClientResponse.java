/* @java.file.header */

/*  _________        _____ __________________        _____
 *  __  ____/___________(_)______  /__  ____/______ ____(_)_______
 *  _  / __  __  ___/__  / _  __  / _  / __  _  __ `/__  / __  __ \
 *  / /_/ /  _  /    _  /  / /_/ /  / /_/ /  / /_/ / _  /  _  / / /
 *  \____/   /_/     /_/   \_,__/   \____/   \__,_/  /_/   /_/ /_/
 */

package org.gridgain.grid.kernal.processors.rest.client.message;

import org.gridgain.grid.util.typedef.internal.*;
import org.gridgain.portable.*;

import java.io.*;

/**
 * Bean representing client operation result.
 */
public class GridClientResponse extends GridClientAbstractMessage {
    /** */
    private static final long serialVersionUID = 0L;

<<<<<<< HEAD
    /** */
    public static final int PORTABLE_TYPE_ID = -6;

=======
>>>>>>> 9188835c
    /** Command succeeded. */
    public static final int STATUS_SUCCESS = 0;

    /** Command failed. */
    public static final int STATUS_FAILED = 1;

    /** Authentication failure. */
    public static final int STATUS_AUTH_FAILURE = 2;

    /** Operation security failure. */
    public static final int STATUS_SECURITY_CHECK_FAILED = 3;

    /** Success flag */
    private int successStatus;

    /** Error message, if any. */
    private String errorMsg;

    /** Result object. */
    private Object res;

    /**
     * @return {@code True} if this request was successful.
     */
    public int successStatus() {
        return successStatus;
    }

    /**
     * @param successStatus Whether request was successful.
     */
    public void successStatus(int successStatus) {
        this.successStatus = successStatus;
    }

    /**
     * @return Error message, if any error occurred, or {@code null}.
     */
    public String errorMessage() {
        return errorMsg;
    }

    /**
     * @param errorMsg Error message, if any error occurred.
     */
    public void errorMessage(String errorMsg) {
        this.errorMsg = errorMsg;
    }

    /**
     * @return Request result.
     */
    public Object result() {
        return res;
    }

    /**
     * @param res Request result.
     */
    public void result(Object res) {
        this.res = res;
    }

    /** {@inheritDoc} */
    @Override public void writePortable(GridPortableWriter writer) throws GridPortableException {
        super.writePortable(writer);

        GridPortableRawWriter raw = writer.rawWriter();

        raw.writeInt(successStatus);
        raw.writeString(errorMsg);
        raw.writeObject(res);
    }

    /** {@inheritDoc} */
    @Override public void readPortable(GridPortableReader reader) throws GridPortableException {
        super.readPortable(reader);

        GridPortableRawReader raw = reader.rawReader();

        successStatus = raw.readInt();
        errorMsg = raw.readString();
        res = raw.readObject();
    }

    /** {@inheritDoc} */
    @Override public void writeExternal(ObjectOutput out) throws IOException {
        super.writeExternal(out);

        out.writeInt(successStatus);

        U.writeString(out, errorMsg);

        out.writeObject(res);
    }

    /** {@inheritDoc} */
    @Override public void readExternal(ObjectInput in) throws IOException, ClassNotFoundException {
        super.readExternal(in);

        successStatus = in.readInt();

        errorMsg = U.readString(in);

        res = in.readObject();
    }

    /** {@inheritDoc} */
    @Override public String toString() {
        return getClass().getSimpleName() + " [clientId=" + clientId() + ", reqId=" + requestId() + ", " +
            "destId=" + destinationId() + ", status=" + successStatus + ", errMsg=" + errorMessage() +
            ", result=" + res + "]";
    }
}<|MERGE_RESOLUTION|>--- conflicted
+++ resolved
@@ -21,12 +21,6 @@
     /** */
     private static final long serialVersionUID = 0L;
 
-<<<<<<< HEAD
-    /** */
-    public static final int PORTABLE_TYPE_ID = -6;
-
-=======
->>>>>>> 9188835c
     /** Command succeeded. */
     public static final int STATUS_SUCCESS = 0;
 
