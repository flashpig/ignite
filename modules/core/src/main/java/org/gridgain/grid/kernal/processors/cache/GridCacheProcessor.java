/* @java.file.header */

/*  _________        _____ __________________        _____
 *  __  ____/___________(_)______  /__  ____/______ ____(_)_______
 *  _  / __  __  ___/__  / _  __  / _  / __  _  __ `/__  / __  __ \
 *  / /_/ /  _  /    _  /  / /_/ /  / /_/ /  / /_/ / _  /  _  / / /
 *  \____/   /_/     /_/   \_,__/   \____/   \__,_/  /_/   /_/ /_/
 */

package org.gridgain.grid.kernal.processors.cache;

import org.gridgain.grid.*;
import org.gridgain.grid.cache.*;
import org.gridgain.grid.cache.affinity.*;
import org.gridgain.grid.cache.affinity.consistenthash.*;
import org.gridgain.grid.cache.affinity.fair.*;
import org.gridgain.grid.cache.affinity.rendezvous.*;
import org.gridgain.grid.cache.store.*;
import org.gridgain.grid.dr.cache.receiver.*;
import org.gridgain.grid.dr.cache.sender.*;
import org.gridgain.grid.dr.hub.sender.*;
import org.gridgain.grid.ggfs.*;
import org.gridgain.grid.kernal.*;
import org.gridgain.grid.kernal.processors.*;
import org.gridgain.grid.kernal.processors.cache.datastructures.*;
import org.gridgain.grid.kernal.processors.cache.distributed.dht.*;
import org.gridgain.grid.kernal.processors.cache.distributed.dht.atomic.*;
import org.gridgain.grid.kernal.processors.cache.distributed.dht.colocated.*;
import org.gridgain.grid.kernal.processors.cache.distributed.near.*;
import org.gridgain.grid.kernal.processors.cache.dr.*;
import org.gridgain.grid.kernal.processors.cache.jta.*;
import org.gridgain.grid.kernal.processors.cache.local.*;
import org.gridgain.grid.kernal.processors.cache.local.atomic.*;
import org.gridgain.grid.kernal.processors.cache.query.*;
import org.gridgain.grid.kernal.processors.cache.query.continuous.*;
import org.gridgain.grid.kernal.processors.portable.*;
import org.gridgain.grid.spi.*;
import org.gridgain.grid.util.*;
import org.gridgain.grid.util.future.*;
import org.gridgain.grid.util.typedef.*;
import org.gridgain.grid.util.typedef.internal.*;
import org.jetbrains.annotations.*;

import javax.management.*;
import java.lang.reflect.*;
import java.util.*;

import static org.gridgain.grid.GridDeploymentMode.*;
import static org.gridgain.grid.cache.GridCacheAtomicityMode.*;
import static org.gridgain.grid.cache.GridCacheConfiguration.*;
import static org.gridgain.grid.cache.GridCacheDistributionMode.*;
import static org.gridgain.grid.cache.GridCacheMode.*;
import static org.gridgain.grid.cache.GridCachePreloadMode.*;
import static org.gridgain.grid.cache.GridCacheTxIsolation.*;
import static org.gridgain.grid.cache.GridCacheWriteSynchronizationMode.*;
import static org.gridgain.grid.dr.cache.receiver.GridDrReceiverCacheConflictResolverMode.*;
import static org.gridgain.grid.kernal.GridComponentType.*;
import static org.gridgain.grid.kernal.GridNodeAttributes.*;
import static org.gridgain.grid.kernal.processors.cache.GridCacheUtils.*;

/**
 * Cache processor.
 */
public class GridCacheProcessor extends GridProcessorAdapter {
    /** */
    private final Map<String, GridCacheAdapter<?, ?>> caches;

    /** Map of proxies. */
    private final Map<String, GridCache<?, ?>> proxies;

    /** Map of public proxies, i.e. proxies which could be returned to the user. */
    private final Map<String, GridCache<?, ?>> publicProxies;

    /** Map of preload finish futures grouped by preload order. */
    private final NavigableMap<Integer, GridFuture<?>> preloadFuts;

    /** Maximum detected preload order. */
    private int maxPreloadOrder;

    /** System cache names. */
    private final Set<String> sysCaches;

    /** Caches stop sequence. */
    private final Deque<GridCacheAdapter<?, ?>> stopSeq;

    /** MBean server. */
    private final MBeanServer mBeanSrv;

    /** Cache MBeans. */
    private final Collection<ObjectName> cacheMBeans = new LinkedList<>();

    /**
     * @param ctx Kernal context.
     */
    public GridCacheProcessor(GridKernalContext ctx) {
        super(ctx);

        caches = new LinkedHashMap<>();
        proxies = new HashMap<>();
        publicProxies = new HashMap<>();
        preloadFuts = new TreeMap<>();

        sysCaches = new HashSet<>();
        stopSeq = new LinkedList<>();

        mBeanSrv = ctx.config().getMBeanServer();
    }

    /**
     * @param cfg Initializes cache configuration with proper defaults.
     */
    @SuppressWarnings("unchecked")
    private void initialize(GridCacheConfiguration cfg) {
        if (cfg.getCacheMode() == null)
            cfg.setCacheMode(DFLT_CACHE_MODE);

        if (cfg.getDefaultTxConcurrency() == null)
            cfg.setDefaultTxConcurrency(DFLT_TX_CONCURRENCY);

        if (cfg.getDefaultTxIsolation() == null)
            cfg.setDefaultTxIsolation(DFLT_TX_ISOLATION);

        if (cfg.getMemoryMode() == null)
            cfg.setMemoryMode(DFLT_MEMORY_MODE);

        if (cfg.getAffinity() == null) {
            if (cfg.getCacheMode() == PARTITIONED) {
                GridCacheConsistentHashAffinityFunction aff = new GridCacheConsistentHashAffinityFunction();

                aff.setHashIdResolver(new GridCacheAffinityNodeAddressHashResolver());

                cfg.setAffinity(aff);
            }
            else if (cfg.getCacheMode() == REPLICATED) {
                GridCacheConsistentHashAffinityFunction aff = new GridCacheConsistentHashAffinityFunction(false, 512);

                aff.setHashIdResolver(new GridCacheAffinityNodeAddressHashResolver());

                cfg.setAffinity(aff);

                cfg.setBackups(Integer.MAX_VALUE);
            }
            else
                cfg.setAffinity(new LocalAffinityFunction());
        }
        else {
            if (cfg.getCacheMode() == PARTITIONED) {
                if (cfg.getAffinity() instanceof GridCacheConsistentHashAffinityFunction) {
                    GridCacheConsistentHashAffinityFunction aff = (GridCacheConsistentHashAffinityFunction)cfg.getAffinity();

                    if (aff.getHashIdResolver() == null)
                        aff.setHashIdResolver(new GridCacheAffinityNodeAddressHashResolver());
                }
            }
        }

        if (cfg.getCacheMode() == REPLICATED)
            cfg.setBackups(Integer.MAX_VALUE);

        if (cfg.getAffinityMapper() == null)
            cfg.setAffinityMapper(new GridCacheDefaultAffinityKeyMapper());

        ctx.ggfsHelper().preProcessCacheConfiguration(cfg);

        if (cfg.getPreloadMode() == null)
            cfg.setPreloadMode(ASYNC);

        if (cfg.getAtomicityMode() == null)
            cfg.setAtomicityMode(ATOMIC);

        if (cfg.getCacheMode() == PARTITIONED || cfg.getCacheMode() == REPLICATED) {
            if (cfg.getDistributionMode() == null)
                cfg.setDistributionMode(PARTITIONED_ONLY);

            if (cfg.getDistributionMode() == PARTITIONED_ONLY ||
                cfg.getDistributionMode() == CLIENT_ONLY) {
                if (cfg.getNearEvictionPolicy() != null)
                    U.quietAndWarn(log, "Ignoring near eviction policy since near cache is disabled.");
            }

            assert cfg.getDistributionMode() != null;
        }
        else
            assert cfg.getCacheMode() == LOCAL;

        if (cfg.getWriteSynchronizationMode() == null)
            cfg.setWriteSynchronizationMode(PRIMARY_SYNC);

        assert cfg.getWriteSynchronizationMode() != null;

        if (cfg.getAtomicityMode() == ATOMIC) {
            if (cfg.getAtomicWriteOrderMode() == null) {
                cfg.setAtomicWriteOrderMode(cfg.getWriteSynchronizationMode() == FULL_SYNC ?
                    GridCacheAtomicWriteOrderMode.CLOCK :
                    GridCacheAtomicWriteOrderMode.PRIMARY);
            }
            else if (cfg.getWriteSynchronizationMode() != FULL_SYNC &&
                cfg.getAtomicWriteOrderMode() == GridCacheAtomicWriteOrderMode.CLOCK) {
                cfg.setAtomicWriteOrderMode(GridCacheAtomicWriteOrderMode.PRIMARY);

                U.warn(log, "Automatically set write order mode to PRIMARY for better performance " +
                    "[writeSynchronizationMode=" + cfg.getWriteSynchronizationMode() + ", " +
                    "cacheName=" + cfg.getName() + ']');
            }
        }
    }

    /**
     * @param cfg Configuration to check for possible performance issues.
     */
    private void suggestOptimizations(GridCacheConfiguration cfg) {
        GridPerformanceSuggestions perf = ctx.performance();

        String msg = "Disable eviction policy (remove from configuration)";

        if (cfg.getEvictionPolicy() != null) {
            perf.add(msg, false);

            perf.add("Disable synchronized evictions (set 'evictSynchronized' to false)", !cfg.isEvictSynchronized());
        }
        else
            perf.add(msg, true);

        if (cfg.getCacheMode() == PARTITIONED) {
            perf.add("Disable near cache (set 'partitionDistributionMode' to PARTITIONED_ONLY or CLIENT_ONLY)",
                cfg.getDistributionMode() != NEAR_PARTITIONED &&
                    cfg.getDistributionMode() != NEAR_ONLY);

            if (cfg.getAffinity() != null)
                perf.add("Decrease number of backups (set 'keyBackups' to 0)", cfg.getBackups() == 0);
        }

        // Suppress warning if at least one ATOMIC cache found.
        perf.add("Enable ATOMIC mode if not using transactions (set 'atomicityMode' to ATOMIC)",
            cfg.getAtomicityMode() == ATOMIC);

        // Suppress warning if at least one non-FULL_SYNC mode found.
        perf.add("Disable fully synchronous writes (set 'writeSynchronizationMode' to PRIMARY_SYNC or FULL_ASYNC)",
            cfg.getWriteSynchronizationMode() != FULL_SYNC);

        // Suppress warning if at least one swap is disabled.
        perf.add("Disable swap store (set 'swapEnabled' to false)", !cfg.isSwapEnabled());

        if (cfg.getStore() != null)
            perf.add("Enable write-behind to persistent store (set 'writeBehindEnabled' to true)",
                cfg.isWriteBehindEnabled());

        perf.add("Disable query index (set 'queryIndexEnabled' to false)", !cfg.isQueryIndexEnabled());

        perf.add("Disable serializable transactions (set 'txSerializableEnabled' to false)",
            !cfg.isTxSerializableEnabled());
    }

    /**
     * @param c Grid configuration.
     * @param cc Configuration to validate.
     * @throws GridException If failed.
     */
    private void validate(GridConfiguration c, GridCacheConfiguration cc) throws GridException {
        if (cc.getCacheMode() == REPLICATED) {
            if (cc.getAffinity() instanceof GridCachePartitionFairAffinity)
                throw new GridException("REPLICATED cache can not be started with GridCachePartitionFairAffinity" +
                    " [cacheName=" + cc.getName() + ']');

            if (cc.getAffinity() instanceof GridCacheConsistentHashAffinityFunction) {
                GridCacheConsistentHashAffinityFunction aff = (GridCacheConsistentHashAffinityFunction)cc.getAffinity();

                if (aff.isExcludeNeighbors())
                    throw new GridException("For REPLICATED cache flag 'excludeNeighbors' in " +
                        "GridCacheConsistentHashAffinityFunction cannot be set [cacheName=" + cc.getName() + ']');
            }

            if (cc.getAffinity() instanceof GridCacheRendezvousAffinityFunction) {
                GridCacheRendezvousAffinityFunction aff = (GridCacheRendezvousAffinityFunction)cc.getAffinity();

                if (aff.isExcludeNeighbors())
                    throw new GridException("For REPLICATED cache flag 'excludeNeighbors' in " +
                        "GridCacheRendezvousAffinityFunction cannot be set [cacheName=" + cc.getName() + ']');
            }

            if (cc.getDistributionMode() == NEAR_PARTITIONED) {
                U.warn(log, "NEAR_PARTITIONED distribution mode cannot be used with REPLICATED cache, " +
                    "will be changed to PARTITIONED_ONLY [cacheName=" + cc.getName() + ']');

                cc.setDistributionMode(PARTITIONED_ONLY);
            }
        }

        if (cc.getCacheMode() == LOCAL && !cc.getAffinity().getClass().equals(LocalAffinityFunction.class))
            U.warn(log, "GridCacheAffinityFunction configuration parameter will be ignored for local cache [cacheName=" +
                cc.getName() + ']');

        if (cc.getPreloadMode() != GridCachePreloadMode.NONE) {
            assertParameter(cc.getPreloadThreadPoolSize() > 0, "preloadThreadPoolSize > 0");
            assertParameter(cc.getPreloadBatchSize() > 0, "preloadBatchSize > 0");
        }

        if (cc.getCacheMode() == PARTITIONED || cc.getCacheMode() == REPLICATED) {
            if (cc.getAtomicityMode() == ATOMIC && cc.getWriteSynchronizationMode() == FULL_ASYNC)
                U.warn(log, "Cache write synchronization mode is set to FULL_ASYNC. All single-key 'put' and " +
                    "'remove' operations will return 'null', all 'putx' and 'removex' operations will return" +
                    " 'true' [cacheName=" + cc.getName() + ']');
        }

        GridConfiguration cfg = ctx.config();

        GridDeploymentMode depMode = cfg.getDeploymentMode();

        if (cfg.isPeerClassLoadingEnabled() && (depMode == PRIVATE || depMode == ISOLATED) &&
            !CU.isSystemCache(cc.getName()))
            throw new GridException("Cannot start cache in PRIVATE or ISOLATED deployment mode: " +
                ctx.config().getDeploymentMode());

        if (!cc.isTxSerializableEnabled() && cc.getDefaultTxIsolation() == SERIALIZABLE)
            U.warn(log,
                "Serializable transactions are disabled while default transaction isolation is SERIALIZABLE " +
                    "(most likely misconfiguration - either update 'isTxSerializableEnabled' or " +
                    "'defaultTxIsolationLevel' properties) for cache: " + cc.getName(),
                "Serializable transactions are disabled while default transaction isolation is SERIALIZABLE " +
                    "for cache: " + cc.getName());

        if (cc.isWriteBehindEnabled()) {
            if (cc.getStore() == null)
                throw new GridException("Cannot enable write-behind cache (cache store is not provided) for cache: " +
                    cc.getName());

            assertParameter(cc.getWriteBehindBatchSize() > 0, "writeBehindBatchSize > 0");
            assertParameter(cc.getWriteBehindFlushSize() >= 0, "writeBehindFlushSize >= 0");
            assertParameter(cc.getWriteBehindFlushFrequency() >= 0, "writeBehindFlushFrequency >= 0");
            assertParameter(cc.getWriteBehindFlushThreadCount() > 0, "writeBehindFlushThreadCount > 0");

            if (cc.getWriteBehindFlushSize() == 0 && cc.getWriteBehindFlushFrequency() == 0)
                throw new GridException("Cannot set both 'writeBehindFlushFrequency' and " +
                    "'writeBehindFlushSize' parameters to 0 for cache: " + cc.getName());
        }

        long delay = cc.getPreloadPartitionedDelay();

        if (delay != 0) {
            if (cc.getCacheMode() != PARTITIONED)
                U.warn(log, "Preload delay is supported only for partitioned caches (will ignore): " + cc.getName(),
                    "Will ignore preload delay for cache: " + cc.getName());
            else if (cc.getPreloadMode() == SYNC) {
                if (delay < 0) {
                    U.warn(log, "Ignoring SYNC preload mode with manual preload start (node will not wait for " +
                        "preloading to be finished): " + cc.getName(),
                        "Node will not wait for preload in SYNC mode: " + cc.getName());
                }
                else {
                    U.warn(log,
                        "Using SYNC preload mode with preload delay (node will wait until preloading is " +
                            "initiated for " + delay + "ms) for cache: " + cc.getName(),
                        "Node will wait until preloading is initiated for " + delay + "ms for cache: " + cc.getName());
                }
            }
        }

        ctx.ggfsHelper().validateCacheConfiguration(cc);

        switch (cc.getMemoryMode()) {
            case OFFHEAP_VALUES: {
                if (cc.getOffHeapMaxMemory() < 0)
                    cc.setOffHeapMaxMemory(0); // Set to unlimited.

                break;
            }

            case OFFHEAP_TIERED: {
                if (cc.getOffHeapMaxMemory() < 0)
                    cc.setOffHeapMaxMemory(0); // Set to unlimited.

                break;
            }

            case ONHEAP_TIERED:
                if (!systemCache(cc.getName()) && cc.getEvictionPolicy() == null && cc.getOffHeapMaxMemory() >= 0)
                    U.quietAndWarn(log, "Eviction policy not enabled with ONHEAP_TIERED mode for cache " +
                        "(entries will not be moved to off-heap store): " + cc.getName());

                break;

            default:
                throw new IllegalStateException("Unknown memory mode: " + cc.getMemoryMode());
        }

        if (cc.getMemoryMode() == GridCacheMemoryMode.OFFHEAP_VALUES) {
            if (cc.isQueryIndexEnabled())
                throw new GridException("Cannot have query indexing enabled while values are stored off-heap. " +
                    "You must either disable query indexing or disable off-heap values only flag for cache: " +
                    cc.getName());
        }

        boolean ggfsCache = CU.isGgfsCache(c, cc.getName());
        boolean utilityCache = CU.isUtilityCache(cc.getName());

        if (!ggfsCache && !utilityCache && !cc.isQueryIndexEnabled())
            U.warn(log, "Query indexing is disabled (queries will not work) for cache: '" + cc.getName() + "'. " +
                "To enable change GridCacheConfiguration.isQueryIndexEnabled() property.",
                "Query indexing is disabled (queries will not work) for cache: " + cc.getName());

        boolean mongoCache = false; // CU.isMongoCache(c, cc.getName());

        // Validate DR send configuration.
        GridDrSenderCacheConfiguration drSndCfg = cc.getDrSenderConfiguration();

        if (drSndCfg != null) {
            if (ggfsCache)
                throw new GridException("GGFS cache cannot be data center replication sender cache: " + cc.getName());

            if (mongoCache)
                throw new GridException("Mongo cache cannot be data center replication sender cache: " + cc.getName());

            assertParameter(drSndCfg.getMode() != null, "cfg.getDrSenderConfiguration().getMode() != null");

            if (cc.getCacheMode() == LOCAL)
                throw new GridException("Data center replication is not supported for LOCAL cache");

            assertParameter(drSndCfg.getBatchSendSize() > 0, "cfg.getDrSenderConfiguration().getBatchSendSize() > 0");

            if (drSndCfg.getBatchSendFrequency() < 0)
                drSndCfg.setBatchSendFrequency(0);

            assertParameter(drSndCfg.getMaxBatches() > 0, "cfg.getDrSenderConfiguration().getMaxBatches() > 0");

            assertParameter(drSndCfg.getSenderHubLoadBalancingMode() != null,
                "cfg.getDrSendConfiguration().getSenderHubLoadBalancingMode() != null");

            assertParameter(drSndCfg.getStateTransferThreadsCount() > 0,
                "cfg.getDrSenderConfiguration().getStateTransferThreadsCount() > 0");

            assertParameter(drSndCfg.getStateTransferThrottle() >= 0,
                "cfg.getDrSenderConfiguration().getStateTransferThrottle >= 0");
        }

        // Validate DR receive configuration.
        GridDrReceiverCacheConfiguration drRcvCfg = cc.getDrReceiverConfiguration();

        if (drRcvCfg != null) {
            if (ggfsCache)
                throw new GridException("GGFS cache cannot be data center replication receiver cache: " +
                    cc.getName());

            if (mongoCache)
                throw new GridException("Mongo cache cannot be data center replication receiver cache: " +
                    cc.getName());

            GridDrReceiverCacheConflictResolverMode rslvrMode = drRcvCfg.getConflictResolverMode();

            assertParameter(rslvrMode != null, "cfg.getDrReceiverConfiguration().getConflictResolverPolicy() != null");

            if (rslvrMode != DR_AUTO && drRcvCfg.getConflictResolver() == null)
                throw new GridException("Conflict resolver must be not null with " + rslvrMode + " resolving policy");
        }

        if (cc.getAtomicityMode() == ATOMIC)
            assertParameter(cc.getTransactionManagerLookupClassName() == null,
                "transaction manager can not be used with ATOMIC cache");
    }

    /**
     * @param ctx Context.
     * @return DHT managers.
     */
    private List<GridCacheManager> dhtManagers(GridCacheContext ctx) {
        return F.asList(ctx.store(), ctx.mvcc(), ctx.events(), ctx.tm(), ctx.swap(), ctx.dgc(), ctx.evicts(),
            ctx.queries(), ctx.continuousQueries(), ctx.dr());
    }

    /**
     * @param ctx Context.
     * @return Managers present in both, DHT and Near caches.
     */
    @SuppressWarnings("IfMayBeConditional")
    private Collection<GridCacheManager> dhtExcludes(GridCacheContext ctx) {
        if (ctx.config().getCacheMode() == LOCAL || !isNearEnabled(ctx))
            return Collections.emptyList();
        else
            return F.asList((GridCacheManager)ctx.dgc(), ctx.queries(), ctx.continuousQueries());
    }

    /**
     * @param cfg Configuration.
     * @param objs Extra components.
     * @throws GridException If failed to inject.
     */
    private void prepare(GridCacheConfiguration cfg, Object... objs) throws GridException {
        prepare(cfg, cfg.getEvictionPolicy(), false);
        prepare(cfg, cfg.getNearEvictionPolicy(), true);
        prepare(cfg, cfg.getAffinity(), false);
        prepare(cfg, cfg.getAffinityMapper(), false);
        prepare(cfg, cfg.getCloner(), false);
        prepare(cfg, cfg.getStore(), false);
        prepare(cfg, cfg.getEvictionFilter(), false);
        prepare(cfg, cfg.getInterceptor(), false);

        GridDrSenderCacheConfiguration drSndCfg = cfg.getDrSenderConfiguration();

        if (drSndCfg != null)
            prepare(cfg, drSndCfg.getEntryFilter(), false);

        GridDrReceiverCacheConfiguration drRcvCfg = cfg.getDrReceiverConfiguration();

        if (drRcvCfg != null)
            prepare(cfg, drRcvCfg.getConflictResolver(), false);

        for (Object obj : objs)
            prepare(cfg, obj, false);
    }

    /**
     * @param cfg Cache configuration.
     * @param rsrc Resource.
     * @param near Near flag.
     * @throws GridException If failed.
     */
    private void prepare(GridCacheConfiguration cfg, @Nullable Object rsrc, boolean near) throws GridException {
        if (rsrc != null) {
            ctx.resource().injectGeneric(rsrc);

            ctx.resource().injectCacheName(rsrc, cfg.getName());

            registerMbean(rsrc, cfg.getName(), near);
        }
    }

    /**
     * @param cctx Cache context.
     */
    private void cleanup(GridCacheContext cctx) {
        GridCacheConfiguration cfg = cctx.config();

        cleanup(cfg, cfg.getEvictionPolicy(), false);
        cleanup(cfg, cfg.getNearEvictionPolicy(), true);
        cleanup(cfg, cfg.getAffinity(), false);
        cleanup(cfg, cfg.getAffinityMapper(), false);
        cleanup(cfg, cctx.jta().tmLookup(), false);
        cleanup(cfg, cfg.getCloner(), false);
        cleanup(cfg, cfg.getStore(), false);

        cctx.cleanup();
    }

    /**
     * @param cfg Cache configuration.
     * @param rsrc Resource.
     * @param near Near flag.
     */
    private void cleanup(GridCacheConfiguration cfg, @Nullable Object rsrc, boolean near) {
        if (rsrc != null) {
            unregisterMbean(rsrc, cfg.getName(), near);

            try {
                ctx.resource().cleanupGeneric(rsrc);
            }
            catch (GridException e) {
                U.error(log, "Failed to cleanup resource: " + rsrc, e);
            }
        }
    }

    /** {@inheritDoc} */
    @SuppressWarnings( {"unchecked"})
    @Override public void start() throws GridException {
        if (ctx.config().isDaemon())
            return;

        ctx.versionConverter().registerLocal(GridDhtAtomicUpdateRequest.class,
            GridDhtAtomicCache.DhtAtomicUpdateRequestConverter603.class, GridNearAtomicCache.SINCE_VER);

        ctx.versionConverter().registerLocal(GridDhtAtomicUpdateResponse.class,
            GridDhtAtomicCache.DhtAtomicUpdateResponseConverter603.class, GridNearAtomicCache.SINCE_VER);

        ctx.versionConverter().registerLocal(GridNearAtomicUpdateResponse.class,
            GridDhtAtomicCache.NearAtomicUpdateResponseConverter603.class, GridNearAtomicCache.SINCE_VER);

        ctx.versionConverter().registerLocal(GridNearAtomicUpdateRequest.class,
            GridDhtAtomicCache.GridNearAtomicUpdateRequestConverter612.class,
            GridDhtAtomicCache.FORCE_TRANSFORM_BACKUP_SINCE);

        ctx.versionConverter().registerLocal(GridDhtAtomicUpdateRequest.class,
            GridDhtAtomicCache.GridDhtAtomicUpdateRequestConverter612.class,
            GridDhtAtomicCache.FORCE_TRANSFORM_BACKUP_SINCE);

        ctx.versionConverter().registerLocal(GridNearLockRequest.class,
            GridDhtCacheAdapter.GridSubjectIdAddedMessageConverter616.class,
            GridDhtCacheAdapter.SUBJECT_ID_EVENTS_SINCE_VER);

        ctx.versionConverter().registerLocal(GridDhtLockRequest.class,
            GridDhtCacheAdapter.GridSubjectIdAddedMessageConverter616.class,
            GridDhtCacheAdapter.SUBJECT_ID_EVENTS_SINCE_VER);

        ctx.versionConverter().registerLocal(GridNearTxPrepareRequest.class,
            GridDhtCacheAdapter.GridSubjectIdAddedMessageConverter616.class,
            GridDhtCacheAdapter.SUBJECT_ID_EVENTS_SINCE_VER);

        ctx.versionConverter().registerLocal(GridDhtTxPrepareRequest.class,
            GridDhtCacheAdapter.GridSubjectIdAddedMessageConverter616.class,
            GridDhtCacheAdapter.SUBJECT_ID_EVENTS_SINCE_VER);

        ctx.versionConverter().registerLocal(GridNearTxFinishRequest.class,
            GridDhtCacheAdapter.GridSubjectIdAddedMessageConverter616.class,
            GridDhtCacheAdapter.SUBJECT_ID_EVENTS_SINCE_VER);

        ctx.versionConverter().registerLocal(GridDhtTxFinishRequest.class,
            GridDhtCacheAdapter.GridSubjectIdAddedMessageConverter616.class,
            GridDhtCacheAdapter.SUBJECT_ID_EVENTS_SINCE_VER);

        ctx.versionConverter().registerLocal(GridNearAtomicUpdateRequest.class,
            GridDhtCacheAdapter.GridSubjectIdAddedMessageConverter616.class,
            GridDhtCacheAdapter.SUBJECT_ID_EVENTS_SINCE_VER);

        ctx.versionConverter().registerLocal(GridDhtAtomicUpdateRequest.class,
            GridDhtCacheAdapter.GridSubjectIdAddedMessageConverter616.class,
            GridDhtCacheAdapter.SUBJECT_ID_EVENTS_SINCE_VER);

<<<<<<< HEAD
        ctx.versionConverter().registerLocal(GridCacheQueryRequest.class,
            GridCacheQueryManager.GridCacheQueryRequestPortablesConverter620.class,
            GridCacheQueryManager.QUERY_PORTABLES_SINCE);

        ctx.versionConverter().registerLocal(GridCacheQueryRequest.class,
            GridCacheQueryManager.GridCacheQueryRequestEventsConverter621.class,
            GridCacheQueryManager.QUERY_EVENTS_SINCE);
=======
        ctx.versionConverter().registerLocal(GridDhtAtomicUpdateRequest.class,
            GridDhtAtomicCache.GridTaskNameHashAddedMessageConverter621.class,
            GridDhtAtomicCache.TASK_NAME_HASH_SINCE_VER);

        ctx.versionConverter().registerLocal(GridNearLockRequest.class,
            GridDhtCacheAdapter.GridTaskNameHashAddedMessageConverter621.class,
            GridDhtCacheAdapter.TASK_NAME_HASH_SINCE_VER);

        ctx.versionConverter().registerLocal(GridDhtLockRequest.class,
            GridDhtCacheAdapter.GridTaskNameHashAddedMessageConverter621.class,
            GridDhtCacheAdapter.TASK_NAME_HASH_SINCE_VER);

        ctx.versionConverter().registerLocal(GridNearTxPrepareRequest.class,
            GridDhtCacheAdapter.GridTaskNameHashAddedMessageConverter621.class,
            GridDhtCacheAdapter.TASK_NAME_HASH_SINCE_VER);

        ctx.versionConverter().registerLocal(GridDhtTxPrepareRequest.class,
            GridDhtCacheAdapter.GridTaskNameHashAddedMessageConverter621.class,
            GridDhtCacheAdapter.TASK_NAME_HASH_SINCE_VER);

        ctx.versionConverter().registerLocal(GridNearTxFinishRequest.class,
            GridDhtCacheAdapter.GridTaskNameHashAddedMessageConverter621.class,
            GridDhtCacheAdapter.TASK_NAME_HASH_SINCE_VER);

        ctx.versionConverter().registerLocal(GridDhtTxFinishRequest.class,
            GridDhtCacheAdapter.GridTaskNameHashAddedMessageConverter621.class,
            GridDhtCacheAdapter.TASK_NAME_HASH_SINCE_VER);

        ctx.versionConverter().registerLocal(GridNearAtomicUpdateRequest.class,
            GridDhtCacheAdapter.GridTaskNameHashAddedMessageConverter621.class,
            GridDhtCacheAdapter.TASK_NAME_HASH_SINCE_VER);

        ctx.versionConverter().registerLocal(GridDhtAtomicUpdateRequest.class,
            GridDhtCacheAdapter.GridTaskNameHashAddedMessageConverter621.class,
            GridDhtCacheAdapter.TASK_NAME_HASH_SINCE_VER);

        ctx.versionConverter().registerLocal(GridNearGetRequest.class,
            GridDhtCacheAdapter.GridTaskNameHashAddedMessageConverter621.class,
            GridDhtCacheAdapter.TASK_NAME_HASH_SINCE_VER);
>>>>>>> 2bbe3cd5

        GridDeploymentMode depMode = ctx.config().getDeploymentMode();

        if (!F.isEmpty(ctx.config().getCacheConfiguration())) {
            if (depMode != CONTINUOUS && depMode != SHARED)
                U.warn(log, "Deployment mode for cache is not CONTINUOUS or SHARED " +
                    "(it is recommended that you change deployment mode and restart): " + depMode,
                    "Deployment mode for cache is not CONTINUOUS or SHARED.");
        }

        maxPreloadOrder = validatePreloadOrder(ctx.config().getCacheConfiguration());

        // Internal caches which should not be returned to user.
        GridGgfsConfiguration[] ggfsCfgs = ctx.grid().configuration().getGgfsConfiguration();

        if (ggfsCfgs != null) {
            for (GridGgfsConfiguration ggfsCfg : ggfsCfgs) {
                sysCaches.add(ggfsCfg.getMetaCacheName());
                sysCaches.add(ggfsCfg.getDataCacheName());
            }
        }

        if (GridComponentType.HADOOP.inClassPath())
            sysCaches.add(CU.SYS_CACHE_HADOOP_MR);

        for (GridCacheConfiguration ccfg : ctx.grid().configuration().getCacheConfiguration()) {
            if (ccfg.getDrSenderConfiguration() != null)
                sysCaches.add(CU.cacheNameForDrSystemCache(ccfg.getName()));
        }

        GridDrSenderHubConfiguration sndHubCfg = ctx.grid().configuration().getDrSenderHubConfiguration();

        if (sndHubCfg != null && sndHubCfg.getCacheNames() != null) {
            for (String cacheName : sndHubCfg.getCacheNames())
                sysCaches.add(CU.cacheNameForDrSystemCache(cacheName));
        }

        sysCaches.add(CU.UTILITY_CACHE_NAME);

        GridCacheConfiguration[] cfgs = ctx.config().getCacheConfiguration();

        for (int i = 0; i < cfgs.length; i++) {
            GridCacheConfiguration cfg = new GridCacheConfiguration(cfgs[i]);

            // Initialize defaults.
            initialize(cfg);

            // Skip suggestions for system caches.
            if (!sysCaches.contains(cfg.getName()))
                suggestOptimizations(cfg);

            validate(ctx.config(), cfg);

            GridCacheJtaManagerAdapter jta = JTA.create(cfg.getTransactionManagerLookupClassName() == null);

            jta.createTmLookup(cfg);

            prepare(cfg, jta.tmLookup());

            U.startLifecycleAware(lifecycleAwares(cfg, jta.tmLookup()));

            cfgs[i] = cfg; // Replace original configuration value.

            GridCacheMvccManager mvccMgr = new GridCacheMvccManager();
            GridCacheTxManager tm = new GridCacheTxManager();
            GridCacheAffinityManager affMgr = new GridCacheAffinityManager();
            GridCacheVersionManager verMgr = new GridCacheVersionManager();
            GridCacheEventManager evtMgr = new GridCacheEventManager();
            GridCacheSwapManager swapMgr = new GridCacheSwapManager(cfg.getCacheMode() == LOCAL || !isNearEnabled(cfg));
            GridCacheDgcManager dgcMgr = new GridCacheDgcManager();
            GridCacheDeploymentManager depMgr = new GridCacheDeploymentManager();
            GridCacheEvictionManager evictMgr = new GridCacheEvictionManager();
            GridCacheQueryManager qryMgr = queryManager(cfg);
            GridCacheContinuousQueryManager contQryMgr = new GridCacheContinuousQueryManager();
            GridCacheIoManager ioMgr = new GridCacheIoManager();
            GridCacheDataStructuresManager dataStructuresMgr = new GridCacheDataStructuresManager();
            GridCacheTtlManager ttlMgr = new GridCacheTtlManager();
            GridCacheDrManager drMgr = createComponent(GridCacheDrManager.class);

            GridCacheStore nearStore = cacheStore(ctx.gridName(), cfg, isNearEnabled(cfg));
            GridCacheStoreManager storeMgr = new GridCacheStoreManager(nearStore);

            GridCacheContext<?, ?> cacheCtx = new GridCacheContext(
                ctx,
                cfg,

                /*
                 * Managers in starting order!
                 * ===========================
                 */
                mvccMgr,
                verMgr,
                evtMgr,
                swapMgr,
                storeMgr,
                depMgr,
                evictMgr,
                ioMgr,
                qryMgr,
                contQryMgr,
                dgcMgr,
                affMgr,
                tm,
                dataStructuresMgr,
                ttlMgr,
                drMgr,
                jta);

            GridCacheAdapter cache = null;

            switch (cfg.getCacheMode()) {
                case LOCAL: {
                    switch (cfg.getAtomicityMode()) {
                        case TRANSACTIONAL: {
                            cache = new GridLocalCache(cacheCtx);

                            break;
                        }
                        case ATOMIC: {
                            cache = new GridLocalAtomicCache(cacheCtx);

                            break;
                        }

                        default: {
                            assert false : "Invalid cache atomicity mode: " + cfg.getAtomicityMode();
                        }
                    }

                    break;
                }
                case PARTITIONED:
                case REPLICATED: {
                    if (isNearEnabled(cfg)) {
                        switch (cfg.getAtomicityMode()) {
                            case TRANSACTIONAL: {
                                cache = new GridNearTransactionalCache(cacheCtx);

                                break;
                            }
                            case ATOMIC: {
                                cache = new GridNearAtomicCache(cacheCtx);

                                break;
                            }

                            default: {
                                assert false : "Invalid cache atomicity mode: " + cfg.getAtomicityMode();
                            }
                        }
                    }
                    else {
                        switch (cfg.getAtomicityMode()) {
                            case TRANSACTIONAL: {
                                cache = isAffinityNode(cfg) ? new GridDhtColocatedCache(cacheCtx) :
                                    new GridDhtColocatedCache(cacheCtx, new GridNoStorageCacheMap(cacheCtx));

                                break;
                            }
                            case ATOMIC: {
                                cache = isAffinityNode(cfg) ? new GridDhtAtomicCache(cacheCtx) :
                                    new GridDhtAtomicCache(cacheCtx, new GridNoStorageCacheMap(cacheCtx));

                                break;
                            }

                            default: {
                                assert false : "Invalid cache atomicity mode: " + cfg.getAtomicityMode();
                            }
                        }
                    }

                    break;
                }

                default: {
                    assert false : "Invalid cache mode: " + cfg.getCacheMode();
                }
            }

            cacheCtx.cache(cache);

            if (caches.containsKey(cfg.getName())) {
                String cacheName = cfg.getName();

                if (cacheName != null)
                    throw new GridException("Duplicate cache name found (check configuration and " +
                        "assign unique name to each cache): " + cacheName);
                else
                    throw new GridException("Default cache has already been configured (check configuration and " +
                        "assign unique name to each cache).");
            }

            caches.put(cfg.getName(), cache);

            if (sysCaches.contains(cfg.getName()))
                stopSeq.addLast(cache);
            else
                stopSeq.addFirst(cache);

            // Start managers.
            for (GridCacheManager mgr : F.view(cacheCtx.managers(), F.notContains(dhtExcludes(cacheCtx))))
                mgr.start(cacheCtx);

            /*
             * Start DHT cache.
             * ================
             */
            if (cfg.getCacheMode() != LOCAL && isNearEnabled(cfg)) {
                /*
                 * Specifically don't create the following managers
                 * here and reuse the one from Near cache:
                 * 1. GridCacheVersionManager
                 * 2. GridCacheIoManager
                 * 3. GridCacheDeploymentManager
                 * 4. GridCacheQueryManager (note, that we start it for DHT cache though).
                 * 5. GridCacheContinuousQueryManager (note, that we start it for DHT cache though).
                 * 6. GridCacheDgcManager
                 * 7. GridCacheTtlManager.
                 * ===============================================
                 */
                mvccMgr = new GridCacheMvccManager();
                tm = new GridCacheTxManager();
                swapMgr = new GridCacheSwapManager(true);
                evictMgr = new GridCacheEvictionManager();
                evtMgr = new GridCacheEventManager();
                drMgr = createComponent(GridCacheDrManager.class);

                GridCacheStore dhtStore = cacheStore(ctx.gridName(), cfg, false);

                storeMgr = new GridCacheStoreManager(dhtStore);

                cacheCtx = new GridCacheContext(
                    ctx,
                    cfg,

                    /*
                     * Managers in starting order!
                     * ===========================
                     */
                    mvccMgr,
                    verMgr,
                    evtMgr,
                    swapMgr,
                    storeMgr,
                    depMgr,
                    evictMgr,
                    ioMgr,
                    qryMgr,
                    contQryMgr,
                    dgcMgr,
                    affMgr,
                    tm,
                    dataStructuresMgr,
                    ttlMgr,
                    drMgr,
                    jta);

                GridDhtCacheAdapter dht = null;

                switch (cfg.getAtomicityMode()) {
                    case TRANSACTIONAL: {
                        assert cache instanceof GridNearTransactionalCache;

                        GridNearTransactionalCache near = (GridNearTransactionalCache)cache;

                        GridDhtCache dhtCache = !isAffinityNode(cfg) ?
                            new GridDhtCache(cacheCtx, new GridNoStorageCacheMap(cacheCtx)) :
                            new GridDhtCache(cacheCtx);

                        dhtCache.near(near);

                        near.dht(dhtCache);

                        dht = dhtCache;

                        break;
                    }
                    case ATOMIC: {
                        assert cache instanceof GridNearAtomicCache;

                        GridNearAtomicCache near = (GridNearAtomicCache)cache;

                        GridDhtAtomicCache dhtCache = isAffinityNode(cfg) ? new GridDhtAtomicCache(cacheCtx) :
                            new GridDhtAtomicCache(cacheCtx, new GridNoStorageCacheMap(cacheCtx));

                        dhtCache.near(near);

                        near.dht(dhtCache);

                        dht = dhtCache;

                        break;
                    }

                    default: {
                        assert false : "Invalid cache atomicity mode: " + cfg.getAtomicityMode();
                    }
                }

                cacheCtx.cache(dht);

                // Start managers.
                for (GridCacheManager mgr : dhtManagers(cacheCtx))
                    mgr.start(cacheCtx);

                dht.start();

                if (log.isDebugEnabled())
                    log.debug("Started DHT cache: " + dht.name());
            }

            cache.start();

            if (log.isInfoEnabled())
                log.info("Started cache [name=" + cfg.getName() + ", mode=" + cfg.getCacheMode() + ']');
        }

        for (Map.Entry<String, GridCacheAdapter<?, ?>> e : caches.entrySet()) {
            GridCacheAdapter cache = e.getValue();

            proxies.put(e.getKey(), new GridCacheProxyImpl(cache.context(), cache, null));
        }

        for (GridCacheAdapter<?, ?> cache : caches.values()) {
            try {
                ObjectName mb = U.registerCacheMBean(mBeanSrv, ctx.gridName(), cache.name(), "Cache",
                    new GridCacheMBeanAdapter(cache.context()), GridCacheMBean.class);

                cacheMBeans.add(mb);

                if (log.isDebugEnabled())
                    log.debug("Registered cache MBean: " + mb);
            }
            catch (JMException ex) {
                U.error(log, "Failed to register cache MBean.", ex);
            }
        }

        // Internal caches which should not be returned to user.
        for (Map.Entry<String, GridCacheAdapter<?, ?>> e : caches.entrySet()) {
            GridCacheAdapter cache = e.getValue();

            if (!sysCaches.contains(e.getKey()))
                publicProxies.put(e.getKey(), new GridCacheProxyImpl(cache.context(), cache, null));
        }

        if (log.isDebugEnabled())
            log.debug("Started cache processor.");
    }

    /** {@inheritDoc} */
    @Override public void addAttributes(Map<String, Object> attrs) throws GridException {
        if (ctx.isDaemon() || F.isEmpty(ctx.config().getCacheConfiguration()))
            return;

        GridCacheAttributes[] attrVals = new GridCacheAttributes[ctx.config().getCacheConfiguration().length];

        Map<String, Boolean> attrPortable = new HashMap<>();

        Collection<String> replicationCaches = new ArrayList<>();

        Map<String, String> interceptors = new HashMap<>();

        int i = 0;

        for (GridCacheConfiguration cfg : ctx.config().getCacheConfiguration()) {
            attrVals[i++] = new GridCacheAttributes(cfg);

            attrPortable.put(CU.mask(cfg.getName()), cfg.isPortableEnabled());

            if (cfg.getDrSenderConfiguration() != null)
                replicationCaches.add(cfg.getName());

            if (cfg.getInterceptor() != null)
                interceptors.put(cfg.getName(), cfg.getInterceptor().getClass().getName());
        }

        attrs.put(ATTR_CACHE, attrVals);

        attrs.put(ATTR_CACHE_PORTABLE, attrPortable);

        attrs.put(ATTR_REPLICATION_CACHES, replicationCaches);

        if (!interceptors.isEmpty())
            attrs.put(ATTR_CACHE_INTERCEPTORS, interceptors);
    }

    /**
     * Checks that preload-order-dependant caches has SYNC or ASYNC preloading mode.
     *
     * @param cfgs Caches.
     * @return Maximum detected preload order.
     * @throws GridException If validation failed.
     */
    private int validatePreloadOrder(GridCacheConfiguration[] cfgs) throws GridException {
        int maxOrder = 0;

        for (GridCacheConfiguration cfg : cfgs) {
            int preloadOrder = cfg.getPreloadOrder();

            if (preloadOrder > 0) {
                if (cfg.getCacheMode() == LOCAL)
                    throw new GridException("Preload order set for local cache (fix configuration and restart the " +
                        "node): " + cfg.getName());

                if (cfg.getPreloadMode() == GridCachePreloadMode.NONE)
                    throw new GridException("Only caches with SYNC or ASYNC preload mode can be set as preload " +
                        "dependency for other caches [cacheName=" + cfg.getName() +
                        ", preloadMode=" + cfg.getPreloadMode() + ", preloadOrder=" + cfg.getPreloadOrder() + ']');

                maxOrder = Math.max(maxOrder, preloadOrder);
            }
            else if (preloadOrder < 0)
                throw new GridException("Preload order cannot be negative for cache (fix configuration and restart " +
                    "the node) [cacheName=" + cfg.getName() + ", preloadOrder=" + preloadOrder + ']');
        }

        return maxOrder;
    }

    /** {@inheritDoc} */
    @Nullable @Override public GridNodeValidationResult validateNode(GridNode node) {
        GridNodeValidationResult ret = validateHashIdResolvers(node);

        if (ret != null)
            return ret;

        return validateAtomicNearCacheSupport(node);
    }

    /**
     * @param node Joining node.
     * @return Validation result or {@code null} in case of success.
     */
    @Nullable private GridNodeValidationResult validateHashIdResolvers(GridNode node) {
        for (GridCacheAdapter cache : ctx.cache().internalCaches()) {
            GridCacheConfiguration cfg = cache.configuration();

            if (cfg.getAffinity() instanceof GridCacheConsistentHashAffinityFunction) {
                GridCacheConsistentHashAffinityFunction aff = (GridCacheConsistentHashAffinityFunction)cfg.getAffinity();

                GridCacheAffinityNodeHashResolver hashIdRslvr = aff.getHashIdResolver();

                assert hashIdRslvr != null;

                Object nodeHashObj = hashIdRslvr.resolve(node);

                for (GridNode topNode : ctx.discovery().allNodes()) {
                    Object topNodeHashObj = hashIdRslvr.resolve(topNode);

                    if (nodeHashObj.hashCode() == topNodeHashObj.hashCode()) {
                        String errMsg = "Failed to add node to topology because it has the same hash code for " +
                            "partitioned affinity as one of existing nodes [cacheName=" + cache.name() +
                            ", hashIdResolverClass=" + hashIdRslvr.getClass().getName() +
                            ", existingNodeId=" + topNode.id() + ']';

                        String sndMsg = "Failed to add node to topology because it has the same hash code for " +
                            "partitioned affinity as one of existing nodes [cacheName=" + cache.name() +
                            ", hashIdResolverClass=" + hashIdRslvr.getClass().getName() + ", existingNodeId=" +
                            topNode.id() + ']';

                        return new GridNodeValidationResult(topNode.id(), errMsg, sndMsg);
                    }
                }
            }
        }

        return null;
    }

    /**
     * @param node Joining node.
     * @return Validation result or {@code null} in case of success.
     */
    @Nullable private GridNodeValidationResult validateAtomicNearCacheSupport(GridNode node) {
        if (node.version().compareTo(GridNearAtomicCache.SINCE_VER) >= 0)
            return null;

        GridCacheAttributes[] joinAttrs = U.cacheAttributes(node);

        if (F.isEmpty(joinAttrs))
            return null;

        for (GridNode topNode : ctx.discovery().allNodes()) {
            GridCacheAttributes[] attrs = U.cacheAttributes(topNode);

            if (F.isEmpty(attrs))
                continue;

            for (GridCacheAttributes joinAttr : joinAttrs) {
                for (GridCacheAttributes attr : attrs) {
                    if (F.eq(joinAttr.cacheName(), attr.cacheName())) {
                        if (attr.atomicityMode() == ATOMIC && attr.nearCacheEnabled()) {
                            String errMsg = "Failed to add node to topology because topology has nodes with " +
                                "ATOMIC cache with near cache enabled and joining node does not support " +
                                "such configuration [cacheName=" + attr.cacheName() +
                                ", existingNodeId=" + topNode.id() +
                                ", existingNodeVer=" + topNode.version() + ']';

                            return new GridNodeValidationResult(topNode.id(), errMsg, errMsg);
                        }
                    }
                }
            }
        }

        return null;
    }

    /**
     * Gets cache interceptor class name from node attributes.
     *
     * @param node Node.
     * @param cacheName Cache name.
     * @return Interceptor class name.
     */
    @Nullable private String interceptor(GridNode node, @Nullable String cacheName) {
        Map<String, String> map = node.attribute(ATTR_CACHE_INTERCEPTORS);

        return map != null ? map.get(cacheName) : null;
    }

    /**
     * Checks that remote caches has configuration compatible with the local.
     *
     * @param rmt Node.
     * @throws GridException If check failed.
     */
    private void checkCache(GridNode rmt) throws GridException {
        GridCacheAttributes[] rmtAttrs = U.cacheAttributes(rmt);
        GridCacheAttributes[] locAttrs = U.cacheAttributes(ctx.discovery().localNode());

        // If remote or local node does not have cache configured, do nothing
        if (F.isEmpty(rmtAttrs) || F.isEmpty(locAttrs))
            return;

        GridDeploymentMode locDepMode = ctx.config().getDeploymentMode();
        GridDeploymentMode rmtDepMode = rmt.attribute(GridNodeAttributes.ATTR_DEPLOYMENT_MODE);

        for (GridCacheAttributes rmtAttr : rmtAttrs) {
            for (GridCacheAttributes locAttr : locAttrs) {
                if (F.eq(rmtAttr.cacheName(), locAttr.cacheName())) {
                    CU.checkAttributeMismatch(log, rmtAttr.cacheName(), rmt, "cacheMode", "Cache mode",
                        locAttr.cacheMode(), rmtAttr.cacheMode(), true);

                    if (rmtAttr.cacheMode() != LOCAL) {
                        CU.checkAttributeMismatch(log, rmtAttr.cacheName(), rmt, "interceptor", "Cache Interceptor",
                            interceptor(ctx.discovery().localNode(), rmtAttr.cacheName()),
                            interceptor(rmt, rmtAttr.cacheName()), true);

                        CU.checkAttributeMismatch(log, rmtAttr.cacheName(), rmt, "atomicityMode",
                            "Cache atomicity mode", locAttr.atomicityMode(), rmtAttr.atomicityMode(), true);

                        CU.checkAttributeMismatch(log, rmtAttr.cacheName(), rmt, "cachePreloadMode",
                            "Cache preload mode", locAttr.cachePreloadMode(), rmtAttr.cachePreloadMode(), true);

                        CU.checkAttributeMismatch(log, rmtAttr.cacheName(), rmt, "cacheAffinity", "Cache affinity",
                            locAttr.cacheAffinityClassName(), rmtAttr.cacheAffinityClassName(), true);

                        CU.checkAttributeMismatch(log, rmtAttr.cacheName(), rmt, "cacheAffinityMapper",
                            "Cache affinity mapper", locAttr.cacheAffinityMapperClassName(),
                            rmtAttr.cacheAffinityMapperClassName(), true);

                        CU.checkAttributeMismatch(log, rmtAttr.cacheName(), rmt, "affinityPartitionsCount",
                            "Affinity partitions count", locAttr.affinityPartitionsCount(),
                            rmtAttr.affinityPartitionsCount(), true);

                        CU.checkAttributeMismatch(log, rmtAttr.cacheName(), rmt, "evictionFilter", "Eviction filter",
                            locAttr.evictionFilterClassName(), rmtAttr.evictionFilterClassName(), true);

                        CU.checkAttributeMismatch(log, rmtAttr.cacheName(), rmt, "evictionPolicy", "Eviction policy",
                            locAttr.evictionPolicyClassName(), rmtAttr.evictionPolicyClassName(), true);

                        if (!skipStoreConsistencyCheck(locAttr, rmtAttr))
                            CU.checkAttributeMismatch(log, rmtAttr.cacheName(), rmt, "store", "Cache store",
                                locAttr.storeClassName(), rmtAttr.storeClassName(), true);

                        CU.checkAttributeMismatch(log, rmtAttr.cacheName(), rmt, "cloner", "Cache cloner",
                            locAttr.clonerClassName(), rmtAttr.clonerClassName(), false);

                        CU.checkAttributeMismatch(log, rmtAttr.cacheName(), rmt, "transactionManagerLookup",
                            "Transaction manager lookup", locAttr.transactionManagerLookupClassName(),
                            rmtAttr.transactionManagerLookupClassName(), false);

                        CU.checkAttributeMismatch(log, rmtAttr.cacheName(), rmt, "atomicSequenceReserveSize",
                            "Atomic sequence reserve size", locAttr.sequenceReserveSize(),
                            rmtAttr.sequenceReserveSize(), false);

                        CU.checkAttributeMismatch(log, rmtAttr.cacheName(), rmt, "batchUpdateOnCommit",
                            "Batch update on commit", locAttr.txBatchUpdate(), rmtAttr.txBatchUpdate(), false);

                        CU.checkAttributeMismatch(log, rmtAttr.cacheName(), rmt, "defaultLockTimeout",
                            "Default lock timeout", locAttr.defaultLockTimeout(), rmtAttr.defaultLockTimeout(), false);

                        CU.checkAttributeMismatch(log, rmtAttr.cacheName(), rmt, "defaultQueryTimeout",
                            "Default query timeout", locAttr.defaultQueryTimeout(), rmtAttr.defaultQueryTimeout(),
                            false);

                        CU.checkAttributeMismatch(log, rmtAttr.cacheName(), rmt, "dgcFrequency",
                            "Distributed garbage collector frequency", locAttr.dgcFrequency(), rmtAttr.dgcFrequency(),
                            false);

                        CU.checkAttributeMismatch(log, rmtAttr.cacheName(), rmt, "defaultTimeToLive",
                            "Default time to live", locAttr.defaultTimeToLive(), rmtAttr.defaultTimeToLive(), false);

                        CU.checkAttributeMismatch(log, rmtAttr.cacheName(), rmt, "defaultTxConcurrency",
                            "Default transaction concurrency", locAttr.defaultConcurrency(),
                            rmtAttr.defaultConcurrency(), false);

                        CU.checkAttributeMismatch(log, rmtAttr.cacheName(), rmt, "defaultTxIsolation",
                            "Default transaction isolation", locAttr.defaultIsolation(), rmtAttr.defaultIsolation(),
                            false);

                        CU.checkAttributeMismatch(log, rmtAttr.cacheName(), rmt, "defaultTxTimeout",
                            "Default transaction timeout", locAttr.defaultTxTimeout(), rmtAttr.defaultTxTimeout(),
                            false);

                        CU.checkAttributeMismatch(log, rmtAttr.cacheName(), rmt, "dgcFrequency",
                            "Distributed garbage collector frequency", locAttr.dgcFrequency(), rmtAttr.dgcFrequency(),
                            false);

                        CU.checkAttributeMismatch(log, rmtAttr.cacheName(), rmt, "dgcRemoveLocks",
                            "Distributed garbage collector remove locks", locAttr.dgcRemoveLocks(),
                            rmtAttr.dgcRemoveLocks(), false);

                        CU.checkAttributeMismatch(log, rmtAttr.cacheName(), rmt, "dgcSuspectLockTimeout",
                            "Distributed garbage collector suspect lock timeout", locAttr.dgcSuspectLockTimeout(),
                            rmtAttr.dgcSuspectLockTimeout(), false);

                        CU.checkAttributeMismatch(log, rmtAttr.cacheName(), rmt, "preloadBatchSize",
                            "Preload batch size", locAttr.preloadBatchSize(), rmtAttr.preloadBatchSize(), false);

                        CU.checkAttributeMismatch(log, rmtAttr.cacheName(), rmt, "swapEnabled",
                            "Swap enabled", locAttr.swapEnabled(), rmtAttr.swapEnabled(), false);

                        CU.checkAttributeMismatch(log, rmtAttr.cacheName(), rmt, "writeSynchronizationMode",
                            "Write synchronization mode", locAttr.writeSynchronization(), rmtAttr.writeSynchronization(),
                            true);

                        CU.checkAttributeMismatch(log, rmtAttr.cacheName(), rmt, "writeBehindBatchSize",
                            "Write behind batch size", locAttr.writeBehindBatchSize(), rmtAttr.writeBehindBatchSize(),
                            false);

                        CU.checkAttributeMismatch(log, rmtAttr.cacheName(), rmt, "writeBehindEnabled",
                            "Write behind enabled", locAttr.writeBehindEnabled(), rmtAttr.writeBehindEnabled(), false);

                        CU.checkAttributeMismatch(log, rmtAttr.cacheName(), rmt, "writeBehindFlushFrequency",
                            "Write behind flush frequency", locAttr.writeBehindFlushFrequency(),
                            rmtAttr.writeBehindFlushFrequency(), false);

                        CU.checkAttributeMismatch(log, rmtAttr.cacheName(), rmt, "writeBehindFlushSize",
                            "Write behind flush size", locAttr.writeBehindFlushSize(), rmtAttr.writeBehindFlushSize(),
                            false);

                        CU.checkAttributeMismatch(log, rmtAttr.cacheName(), rmt, "writeBehindFlushThreadCount",
                            "Write behind flush thread count", locAttr.writeBehindFlushThreadCount(),
                            rmtAttr.writeBehindFlushThreadCount(), false);

                        CU.checkAttributeMismatch(log, rmtAttr.cacheName(), rmt, "evictMaxOverflowRatio",
                            "Eviction max overflow ratio", locAttr.evictMaxOverflowRatio(),
                            rmtAttr.evictMaxOverflowRatio(), true);

                        CU.checkAttributeMismatch(log, rmtAttr.cacheName(), rmt, "indexingSpiName", "IndexingSpiName",
                            locAttr.indexingSpiName(), rmtAttr.indexingSpiName(), true);

                        CU.checkAttributeMismatch(log, rmtAttr.cacheName(), rmt, "queryIndexEnabled",
                            "Query index enabled", locAttr.queryIndexEnabled(), rmtAttr.queryIndexEnabled(), true);

                        CU.checkAttributeMismatch(log, rmtAttr.cacheName(), rmt, "storeValueBytes",
                            "Store value bytes", locAttr.storeValueBytes(), rmtAttr.storeValueBytes(), true);

                        CU.checkAttributeMismatch(log, rmtAttr.cacheName(), rmt, "txSerializableEnabled",
                            "Transaction serializable enabled", locAttr.txSerializableEnabled(),
                            rmtAttr.txSerializableEnabled(), true);

                        CU.checkAttributeMismatch(log, rmtAttr.cacheName(), rmt, "queryIndexEnabled",
                            "Query index enabled", locAttr.queryIndexEnabled(), rmtAttr.queryIndexEnabled(), true);

                        Boolean locPortableEnabled = U.portableEnabled(ctx.discovery().localNode(), locAttr.cacheName());
                        Boolean rmtPortableEnabled = U.portableEnabled(rmt, locAttr.cacheName());

                        if (locPortableEnabled != null && rmtPortableEnabled != null)
                            CU.checkAttributeMismatch(log, rmtAttr.cacheName(), rmt, "portableEnabled",
                                "Portables enabled", locPortableEnabled, rmtPortableEnabled, true);

                        if (locAttr.cacheMode() == PARTITIONED) {
                            CU.checkAttributeMismatch(log, rmtAttr.cacheName(), rmt, "evictSynchronized",
                                "Eviction synchronized", locAttr.evictSynchronized(), rmtAttr.evictSynchronized(),
                                true);

                            CU.checkAttributeMismatch(log, rmtAttr.cacheName(), rmt, "evictNearSynchronized",
                                "Eviction near synchronized", locAttr.evictNearSynchronized(),
                                rmtAttr.evictNearSynchronized(), true);

                            CU.checkAttributeMismatch(log, rmtAttr.cacheName(), rmt, "nearEvictionPolicy",
                                "Near eviction policy", locAttr.nearEvictionPolicyClassName(),
                                rmtAttr.nearEvictionPolicyClassName(), false);

                            CU.checkAttributeMismatch(log, rmtAttr.cacheName(), rmt, "affinityIncludeNeighbors",
                                "Affinity include neighbors", locAttr.affinityIncludeNeighbors(),
                                rmtAttr.affinityIncludeNeighbors(), true);

                            CU.checkAttributeMismatch(log, rmtAttr.cacheName(), rmt, "affinityKeyBackups",
                                "Affinity key backups", locAttr.affinityKeyBackups(),
                                rmtAttr.affinityKeyBackups(), true);

                            CU.checkAttributeMismatch(log, rmtAttr.cacheName(), rmt, "affinityReplicas",
                                "Affinity replicas", locAttr.affinityReplicas(),
                                rmtAttr.affinityReplicas(), true);

                            CU.checkAttributeMismatch(log, rmtAttr.cacheName(), rmt, "affinityReplicaCountAttrName",
                                "Affinity replica count attribute name", locAttr.affinityReplicaCountAttrName(),
                                rmtAttr.affinityReplicaCountAttrName(), true);

                            CU.checkAttributeMismatch(log, rmtAttr.cacheName(), rmt, "cacheAffinity.hashIdResolver",
                                "Partitioned cache affinity hash ID resolver class",
                                locAttr.affinityHashIdResolverClassName(), rmtAttr.affinityHashIdResolverClassName(),
                                true);
                        }

                        // Validate DR send configuration.
                        GridCacheDrSendAttributes locSndAttrs = locAttr.drSendAttributes();

                        GridCacheDrSendAttributes rmtSndAttrs = rmtAttr.drSendAttributes();

                        if (locSndAttrs != null && rmtSndAttrs != null) {
                            CU.checkAttributeMismatch(log, rmtAttr.cacheName(), rmt, "replicationMode",
                                "Replication mode", locSndAttrs.mode(), rmtSndAttrs.mode(), true);

                            CU.checkAttributeMismatch(log, rmtAttr.cacheName(), rmt, "entryFilterClassName",
                                "Class name for replication cache entry filter", locSndAttrs.entryFilterClassName(),
                                rmtSndAttrs.entryFilterClassName(), true);
                        }
                        else if (!(locSndAttrs == null && rmtSndAttrs == null)) {
                            UUID nullAttrNode = locSndAttrs == null ? ctx.discovery().localNode().id() : rmt.id();

                            throw new GridException("Replication sender cache should be enabled for all nodes or " +
                                "disabled for all of them (configuration is not set for nodeId=" + nullAttrNode + ").");
                        }

                        // Validate DR receive configuration.
                        GridCacheDrReceiveAttributes locRcvAttrs = locAttr.drReceiveAttributes();

                        GridCacheDrReceiveAttributes rmtRcvAttrs = rmtAttr.drReceiveAttributes();

                        if (locRcvAttrs != null && rmtRcvAttrs != null) {
                            CU.checkAttributeMismatch(log, rmtAttr.cacheName(), rmt, "conflictResolverPolicy",
                                "Policy for conflict resolver", locRcvAttrs.conflictResolverMode(),
                                rmtRcvAttrs.conflictResolverMode(), true);

                            CU.checkAttributeMismatch(log, rmtAttr.cacheName(), rmt, "conflictResolverClassName",
                                "Class name for conflict resolver", locRcvAttrs.conflictResolverClassName(),
                                rmtRcvAttrs.conflictResolverClassName(), true);
                        }
                        else if (!(locRcvAttrs == null && rmtRcvAttrs == null)) {
                            UUID nullAttrNode = locRcvAttrs == null ? ctx.discovery().localNode().id() : rmt.id();

                            throw new GridException("DR receiver cache should be enabled for all nodes or " +
                                "disabled for all of them (configuration is not set for nodeId=" + nullAttrNode + ").");
                        }

                        if (locAttr.atomicityMode() == ATOMIC && locAttr.nearCacheEnabled() &&
                            rmt.version().compareTo(GridNearAtomicCache.SINCE_VER) < 0)
                            throw new GridException("Cannot use ATOMIC cache with near cache enabled because " +
                                "grid contains nodes that do not support such configuration [rmtNodeId=" + rmt.id() +
                                ", rmtVer=" + rmt.version() +
                                ", supportedSince=" + GridNearAtomicCache.SINCE_VER +
                                ", locVer=" + ctx.product().version() + ']');

                        if (locPortableEnabled != null && locPortableEnabled &&
                            rmt.version().compareTo(GridPortableProcessor.SINCE_VER) < 0)
                            throw new GridException("Cannot use cache with portables enabled because grid contains " +
                                "nodes that do not support such configuration [rmtNodeId=" + rmt.id() +
                                ", rmtVer=" + rmt.version() +
                                ", supportedSince=" + GridPortableProcessor.SINCE_VER +
                                ", locVer=" + ctx.product().version() + ']');
                    }
                }

                CU.checkAttributeMismatch(log, rmtAttr.cacheName(), rmt, "deploymentMode", "Deployment mode",
                    locDepMode, rmtDepMode, true);
            }
        }
    }

    /**
     * Checks if store check should be skipped for given nodes.
     *
     * @param locAttr Local node attributes.
     * @param rmtAttr Remote node attributes.
     * @return {@code True} if store check should be skipped.
     */
    private boolean skipStoreConsistencyCheck(GridCacheAttributes locAttr, GridCacheAttributes rmtAttr) {
        return
            // In atomic mode skip check if either local or remote node is client.
            locAttr.atomicityMode() == ATOMIC &&
                (locAttr.partitionedTaxonomy() == CLIENT_ONLY || locAttr.partitionedTaxonomy() == NEAR_ONLY ||
                rmtAttr.partitionedTaxonomy() == CLIENT_ONLY || rmtAttr.partitionedTaxonomy() == NEAR_ONLY);
    }

    /**
     * @param cache Cache.
     * @throws GridException If failed.
     */
    @SuppressWarnings("unchecked")
    private void onKernalStart(GridCacheAdapter<?, ?> cache) throws GridException {
        GridCacheContext<?, ?> ctx = cache.context();

        // Start DHT cache as well.
        if (isNearEnabled(ctx)) {
            GridDhtCacheAdapter dht = ctx.near().dht();

            GridCacheContext<?, ?> dhtCtx = dht.context();

            for (GridCacheManager mgr : dhtManagers(dhtCtx))
                mgr.onKernalStart();

            dht.onKernalStart();

            if (log.isDebugEnabled())
                log.debug("Executed onKernalStart() callback for DHT cache: " + dht.name());
        }

        for (GridCacheManager mgr : F.view(ctx.managers(), F0.notContains(dhtExcludes(ctx))))
            mgr.onKernalStart();

        cache.onKernalStart();

        if (log.isDebugEnabled())
            log.debug("Executed onKernalStart() callback for cache [name=" + cache.name() + ", mode=" +
                cache.configuration().getCacheMode() + ']');
    }

    /** {@inheritDoc} */
    @SuppressWarnings("unchecked")
    @Override public void onKernalStart() throws GridException {
        if (ctx.config().isDaemon())
            return;

        for (GridNode n : ctx.discovery().remoteNodes())
            checkCache(n);

        for (Map.Entry<String, GridCacheAdapter<?, ?>> e : caches.entrySet()) {
            GridCacheAdapter cache = e.getValue();

            if (maxPreloadOrder > 0) {
                GridCacheConfiguration cfg = cache.configuration();

                int order = cfg.getPreloadOrder();

                if (order > 0 && order != maxPreloadOrder && cfg.getCacheMode() != LOCAL) {
                    GridCompoundFuture<Object, Object> fut = (GridCompoundFuture<Object, Object>)preloadFuts
                        .get(order);

                    if (fut == null) {
                        fut = new GridCompoundFuture<>(ctx);

                        preloadFuts.put(order, fut);
                    }

                    fut.add(cache.preloader().syncFuture());
                }
            }
        }

        for (GridFuture<?> fut : preloadFuts.values())
            ((GridCompoundFuture<Object, Object>)fut).markInitialized();

        for (GridCacheAdapter<?, ?> cache : caches.values())
            onKernalStart(cache);

        // Wait for caches in SYNC preload mode.
        for (GridCacheAdapter<?, ?> cache : caches.values()) {
            GridCacheConfiguration cfg = cache.configuration();

            if (cfg.getPreloadMode() == SYNC) {
                if (cfg.getCacheMode() == REPLICATED ||
                    (cfg.getCacheMode() == PARTITIONED && cfg.getPreloadPartitionedDelay() >= 0))
                    cache.preloader().syncFuture().get();
            }
        }
    }

    /** {@inheritDoc} */
    @SuppressWarnings("unchecked")
    @Override public void onKernalStop(boolean cancel) {
        if (ctx.config().isDaemon())
            return;

        if (!F.isEmpty(cacheMBeans))
            for (ObjectName mb : cacheMBeans) {
                try {
                    mBeanSrv.unregisterMBean(mb);

                    if (log.isDebugEnabled())
                        log.debug("Unregistered cache MBean: " + mb);
                }
                catch (JMException e) {
                    U.error(log, "Failed to unregister cache MBean: " + mb, e);
                }
            }

        for (GridCacheAdapter<?, ?> cache : stopSeq) {
            GridCacheContext ctx = cache.context();

            if (isNearEnabled(ctx)) {
                GridDhtCacheAdapter dht = ctx.near().dht();

                if (dht != null) {
                    GridCacheContext<?, ?> dhtCtx = dht.context();

                    for (GridCacheManager mgr : dhtManagers(dhtCtx))
                        mgr.onKernalStop(cancel);

                    dht.onKernalStop();
                }
            }

            List<GridCacheManager> mgrs = ctx.managers();

            Collection<GridCacheManager> excludes = dhtExcludes(ctx);

            // Reverse order.
            for (ListIterator<GridCacheManager> it = mgrs.listIterator(mgrs.size()); it.hasPrevious(); ) {
                GridCacheManager mgr = it.previous();

                if (!excludes.contains(mgr))
                    mgr.onKernalStop(cancel);
            }

            cache.onKernalStop();
        }
    }

    /** {@inheritDoc} */
    @SuppressWarnings("unchecked")
    @Override public void stop(boolean cancel) throws GridException {
        if (ctx.config().isDaemon())
            return;

        for (GridCacheAdapter<?, ?> cache : stopSeq) {
            cache.stop();

            GridCacheContext ctx = cache.context();

            if (isNearEnabled(ctx)) {
                GridDhtCacheAdapter dht = ctx.near().dht();

                // Check whether dht cache has been started.
                if (dht != null) {
                    dht.stop();

                    GridCacheContext<?, ?> dhtCtx = dht.context();

                    List<GridCacheManager> dhtMgrs = dhtManagers(dhtCtx);

                    for (ListIterator<GridCacheManager> it = dhtMgrs.listIterator(dhtMgrs.size()); it.hasPrevious();) {
                        GridCacheManager mgr = it.previous();

                        mgr.stop(cancel);
                    }
                }
            }

            List<GridCacheManager> mgrs = ctx.managers();

            Collection<GridCacheManager> excludes = dhtExcludes(ctx);

            // Reverse order.
            for (ListIterator<GridCacheManager> it = mgrs.listIterator(mgrs.size()); it.hasPrevious();) {
                GridCacheManager mgr = it.previous();

                if (!excludes.contains(mgr))
                    mgr.stop(cancel);
            }

            U.stopLifecycleAware(log, lifecycleAwares(cache.configuration(), ctx.jta().tmLookup()));

            if (log.isInfoEnabled())
                log.info("Stopped cache: " + cache.name());

            cleanup(ctx);
        }

        if (log.isDebugEnabled())
            log.debug("Stopped cache processor.");
    }

    /**
     * Gets preload finish future for preload-ordered cache with given order. I.e. will get compound preload future
     * with maximum order less than {@code order}.
     *
     * @param order Cache order.
     * @return Compound preload future or {@code null} if order is minimal order found.
     */
    @Nullable public GridFuture<?> orderedPreloadFuture(int order) {
        Map.Entry<Integer, GridFuture<?>> entry = preloadFuts.lowerEntry(order);

        return entry == null ? null : entry.getValue();
    }

    /**
     * @param spaceName Space name.
     * @param keyBytes Key bytes.
     */
    @SuppressWarnings( {"unchecked"})
    public void onEvictFromSwap(String spaceName, byte[] keyBytes) {
        assert spaceName != null;
        assert keyBytes != null;

        /*
         * NOTE: this method should not have any synchronization because
         * it is called from synchronization block within Swap SPI.
         */

        GridCacheAdapter cache = caches.get(CU.cacheNameForSwapSpaceName(spaceName));

        assert cache != null : "Failed to resolve cache name for swap space name: " + spaceName;

        GridCacheContext cctx = cache.configuration().getCacheMode() == PARTITIONED ?
            ((GridNearCacheAdapter<?, ?>)cache).dht().context() : cache.context();

        if (spaceName.equals(CU.swapSpaceName(cctx))) {
            GridCacheQueryManager qryMgr = cctx.queries();

            if (qryMgr != null) {
                try {
                    Object key = cctx.marshaller().unmarshal(keyBytes, cctx.deploy().globalLoader());

                    qryMgr.remove(key, keyBytes);
                }
                catch (GridException e) {
                    U.error(log, "Failed to unmarshal key evicted from swap [swapSpaceName=" + spaceName + ']', e);
                }
            }
        }
    }

    /**
     * @param cfg Cache configuration.
     * @return Query manager.
     */
    private GridCacheQueryManager queryManager(GridCacheConfiguration cfg) {
        return cfg.getCacheMode() == LOCAL ? new GridCacheLocalQueryManager() : new GridCacheDistributedQueryManager();
    }

    /**
     * @return Last data version.
     */
    public long lastDataVersion() {
        long max = 0;

        for (GridCacheAdapter<?, ?> cache : caches.values()) {
            GridCacheContext<?, ?> ctx = cache.context();

            if (ctx.versions().last().order() > max)
                max = ctx.versions().last().order();

            if (ctx.isNear()) {
                ctx = ctx.near().dht().context();

                if (ctx.versions().last().order() > max)
                    max = ctx.versions().last().order();
            }
        }

        assert caches.isEmpty() || max > 0;

        return max;
    }

    /**
     * @param <K> type of keys.
     * @param <V> type of values.
     * @return Default cache.
     */
    public <K, V> GridCache<K, V> cache() {
        return cache(null);
    }

    /**
     * @param name Cache name.
     * @param <K> type of keys.
     * @param <V> type of values.
     * @return Cache instance for given name.
     */
    @SuppressWarnings("unchecked")
    public <K, V> GridCache<K, V> cache(@Nullable String name) {
        if (log.isDebugEnabled())
            log.debug("Getting cache for name: " + name);

        return (GridCache<K, V>)proxies.get(name);
    }

    /**
     * @return All configured cache instances.
     */
    public Collection<GridCache<?, ?>> caches() {
        return proxies.values();
    }

    /**
     * @param <K> type of keys.
     * @param <V> type of values.
     * @return Default cache.
     */
    public <K, V> GridCache<K, V> publicCache() {
        return publicCache(null);
    }

    /**
     * Gets utility cache.
     *
     * @param keyCls Key class.
     * @param valCls Value class.
     * @return Projection over utility cache.
     */
    public <K extends GridCacheUtilityKey, V> GridCacheProjectionEx<K, V> utilityCache(Class<K> keyCls, Class<V> valCls) {
        return (GridCacheProjectionEx<K, V>)cache(CU.UTILITY_CACHE_NAME).projection(keyCls, valCls);
    }

    /**
     * Gets utility cache.
     *
     * @return Utility cache.
     */
    public <K, V> GridCache<K, V> utilityCache() {
        return cache(CU.UTILITY_CACHE_NAME);
    }

    /**
     * @param name Cache name.
     * @param <K> type of keys.
     * @param <V> type of values.
     * @return Cache instance for given name.
     */
    @SuppressWarnings("unchecked")
    public <K, V> GridCache<K, V> publicCache(@Nullable String name) {
        if (log.isDebugEnabled())
            log.debug("Getting public cache for name: " + name);

        if (sysCaches.contains(name))
            throw new IllegalStateException("Failed to get cache because it is system cache: " + name);

        GridCache<K, V> cache = (GridCache<K, V>)publicProxies.get(name);

        if (cache == null)
            throw new IllegalArgumentException("Cache is not configured: " + name);

        return cache;
    }

    /**
     * @return All configured public cache instances.
     */
    public Collection<GridCache<?, ?>> publicCaches() {
        return publicProxies.values();
    }

    /**
     * @param <K> type of keys.
     * @param <V> type of values.
     * @return Default cache.
     */
    public <K, V> GridCacheAdapter<K, V> internalCache() {
        return internalCache(null);
    }

    /**
     * @param name Cache name.
     * @param <K> type of keys.
     * @param <V> type of values.
     * @return Cache instance for given name.
     */
    @SuppressWarnings("unchecked")
    public <K, V> GridCacheAdapter<K, V> internalCache(@Nullable String name) {
        if (log.isDebugEnabled())
            log.debug("Getting internal cache adapter: " + name);

        return (GridCacheAdapter<K, V>)caches.get(name);
    }

    /**
     * @return All internal cache instances.
     */
    public Collection<GridCacheAdapter<?, ?>> internalCaches() {
        return caches.values();
    }

    /**
     * @param name Cache name.
     * @return {@code True} if specified cache is system, {@code false} otherwise.
     */
    public boolean systemCache(@Nullable String name) {
        return sysCaches.contains(name);
    }

    /** {@inheritDoc} */
    @Override public void printMemoryStats() {
        X.println(">>> ");

        for (GridCacheAdapter c : caches.values()) {
            X.println(">>> Cache memory stats [grid=" + ctx.gridName() + ", cache=" + c.name() + ']');

            c.context().printMemoryStats();
        }
    }

    /**
     * Callback invoked by deployment manager for whenever a class loader
     * gets undeployed.
     *
     * @param leftNodeId Left node ID.
     * @param ldr Class loader.
     */
    public void onUndeployed(@Nullable UUID leftNodeId, ClassLoader ldr) {
        if (!ctx.isStopping())
            for (GridCacheAdapter<?, ?> cache : caches.values())
                cache.onUndeploy(leftNodeId, ldr);
    }

    /**
     * Registers MBean for cache components.
     *
     * @param o Cache component.
     * @param cacheName Cache name.
     * @param near Near flag.
     * @throws GridException If registration failed.
     */
    @SuppressWarnings("unchecked")
    private void registerMbean(Object o, @Nullable String cacheName, boolean near)
        throws GridException {
        assert o != null;

        MBeanServer srvr = ctx.config().getMBeanServer();

        assert srvr != null;

        cacheName = U.maskName(cacheName);

        cacheName = near ? cacheName + "-near" : cacheName;

        for (Class<?> itf : o.getClass().getInterfaces()) {
            if (itf.getName().endsWith("MBean")) {
                try {
                    U.registerCacheMBean(srvr, ctx.gridName(), cacheName, o.getClass().getName(), o,
                        (Class<Object>)itf);
                }
                catch (JMException e) {
                    throw new GridException("Failed to register MBean for component: " + o, e);
                }

                break;
            }
        }
    }

    /**
     * Unregisters MBean for cache components.
     *
     * @param o Cache component.
     * @param cacheName Cache name.
     * @param near Near flag.
     */
    private void unregisterMbean(Object o, @Nullable String cacheName, boolean near) {
        assert o != null;

        MBeanServer srvr = ctx.config().getMBeanServer();

        assert srvr != null;

        cacheName = U.maskName(cacheName);

        cacheName = near ? cacheName + "-near" : cacheName;

        for (Class<?> itf : o.getClass().getInterfaces()) {
            if (itf.getName().endsWith("MBean")) {
                try {
                    srvr.unregisterMBean(U.makeCacheMBeanName(ctx.gridName(), cacheName, o.getClass().getName()));
                }
                catch (JMException e) {
                    U.error(log, "Failed to unregister MBean for component: " + o, e);
                }

                break;
            }
        }
    }

    /**
     * Creates a wrapped cache store if write-behind cache is configured.
     *
     * @param gridName Grid name.
     * @param cfg Cache configuration.
     * @param near Whether or not store retrieved for near cache.
     * @return Instance if {@link GridCacheWriteBehindStore} if write-behind store is configured,
     *         or user-defined cache store.
     */
    @SuppressWarnings({"unchecked"})
    private GridCacheStore cacheStore(String gridName, GridCacheConfiguration cfg, boolean near) {
        if (cfg.getStore() == null || !cfg.isWriteBehindEnabled())
            return cfg.getStore();

        // Write-behind store is used in DHT cache only.
        if (!near) {
            GridCacheWriteBehindStore store = new GridCacheWriteBehindStore(gridName, cfg.getName(), log,
                cfg.getStore());

            store.setFlushSize(cfg.getWriteBehindFlushSize());
            store.setFlushThreadCount(cfg.getWriteBehindFlushThreadCount());
            store.setFlushFrequency(cfg.getWriteBehindFlushFrequency());
            store.setBatchSize(cfg.getWriteBehindBatchSize());

            return store;
        }
        else
            return cfg.getStore();
    }

    /**
     * @param ccfg Cache configuration.
     * @param objs Extra components.
     * @return Components provided in cache configuration which can implement {@link GridLifecycleAware} interface.
     */
    private Iterable<Object> lifecycleAwares(GridCacheConfiguration ccfg, Object...objs) {
        Collection<Object> ret = new ArrayList<>(7 + objs.length);

        ret.add(ccfg.getAffinity());
        ret.add(ccfg.getAffinityMapper());
        ret.add(ccfg.getCloner());
        ret.add(ccfg.getEvictionFilter());
        ret.add(ccfg.getEvictionPolicy());
        ret.add(ccfg.getNearEvictionPolicy());
        ret.add(ccfg.getInterceptor());

        Collections.addAll(ret, objs);

        return ret;
    }

    /**
     * Creates cache component which has different implementations for enterprise and open source versions.
     * For such components following convention is used:
     * <ul>
     *     <li>component has an interface (org.gridgain.xxx.GridXXXComponent)</li>
     *     <li>there are two component implementations in the subpackages 'ent' and 'os' where
     *     component implementations are named correspondingly GridEntXXXComponent and GridOSXXXComponent</li>
     *     <li>component implementation has public no-arg constructor </li>
     * </ul>
     * This method first tries to find component implementation from 'ent' package, if it is not found it
     * uses implementation from 'os' subpackage.
     *
     * @param cls Component interface.
     * @return Created component.
     * @throws GridException If failed to create component.
     */
    @SuppressWarnings("unchecked")
    private static <T> T createComponent(Class<T> cls) throws GridException {
        assert cls.isInterface() : cls;
        assert cls.getSimpleName().startsWith("Grid") : cls;

        Class<T> implCls = null;

        try {
            implCls = (Class<T>)Class.forName(enterpriseClassName(cls));
        }
        catch (ClassNotFoundException ignore) {
            // No-op.
        }

        if (implCls == null) {
            try {
                implCls = (Class<T>)Class.forName(openSourceClassName(cls));
            }
            catch (ClassNotFoundException ignore) {
                // No-op.
            }
        }

        if (implCls == null)
            throw new GridException("Failed to find component implementation: " + cls.getName());

        if (!cls.isAssignableFrom(implCls))
            throw new GridException("Component implementation does not implement component interface " +
                "[component=" + cls.getName() + ", implementation=" + implCls.getName() + ']');

        Constructor<T> constructor;

        try {
            constructor = implCls.getConstructor();
        }
        catch (NoSuchMethodException e) {
            throw new GridException("Component does not have expected constructor: " + implCls.getName(), e);
        }

        try {
            return constructor.newInstance();
        }
        catch (ReflectiveOperationException e) {
            throw new GridException("Failed to create component [component=" + cls.getName() +
                ", implementation=" + implCls.getName() + ']', e);
        }
    }

    /**
     * @param cls Component interface.
     * @return Name of component implementation class for enterprise edition.
     */
    private static String enterpriseClassName(Class<?> cls) {
        return cls.getPackage().getName() + ".ent." + cls.getSimpleName().replace("Grid", "GridEnt");
    }

    /**
     * @param cls Component interface.
     * @return Name of component implementation class for open source edition.
     */
    private static String openSourceClassName(Class<?> cls) {
        return cls.getPackage().getName() + ".os." + cls.getSimpleName().replace("Grid", "GridOs");
    }

    /**
     *
     */
    private static class LocalAffinityFunction implements GridCacheAffinityFunction {
        /** */
        private static final long serialVersionUID = 0L;

        @Override public List<List<GridNode>> assignPartitions(GridCacheAffinityFunctionContext affCtx) {
            GridNode locNode = null;

            for (GridNode n : affCtx.currentTopologySnapshot()) {
                if (n.isLocal()) {
                    locNode = n;

                    break;
                }
            }

            if (locNode == null)
                throw new GridRuntimeException("Local node is not included into affinity nodes for 'LOCAL' cache");

            List<List<GridNode>> res = new ArrayList<>(partitions());

            for (int part = 0; part < partitions(); part++)
                res.add(Collections.singletonList(locNode));

            return Collections.unmodifiableList(res);
        }

        /** {@inheritDoc} */
        @Override public void reset() {
            // No-op.
        }

        /** {@inheritDoc} */
        @Override public int partitions() {
            return 1;
        }

        /** {@inheritDoc} */
        @Override public int partition(Object key) {
            return 0;
        }

        /** {@inheritDoc} */
        @Override public void removeNode(UUID nodeId) {
            // No-op.
        }
    }
}
<|MERGE_RESOLUTION|>--- conflicted
+++ resolved
@@ -613,7 +613,46 @@
             GridDhtCacheAdapter.GridSubjectIdAddedMessageConverter616.class,
             GridDhtCacheAdapter.SUBJECT_ID_EVENTS_SINCE_VER);
 
-<<<<<<< HEAD
+        ctx.versionConverter().registerLocal(GridDhtAtomicUpdateRequest.class,
+            GridDhtAtomicCache.GridTaskNameHashAddedMessageConverter621.class,
+            GridDhtAtomicCache.TASK_NAME_HASH_SINCE_VER);
+
+        ctx.versionConverter().registerLocal(GridNearLockRequest.class,
+            GridDhtCacheAdapter.GridTaskNameHashAddedMessageConverter621.class,
+            GridDhtCacheAdapter.TASK_NAME_HASH_SINCE_VER);
+
+        ctx.versionConverter().registerLocal(GridDhtLockRequest.class,
+            GridDhtCacheAdapter.GridTaskNameHashAddedMessageConverter621.class,
+            GridDhtCacheAdapter.TASK_NAME_HASH_SINCE_VER);
+
+        ctx.versionConverter().registerLocal(GridNearTxPrepareRequest.class,
+            GridDhtCacheAdapter.GridTaskNameHashAddedMessageConverter621.class,
+            GridDhtCacheAdapter.TASK_NAME_HASH_SINCE_VER);
+
+        ctx.versionConverter().registerLocal(GridDhtTxPrepareRequest.class,
+            GridDhtCacheAdapter.GridTaskNameHashAddedMessageConverter621.class,
+            GridDhtCacheAdapter.TASK_NAME_HASH_SINCE_VER);
+
+        ctx.versionConverter().registerLocal(GridNearTxFinishRequest.class,
+            GridDhtCacheAdapter.GridTaskNameHashAddedMessageConverter621.class,
+            GridDhtCacheAdapter.TASK_NAME_HASH_SINCE_VER);
+
+        ctx.versionConverter().registerLocal(GridDhtTxFinishRequest.class,
+            GridDhtCacheAdapter.GridTaskNameHashAddedMessageConverter621.class,
+            GridDhtCacheAdapter.TASK_NAME_HASH_SINCE_VER);
+
+        ctx.versionConverter().registerLocal(GridNearAtomicUpdateRequest.class,
+            GridDhtCacheAdapter.GridTaskNameHashAddedMessageConverter621.class,
+            GridDhtCacheAdapter.TASK_NAME_HASH_SINCE_VER);
+
+        ctx.versionConverter().registerLocal(GridDhtAtomicUpdateRequest.class,
+            GridDhtCacheAdapter.GridTaskNameHashAddedMessageConverter621.class,
+            GridDhtCacheAdapter.TASK_NAME_HASH_SINCE_VER);
+
+        ctx.versionConverter().registerLocal(GridNearGetRequest.class,
+            GridDhtCacheAdapter.GridTaskNameHashAddedMessageConverter621.class,
+            GridDhtCacheAdapter.TASK_NAME_HASH_SINCE_VER);
+
         ctx.versionConverter().registerLocal(GridCacheQueryRequest.class,
             GridCacheQueryManager.GridCacheQueryRequestPortablesConverter620.class,
             GridCacheQueryManager.QUERY_PORTABLES_SINCE);
@@ -621,47 +660,6 @@
         ctx.versionConverter().registerLocal(GridCacheQueryRequest.class,
             GridCacheQueryManager.GridCacheQueryRequestEventsConverter621.class,
             GridCacheQueryManager.QUERY_EVENTS_SINCE);
-=======
-        ctx.versionConverter().registerLocal(GridDhtAtomicUpdateRequest.class,
-            GridDhtAtomicCache.GridTaskNameHashAddedMessageConverter621.class,
-            GridDhtAtomicCache.TASK_NAME_HASH_SINCE_VER);
-
-        ctx.versionConverter().registerLocal(GridNearLockRequest.class,
-            GridDhtCacheAdapter.GridTaskNameHashAddedMessageConverter621.class,
-            GridDhtCacheAdapter.TASK_NAME_HASH_SINCE_VER);
-
-        ctx.versionConverter().registerLocal(GridDhtLockRequest.class,
-            GridDhtCacheAdapter.GridTaskNameHashAddedMessageConverter621.class,
-            GridDhtCacheAdapter.TASK_NAME_HASH_SINCE_VER);
-
-        ctx.versionConverter().registerLocal(GridNearTxPrepareRequest.class,
-            GridDhtCacheAdapter.GridTaskNameHashAddedMessageConverter621.class,
-            GridDhtCacheAdapter.TASK_NAME_HASH_SINCE_VER);
-
-        ctx.versionConverter().registerLocal(GridDhtTxPrepareRequest.class,
-            GridDhtCacheAdapter.GridTaskNameHashAddedMessageConverter621.class,
-            GridDhtCacheAdapter.TASK_NAME_HASH_SINCE_VER);
-
-        ctx.versionConverter().registerLocal(GridNearTxFinishRequest.class,
-            GridDhtCacheAdapter.GridTaskNameHashAddedMessageConverter621.class,
-            GridDhtCacheAdapter.TASK_NAME_HASH_SINCE_VER);
-
-        ctx.versionConverter().registerLocal(GridDhtTxFinishRequest.class,
-            GridDhtCacheAdapter.GridTaskNameHashAddedMessageConverter621.class,
-            GridDhtCacheAdapter.TASK_NAME_HASH_SINCE_VER);
-
-        ctx.versionConverter().registerLocal(GridNearAtomicUpdateRequest.class,
-            GridDhtCacheAdapter.GridTaskNameHashAddedMessageConverter621.class,
-            GridDhtCacheAdapter.TASK_NAME_HASH_SINCE_VER);
-
-        ctx.versionConverter().registerLocal(GridDhtAtomicUpdateRequest.class,
-            GridDhtCacheAdapter.GridTaskNameHashAddedMessageConverter621.class,
-            GridDhtCacheAdapter.TASK_NAME_HASH_SINCE_VER);
-
-        ctx.versionConverter().registerLocal(GridNearGetRequest.class,
-            GridDhtCacheAdapter.GridTaskNameHashAddedMessageConverter621.class,
-            GridDhtCacheAdapter.TASK_NAME_HASH_SINCE_VER);
->>>>>>> 2bbe3cd5
 
         GridDeploymentMode depMode = ctx.config().getDeploymentMode();
 
