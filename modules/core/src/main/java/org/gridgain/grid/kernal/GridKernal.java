--- conflicted
+++ resolved
@@ -484,18 +484,9 @@
      * @param errHnd Error handler to use for notification about startup problems.
      * @throws GridException Thrown in case of any errors.
      */
-<<<<<<< HEAD
     @SuppressWarnings({"CatchGenericClass", "unchecked"})
     public void start(final GridConfiguration cfg, @Nullable ExecutorService drPool, GridAbsClosure errHnd)
         throws GridException {
-=======
-    @SuppressWarnings("CatchGenericClass")
-    public void start(
-        final GridConfiguration cfg,
-        @Nullable ExecutorService drPool,
-        GridAbsClosure errHnd
-    ) throws GridException {
->>>>>>> 8677d1fe
         gw.compareAndSet(null, new GridKernalGatewayImpl(cfg.getGridName()));
 
         GridKernalGateway gw = this.gw.get();
