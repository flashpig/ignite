--- conflicted
+++ resolved
@@ -228,10 +228,7 @@
         cfg.setGgfsConfiguration(ggfsCfg);
 
         cfg.setLocalHost("127.0.0.1");
-<<<<<<< HEAD
         cfg.setConnectorConfiguration(null);
-=======
->>>>>>> a0210455
 
         return G.start(cfg);
     }
