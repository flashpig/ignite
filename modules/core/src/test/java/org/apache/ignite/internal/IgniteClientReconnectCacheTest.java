--- conflicted
+++ resolved
@@ -73,13 +73,10 @@
 import org.apache.ignite.transactions.TransactionConcurrency;
 
 import static java.util.concurrent.TimeUnit.MILLISECONDS;
-<<<<<<< HEAD
-import static org.apache.ignite.cache.CacheAtomicWriteOrderMode.*;
-=======
 import static org.apache.ignite.cache.CacheAtomicWriteOrderMode.CLOCK;
 import static org.apache.ignite.cache.CacheAtomicWriteOrderMode.PRIMARY;
 import static org.apache.ignite.cache.CacheAtomicWriteOrderMode.values;
->>>>>>> 24eccb87
+import static org.apache.ignite.cache.CacheAtomicWriteOrderMode.*;
 import static org.apache.ignite.cache.CacheAtomicityMode.ATOMIC;
 import static org.apache.ignite.cache.CacheAtomicityMode.TRANSACTIONAL;
 import static org.apache.ignite.cache.CacheMode.PARTITIONED;
@@ -794,12 +791,7 @@
 
         for (CacheAtomicityMode atomicityMode : CacheAtomicityMode.values()) {
             CacheAtomicWriteOrderMode[] writeOrders =
-<<<<<<< HEAD
-                atomicityMode == ATOMIC ? values() :
-                new CacheAtomicWriteOrderMode[]{CLOCK};
-=======
                 atomicityMode == ATOMIC ? values() : new CacheAtomicWriteOrderMode[]{CLOCK};
->>>>>>> 24eccb87
 
             for (CacheAtomicWriteOrderMode writeOrder : writeOrders) {
                 for (CacheWriteSynchronizationMode syncMode : CacheWriteSynchronizationMode.values()) {
