/*
 * Licensed to the Apache Software Foundation (ASF) under one or more
 * contributor license agreements.  See the NOTICE file distributed with
 * this work for additional information regarding copyright ownership.
 * The ASF licenses this file to You under the Apache License, Version 2.0
 * (the "License"); you may not use this file except in compliance with
 * the License.  You may obtain a copy of the License at
 *
 *      http://www.apache.org/licenses/LICENSE-2.0
 *
 * Unless required by applicable law or agreed to in writing, software
 * distributed under the License is distributed on an "AS IS" BASIS,
 * WITHOUT WARRANTIES OR CONDITIONS OF ANY KIND, either express or implied.
 * See the License for the specific language governing permissions and
 * limitations under the License.
 */

package org.apache.ignite.testsuites;

import junit.framework.*;
import org.apache.ignite.internal.processors.cache.datastructures.*;
import org.apache.ignite.internal.processors.cache.datastructures.local.*;
import org.apache.ignite.internal.processors.cache.datastructures.partitioned.*;
import org.apache.ignite.internal.processors.cache.datastructures.replicated.*;

/**
 * Test suite for cache data structures.
 */
public class IgniteCacheDataStructuresSelfTestSuite extends TestSuite {
    /**
     * @return Cache test suite.
     * @throws Exception If failed.
     */
    public static TestSuite suite() throws Exception {
        TestSuite suite = new TestSuite("Ignite Cache Data Structures Test Suite");

        // Data structures.
        // TODO: IGNITE-264
        // suite.addTest(new TestSuite(GridCachePartitionedQueueFailoverDataConsistencySelfTest.class));
        suite.addTest(new TestSuite(GridCachePartitionedAtomicQueueFailoverDataConsistencySelfTest.class));

        suite.addTest(new TestSuite(GridCacheLocalSequenceApiSelfTest.class));
        suite.addTest(new TestSuite(GridCacheLocalSetSelfTest.class));
        suite.addTest(new TestSuite(GridCacheLocalAtomicSetSelfTest.class));
        suite.addTest(new TestSuite(GridCacheLocalAtomicOffheapSetSelfTest.class));
        suite.addTest(new TestSuite(GridCacheLocalQueueApiSelfTest.class));
        suite.addTest(new TestSuite(GridCacheLocalOffheapQueueApiSelfTest.class));
        suite.addTest(new TestSuite(GridCacheLocalAtomicQueueApiSelfTest.class));
        suite.addTest(new TestSuite(IgniteLocalCountDownLatchSelfTest.class));

        suite.addTest(new TestSuite(GridCacheReplicatedSequenceApiSelfTest.class));
        suite.addTest(new TestSuite(GridCacheReplicatedSequenceMultiNodeSelfTest.class));
        suite.addTest(new TestSuite(GridCacheReplicatedQueueApiSelfTest.class));
        suite.addTest(new TestSuite(GridCacheReplicatedQueueMultiNodeSelfTest.class));
        suite.addTest(new TestSuite(GridCacheReplicatedQueueRotativeMultiNodeTest.class));
        suite.addTest(new TestSuite(GridCacheReplicatedSetSelfTest.class));
        // TODO: GG-5306
        // suite.addTest(new TestSuite(GridCacheReplicatedDataStructuresFailoverSelfTest.class));
        suite.addTest(new TestSuite(IgniteReplicatedCountDownLatchSelfTest.class));

        suite.addTest(new TestSuite(GridCachePartitionedSequenceApiSelfTest.class));
        suite.addTest(new TestSuite(GridCachePartitionedSequenceMultiNodeSelfTest.class));
        suite.addTest(new TestSuite(GridCachePartitionedQueueApiSelfTest.class));
        suite.addTest(new TestSuite(GridCachePartitionedOffHeapValuesQueueApiSelfTest.class));
        suite.addTest(new TestSuite(GridCachePartitionedAtomicQueueApiSelfTest.class));
        suite.addTest(new TestSuite(GridCachePartitionedAtomicOffheapQueueApiSelfTest.class));
        suite.addTest(new TestSuite(GridCachePartitionedQueueMultiNodeSelfTest.class));
        suite.addTest(new TestSuite(GridCachePartitionedAtomicQueueMultiNodeSelfTest.class));
<<<<<<< HEAD
        suite.addTest(new TestSuite(GridCachePartitionedQueueCreateMultiNodeSelfTest.class));
        suite.addTest(new TestSuite(GridCachePartitionedAtomicQueueCreateMultiNodeSelfTest.class));
=======
        suite.addTest(new TestSuite(GridCachePartitionedAtomicOffheapQueueMultiNodeSelfTest.class));

        // TODO: IGNITE-80.
        //suite.addTest(new TestSuite(GridCachePartitionedQueueCreateMultiNodeSelfTest.class));
        //suite.addTest(new TestSuite(GridCachePartitionedAtomicQueueCreateMultiNodeSelfTest.class));
        //suite.addTest(new TestSuite(GridCachePartitionedAtomicOffheapQueueCreateMultiNodeSelfTest.class));
>>>>>>> 887c1a87
        suite.addTest(new TestSuite(GridCachePartitionedSetSelfTest.class));
        suite.addTest(new TestSuite(GridCachePartitionedOffHeapValuesSetSelfTest.class));
        suite.addTest(new TestSuite(IgnitePartitionedSetNoBackupsSelfTest.class));
        suite.addTest(new TestSuite(GridCachePartitionedAtomicSetSelfTest.class));
        suite.addTest(new TestSuite(IgnitePartitionedCountDownLatchSelfTest.class));

        suite.addTest(new TestSuite(GridCachePartitionedSetFailoverSelfTest.class));
        suite.addTest(new TestSuite(GridCachePartitionedOffheapSetFailoverSelfTest.class));
        suite.addTest(new TestSuite(GridCachePartitionedAtomicSetFailoverSelfTest.class));

        suite.addTest(new TestSuite(GridCachePartitionedQueueRotativeMultiNodeTest.class));
        suite.addTest(new TestSuite(GridCachePartitionedAtomicQueueRotativeMultiNodeTest.class));
        suite.addTest(new TestSuite(GridCacheQueueCleanupSelfTest.class));

        // TODO: GG-5620 Uncomment when fix
        //suite.addTest(new TestSuite(GridCachePartitionedQueueEntryMoveSelfTest.class));

        // TODO: GG-2699
        //suite.addTest(new TestSuite(GridCachePartitionedDataStructuresFailoverSelfTest.class));
        //suite.addTest(new TestSuite(GridCachePartitionedOffheapDataStructuresFailoverSelfTest.class));
        // TODO: GG-4807 Uncomment when fix
        // suite.addTest(new TestSuite(GridCacheQueueMultiNodeConsistencySelfTest.class));

        suite.addTest(new TestSuite(IgniteLocalAtomicLongApiSelfTest.class));
        suite.addTest(new TestSuite(IgnitePartitionedAtomicLongApiSelfTest.class));
        suite.addTest(new TestSuite(IgniteReplicatedAtomicLongApiSelfTest.class));

        suite.addTest(new TestSuite(GridCachePartitionedAtomicSequenceMultiThreadedTest.class));

        suite.addTest(new TestSuite(GridCachePartitionedAtomicStampedApiSelfTest.class));
        suite.addTest(new TestSuite(GridCacheReplicatedAtomicStampedApiSelfTest.class));

        suite.addTest(new TestSuite(GridCachePartitionedAtomicReferenceApiSelfTest.class));
        suite.addTest(new TestSuite(GridCacheReplicatedAtomicReferenceApiSelfTest.class));

        suite.addTest(new TestSuite(GridCachePartitionedNodeRestartTxSelfTest.class));
        suite.addTest(new TestSuite(GridCachePartitionedQueueJoinedNodeSelfTest.class));

        suite.addTest(new TestSuite(IgniteDataStructureUniqueNameTest.class));

        return suite;
    }
}<|MERGE_RESOLUTION|>--- conflicted
+++ resolved
@@ -66,17 +66,9 @@
         suite.addTest(new TestSuite(GridCachePartitionedAtomicOffheapQueueApiSelfTest.class));
         suite.addTest(new TestSuite(GridCachePartitionedQueueMultiNodeSelfTest.class));
         suite.addTest(new TestSuite(GridCachePartitionedAtomicQueueMultiNodeSelfTest.class));
-<<<<<<< HEAD
         suite.addTest(new TestSuite(GridCachePartitionedQueueCreateMultiNodeSelfTest.class));
         suite.addTest(new TestSuite(GridCachePartitionedAtomicQueueCreateMultiNodeSelfTest.class));
-=======
-        suite.addTest(new TestSuite(GridCachePartitionedAtomicOffheapQueueMultiNodeSelfTest.class));
-
-        // TODO: IGNITE-80.
-        //suite.addTest(new TestSuite(GridCachePartitionedQueueCreateMultiNodeSelfTest.class));
-        //suite.addTest(new TestSuite(GridCachePartitionedAtomicQueueCreateMultiNodeSelfTest.class));
-        //suite.addTest(new TestSuite(GridCachePartitionedAtomicOffheapQueueCreateMultiNodeSelfTest.class));
->>>>>>> 887c1a87
+        suite.addTest(new TestSuite(GridCachePartitionedAtomicOffheapQueueCreateMultiNodeSelfTest.class));
         suite.addTest(new TestSuite(GridCachePartitionedSetSelfTest.class));
         suite.addTest(new TestSuite(GridCachePartitionedOffHeapValuesSetSelfTest.class));
         suite.addTest(new TestSuite(IgnitePartitionedSetNoBackupsSelfTest.class));
