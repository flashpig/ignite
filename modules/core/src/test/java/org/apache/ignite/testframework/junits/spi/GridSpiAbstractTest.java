/*
 * Licensed to the Apache Software Foundation (ASF) under one or more
 * contributor license agreements.  See the NOTICE file distributed with
 * this work for additional information regarding copyright ownership.
 * The ASF licenses this file to You under the Apache License, Version 2.0
 * (the "License"); you may not use this file except in compliance with
 * the License.  You may obtain a copy of the License at
 *
 *      http://www.apache.org/licenses/LICENSE-2.0
 *
 * Unless required by applicable law or agreed to in writing, software
 * distributed under the License is distributed on an "AS IS" BASIS,
 * WITHOUT WARRANTIES OR CONDITIONS OF ANY KIND, either express or implied.
 * See the License for the specific language governing permissions and
 * limitations under the License.
 */

package org.apache.ignite.testframework.junits.spi;

import org.apache.ignite.cluster.*;
import org.apache.ignite.internal.*;
import org.apache.ignite.lang.*;
import org.apache.ignite.spi.*;
import org.apache.ignite.internal.managers.security.*;
import org.apache.ignite.plugin.security.*;
import org.apache.ignite.spi.communication.*;
import org.apache.ignite.spi.communication.tcp.*;
import org.apache.ignite.spi.discovery.*;
import org.apache.ignite.spi.discovery.tcp.*;
import org.apache.ignite.spi.discovery.tcp.ipfinder.*;
import org.apache.ignite.spi.discovery.tcp.ipfinder.multicast.*;
import org.apache.ignite.spi.discovery.tcp.ipfinder.vm.*;
import org.apache.ignite.internal.util.typedef.internal.*;
import org.apache.ignite.testframework.*;
import org.apache.ignite.testframework.junits.*;
import org.apache.ignite.testframework.junits.spi.GridSpiTestConfig.*;
import org.jetbrains.annotations.*;

import java.io.*;
import java.lang.reflect.*;
import java.util.*;
import java.util.concurrent.*;

import static org.apache.ignite.lang.IgniteProductVersion.*;

/**
 * Base SPI test class.
 * @param <T> SPI implementation class.
 */
@SuppressWarnings({"JUnitTestCaseWithNonTrivialConstructors"})
public abstract class GridSpiAbstractTest<T extends IgniteSpi> extends GridAbstractTest {
    /** */
    private static final IgniteProductVersion VERSION = fromString("99.99.99");

    /** */
    private static final Map<Class<?>, TestData<?>> tests = new ConcurrentHashMap<>();

    /** */
    private final boolean autoStart;

    /** Original context classloader. */
    private ClassLoader cl;

    /** */
    protected GridSpiAbstractTest() {
        super(false);

        autoStart = true;
    }

    /**
     * @param autoStart Start automatically.
     */
    protected GridSpiAbstractTest(boolean autoStart) {
        super(false);

        this.autoStart = autoStart;
    }

    /** {@inheritDoc} */
    @Override protected final boolean isJunitFrameworkClass() {
        return true;
    }

    /**
     * @return Test data.
     */
    @SuppressWarnings({"unchecked"})
    protected TestData<T> getTestData() {
        TestData<T> data = (TestData<T>)tests.get(getClass());

        if (data == null)
            tests.put(getClass(), data = new TestData<>());

        return data;
    }

    /**
     * @throws Exception If failed.
     */
    private void resetTestData() throws Exception {
        tests.put(getClass(), new TestData<T>());
    }

    /**
     * @throws Exception If failed.
     */
    @Override protected final void setUp() throws Exception {
        // Need to change classloader here, although it also handled in the parent class
        // the current test initialisation procedure doesn't allow us to setUp the parent first.
        cl = Thread.currentThread().getContextClassLoader();

        Thread.currentThread().setContextClassLoader(getClass().getClassLoader());

        TestCounters cntrs = getTestCounters();

        if (cntrs.isReset())
            cntrs.reset();

        cntrs.incrementStarted();

        if (autoStart && isFirstTest()) {
            GridSpiTest spiTest = GridTestUtils.getAnnotation(getClass(), GridSpiTest.class);

            assert spiTest != null;

            beforeSpiStarted();

            if (spiTest.trigger())
                spiStart();

            info("==== Started spi test [test=" + getClass().getSimpleName() + "] ====");
        }

        super.setUp();
    }

    /**
     * @throws Exception If failed.
     */
    protected void beforeSpiStarted() throws Exception {
        // No-op.
    }

    /** {@inheritDoc} */
    @Override protected final GridTestResources getTestResources() {
        return getTestData().getTestResources();
    }

    /**
     * @throws Exception If failed.
     */
    @SuppressWarnings({"unchecked", "CastToIncompatibleInterface", "InstanceofIncompatibleInterface"})
    protected final void spiStart() throws Exception {
        GridSpiTest spiTest = GridTestUtils.getAnnotation(getClass(), GridSpiTest.class);

        assert spiTest != null;

        T spi = (T)spiTest.spi().newInstance();

        // Set spi into test data.
        getTestData().setSpi(spi);

        if (!(spi instanceof DiscoverySpi)) {
            if (spiTest.triggerDiscovery())
                configureDiscovery(spiTest);
        }
        else
            getTestData().setDiscoverySpi((DiscoverySpi)spi);

        getTestResources().inject(spi);

        spiConfigure(spi);

        Map<String, Object> attrs = spi.getNodeAttributes();

        // Set up SPI class name and SPI version.
        Map<String, Serializable> spiAttrs = initSpiClassAndVersionAttributes(spi);

        if (attrs != null)
            getTestData().getAttributes().putAll(attrs);

        if (spiAttrs != null)
            getTestData().getAttributes().putAll(spiAttrs);

        Map<String, Serializable> nodeAttrs = getNodeAttributes();

        if (nodeAttrs != null)
            getTestData().getAttributes().putAll(nodeAttrs);

        DiscoverySpi discoSpi = getTestData().getDiscoverySpi();

        if (spiTest.triggerDiscovery() && !getTestData().isDiscoveryTest()) {
            getTestData().getAttributes().putAll(
                initSpiClassAndVersionAttributes(discoSpi));

            // Set all local node attributes into discovery SPI.
            discoSpi.setNodeAttributes(getTestData().getAttributes(), VERSION);

            discoSpi.setMetricsProvider(createMetricsProvider());

            discoSpi.setDataExchange(new DiscoverySpiDataExchange() {
                @Override public List<Object> collect(UUID nodeId) {
                    return new ArrayList<>();
                }

                @Override public void onExchange(List<Object> data) {
                }
            });

            try {
                spiStart(discoSpi);
            }
            catch (Exception e) {
                spiStop(discoSpi);

                throw e;
            }
        }

        if (spi instanceof DiscoverySpi) {
            getTestData().getAttributes().putAll(initSpiClassAndVersionAttributes(spi));

            ((DiscoverySpi)spi).setNodeAttributes(getTestData().getAttributes(), VERSION);

            ((DiscoverySpi)spi).setMetricsProvider(createMetricsProvider());
        }

        try {
            spiStart(spi);
        }
        catch (Exception e) {
            spiStop(spi);

            if (discoSpi != null && !discoSpi.equals(spi))
                spiStop(discoSpi);

            afterSpiStopped();

            throw e;
        }

        // Initialize SPI context.
        getTestData().setSpiContext(initSpiContext());

        // Initialize discovery SPI only once.
        if (discoSpi != null && !discoSpi.equals(spi))
            discoSpi.onContextInitialized(getSpiContext());

        spi.onContextInitialized(getTestData().getSpiContext());
    }

    /**
     * @return SPI context.
     * @throws Exception If anything failed.
     */
    protected GridSpiTestContext initSpiContext() throws Exception {
        GridSpiTestContext spiCtx = new GridSpiTestContext();

        if (getTestData().getDiscoverySpi() != null) {
            spiCtx.setLocalNode(getTestData().getDiscoverySpi().getLocalNode());

            for (ClusterNode node : getTestData().getDiscoverySpi().getRemoteNodes())
                spiCtx.addNode(node);
        }
        else {
            GridTestNode node = new GridTestNode(UUID.randomUUID());

            spiCtx.setLocalNode(node);

            if (getSpi() != null) {
                // Set up SPI class name and SPI version.
                Map<String, Serializable> attrs = initSpiClassAndVersionAttributes(getSpi());

                for (Map.Entry<String, Serializable> entry: attrs.entrySet())
                    node.addAttribute(entry.getKey(), entry.getValue());
            }
        }

        return spiCtx;
    }

    /**
     * @param spi SPI to create attributes for.
     * @return Map of attributes.
     */
    private Map<String, Serializable> initSpiClassAndVersionAttributes(IgniteSpi spi) {
        Map<String, Serializable> attrs = new HashMap<>();

        attrs.put(U.spiAttribute(spi, GridNodeAttributes.ATTR_SPI_CLASS), spi.getClass().getName());

        return attrs;
    }

    /**
     * @return SPI context.
     * @throws Exception If anything failed.
     */
    protected final GridSpiTestContext getSpiContext() throws Exception {
        return getTestData().getSpiContext();
    }

    /**
     * @param spiTest SPI test annotation.
     * @throws Exception If anything failed.
     */
    private void configureDiscovery(GridSpiTest spiTest) throws Exception {
        DiscoverySpi discoSpi = spiTest.discoverySpi().newInstance();

        if (discoSpi instanceof TcpDiscoverySpi) {
            TcpDiscoverySpi tcpDisco = (TcpDiscoverySpi)discoSpi;

            tcpDisco.setIpFinder(new TcpDiscoveryVmIpFinder(true));
        }

        getTestData().setDiscoverySpi(discoSpi);

        getTestResources().inject(discoSpi);

        discoSpi.setAuthenticator(new DiscoverySpiNodeAuthenticator() {
            @Override public GridSecurityContext authenticateNode(ClusterNode n, GridSecurityCredentials cred) {
                GridSecuritySubjectAdapter subj = new GridSecuritySubjectAdapter(
                    GridSecuritySubjectType.REMOTE_NODE, n.id());

                subj.permissions(new GridAllowAllPermissionSet());

                return new GridSecurityContext(subj);
            }

            @Override public boolean isGlobalNodeAuthentication() {
                return false;
            }
        });

        configure(discoSpi);

        if (discoSpi.getNodeAttributes() != null)
            getTestData().getAttributes().putAll(discoSpi.getNodeAttributes());
    }

    /**
     * Creates metrics provider just for testing purposes. The provider
     * will not return valid node metrics.
     *
     * @return Dummy metrics provider.
     */
    protected DiscoveryMetricsProvider createMetricsProvider() {
        return new DiscoveryMetricsProvider() {
            /** {@inheritDoc} */
<<<<<<< HEAD
            @Override public ClusterMetrics getMetrics() { return new DiscoveryMetricsAdapter(); }
=======
            @Override public ClusterMetrics metrics() { return new DiscoveryMetricsAdapter(); }
>>>>>>> b8c1bcfb
        };
    }

    /**
     * @param spi SPI.
     * @throws Exception If failed.
     */
    protected void spiConfigure(T spi) throws Exception {
        configure(spi);
    }

    /**
     * @param spi SPI.
     * @throws Exception If failed.
     * @throws IllegalAccessException If failed.
     * @throws InvocationTargetException If failed.
     */
    private void configure(IgniteSpi spi) throws Exception {
        // Inject Configuration.
        for (Method m : getClass().getMethods()) {
            GridSpiTestConfig cfg = m.getAnnotation(GridSpiTestConfig.class);

            if (cfg != null) {
                if (getTestData().isDiscoveryTest() ||
                    (cfg.type() != ConfigType.DISCOVERY && !(spi instanceof DiscoverySpi)) ||
                    (cfg.type() != ConfigType.SELF && spi instanceof DiscoverySpi)) {
                    assert m.getName().startsWith("get") : "Test configuration must be a getter [method=" +
                        m.getName() + ']';

                    // Determine getter name.
                    String name = cfg.setterName();

                    if (name == null || name.isEmpty())
                        name = 's' + m.getName().substring(1);

                    Method setter = getMethod(spi.getClass(), name);

                    assert setter != null : "Spi does not have setter for configuration property [spi=" +
                        spi.getClass().getName() + ", config-prop=" + name + ']';

                    // Inject configuration parameter into spi.
                    setter.invoke(spi, m.invoke(this));
                }
            }
        }

        // Our SPI tests should not have the same parameters otherwise they
        // will find each other.
        if (spi instanceof TcpCommunicationSpi)
            ((TcpCommunicationSpi)spi).setLocalPort(GridTestUtils.getNextCommPort(getClass()));

        if (spi instanceof TcpDiscoverySpi) {
            TcpDiscoveryIpFinder ipFinder = ((TcpDiscoverySpi)spi).getIpFinder();

            if (ipFinder instanceof TcpDiscoveryMulticastIpFinder) {
                String mcastAddr = GridTestUtils.getNextMulticastGroup(getClass());

                if (mcastAddr != null && !mcastAddr.isEmpty()) {
                    ((TcpDiscoveryMulticastIpFinder)ipFinder).setMulticastGroup(mcastAddr);
                    ((TcpDiscoveryMulticastIpFinder)ipFinder).setMulticastPort(
                        GridTestUtils.getNextMulticastPort(getClass()));
                }
            }
        }
    }

    /**
     * @param spi SPI.
     * @throws Exception If failed.
     */
    protected void spiStart(IgniteSpi spi) throws Exception {
        U.setWorkDirectory(null, U.getGridGainHome());

        // Start SPI with unique grid name.
        spi.spiStart(getTestGridName());

        info("SPI started [spi=" + spi.getClass() + ']');
    }

    /**
     * @return  Fully initialized and started SPI implementation.
     */
    protected final T getSpi() {
        return getTestData().getSpi();
    }

    /**
     * Gets class of the SPI implementation.
     *
     * @return Class of the SPI implementation.
     */
    @SuppressWarnings({"unchecked"})
    protected final Class<? extends T> getSpiClass() {
        GridSpiTest spiTest = GridTestUtils.getAnnotation(getClass(), GridSpiTest.class);

        assert spiTest != null;

        return (Class<? extends T>)spiTest.spi();
    }

    /**
     * @return Node UUID.
     * @throws Exception If failed.
     */
    protected UUID getNodeId() throws Exception {
        return getTestResources().getNodeId();
    }

    /**
     * @return Discovery SPI.
     * @throws Exception If failed.
     */
    @Nullable protected final DiscoverySpi getDiscoverySpi() throws Exception {
        if (getTestData() != null)
            return getTestData().getDiscoverySpi();

        return null;
    }

    /**
     * Override this method for put local node attributes to discovery SPI.
     *
     * @return Always {@code null}.
     */
    @Nullable protected Map<String, Serializable> getNodeAttributes() {
        return null;
    }

    /**
     * @throws Exception If failed.
     */
    @Override protected final void tearDown() throws Exception {
        getTestCounters().incrementStopped();

        boolean wasLast = isLastTest();

        super.tearDown();

        if (autoStart && wasLast) {
            GridSpiTest spiTest = GridTestUtils.getAnnotation(getClass(), GridSpiTest.class);

            assert spiTest != null;

            if (spiTest.trigger()) {
                spiStop();

                afterSpiStopped();
            }

            info("==== Stopped spi test [test=" + getClass().getSimpleName() + "] ====");
        }

        Thread.currentThread().setContextClassLoader(cl);
    }

    /**
     * @throws Exception If failed..
     */
    protected void afterSpiStopped() throws Exception {
        // No-op.
    }

    /**
     * @throws Exception If failed.
     */
    protected final void spiStop() throws Exception {
        TestData<T> testData = getTestData();

        if (testData.getSpi() == null)
            return;

        testData.getSpi().onContextDestroyed();

        spiStop(testData.getSpi());

        GridSpiTest spiTest = GridTestUtils.getAnnotation(getClass(), GridSpiTest.class);

        assert spiTest != null;

        if (!testData.isDiscoveryTest() && spiTest.triggerDiscovery()) {
            testData.getDiscoverySpi().onContextDestroyed();

            spiStop(testData.getDiscoverySpi());
        }

        getTestResources().stopThreads();

        resetTestData();
    }

    /**
     * @param spi SPI.
     * @throws Exception If failed.
     */
    protected void spiStop(IgniteSpi spi) throws Exception {
        spi.spiStop();

        info("SPI stopped [spi=" + spi.getClass().getName() + ']');
    }

    /**
     * @param cls Class.
     * @param name Method name.
     * @return Method.
     */
    @Nullable private Method getMethod(Class<?> cls, String name) {
        for (; !cls.equals(Object.class); cls = cls.getSuperclass()) {
            for (Method m : cls.getMethods()) {
                if (m.getName().equals(name))
                    return m;
            }
        }

        return null;
    }

    /**
     *
     * @param <T> SPI implementation class.
     */
    protected static class TestData<T> {
        /** */
        private T spi;

        /** */
        private DiscoverySpi discoSpi;

        /** */
        private CommunicationSpi commSpi;

        /** */
        private GridSpiTestContext spiCtx;

        /** */
        private Map<String, Object> allAttrs = new HashMap<>();

        /** */
        private GridTestResources rsrcs = new GridTestResources();

        /**
         *
         */
        TestData() {
            // No-op.
        }

        /**
         * @return Test resources.
         *
         */
        public GridTestResources getTestResources() {
            return rsrcs;
        }

        /**
         * @return {@code true} in case it is a discovery test.
         */
        @SuppressWarnings({"ObjectEquality"})
        public boolean isDiscoveryTest() {
            return spi == discoSpi;
        }

        /**
         * @return {@code true} in case it is a communication test.
         */
        @SuppressWarnings({"ObjectEquality"})
        public boolean isCommunicationTest() {
            return spi == commSpi;
        }

        /**
         * @return SPI.
         */
        public T getSpi() {
            return spi;
        }

        /**
         * @param spi SPI.
         */
        public void setSpi(T spi) {
            this.spi = spi;
        }

        /**
         * @param commSpi Communication SPI.
         */
        public void setCommSpi(CommunicationSpi commSpi) {
            this.commSpi = commSpi;
        }

        /**
         * @return Attributes.
         */
        public Map<String, Object> getAttributes() {
            return allAttrs;
        }

        /**
         * @param allAttrs Attributes.
         */
        public void setAllAttrs(Map<String, Object> allAttrs) {
            this.allAttrs = allAttrs;
        }

        /**
         * @return Discovery SPI.
         */
        public DiscoverySpi getDiscoverySpi() {
            return discoSpi;
        }

        /**
         * @param discoSpi Discovery SPI.
         */
        public void setDiscoverySpi(DiscoverySpi discoSpi) {
            this.discoSpi = discoSpi;
        }

        /**
         * @return SPI context.
         */
        public GridSpiTestContext getSpiContext() {
            return spiCtx;
        }

        /**
         * @param spiCtx SPI context.
         */
        public void setSpiContext(GridSpiTestContext spiCtx) {
            this.spiCtx = spiCtx;
        }

        /** {@inheritDoc} */
        @Override public String toString() {
            return getClass().getSimpleName() +
                " [spi=" + spi +
                ", discoSpi=" + discoSpi +
                ", allAttrs=" + allAttrs + ']';
        }
    }
}<|MERGE_RESOLUTION|>--- conflicted
+++ resolved
@@ -347,11 +347,7 @@
     protected DiscoveryMetricsProvider createMetricsProvider() {
         return new DiscoveryMetricsProvider() {
             /** {@inheritDoc} */
-<<<<<<< HEAD
-            @Override public ClusterMetrics getMetrics() { return new DiscoveryMetricsAdapter(); }
-=======
             @Override public ClusterMetrics metrics() { return new DiscoveryMetricsAdapter(); }
->>>>>>> b8c1bcfb
         };
     }
 
