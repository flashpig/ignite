--- conflicted
+++ resolved
@@ -432,14 +432,7 @@
                                 map.put(key, val);
                             }
 
-<<<<<<< HEAD
                             restReq0.cacheName(F.isEmpty(cacheName) ? null : cacheName);
-=======
-                if (cmd == CACHE_GET_ALL || cmd == CACHE_PUT_ALL || cmd == CACHE_REMOVE_ALL ||
-                    cmd == CACHE_CONTAINS_KEYS) {
-                    List<Object> keys = values("k", params);
-                    List<Object> vals = values("v", params);
->>>>>>> cab277b8
 
                             restReq0.values(map);
 
@@ -583,7 +576,63 @@
                 break;
             }
 
-<<<<<<< HEAD
+            case EXECUTE_SQL_QUERY:
+            case EXECUTE_SQL_FIELDS_QUERY: {
+                RestSqlQueryRequest restReq0 = new RestSqlQueryRequest();
+
+                restReq0.sqlQuery((String) params.get("qry"));
+
+                restReq0.arguments(values("arg", params).toArray());
+
+                restReq0.typeName((String) params.get("type"));
+
+                String psz = (String) params.get("psz");
+
+                if (psz != null)
+                    restReq0.pageSize(Integer.parseInt(psz));
+
+                restReq0.cacheName((String)params.get("cacheName"));
+
+                restReq = restReq0;
+
+                break;
+            }
+
+            case FETCH_SQL_QUERY: {
+                RestSqlQueryRequest restReq0 = new RestSqlQueryRequest();
+
+                String qryId = (String) params.get("qryId");
+
+                if (qryId != null)
+                    restReq0.queryId(Long.parseLong(qryId));
+
+                String psz = (String) params.get("psz");
+
+                if (psz != null)
+                    restReq0.pageSize(Integer.parseInt(psz));
+
+                restReq0.cacheName((String)params.get("cacheName"));
+
+                restReq = restReq0;
+
+                break;
+            }
+
+            case CLOSE_SQL_QUERY: {
+                RestSqlQueryRequest restReq0 = new RestSqlQueryRequest();
+
+                String qryId = (String) params.get("qryId");
+
+                if (qryId != null)
+                    restReq0.queryId(Long.parseLong(qryId));
+
+                restReq0.cacheName((String)params.get("cacheName"));
+
+                restReq = restReq0;
+
+                break;
+            }
+
             case RUN_SCRIPT: {
                 RestRunScriptRequest restReq0 = new RestRunScriptRequest();
 
@@ -638,31 +687,12 @@
                     restReq0.argument(params.get("arg"));
 
                 restReq0.reduceFunction((String) params.get("reduce"));
-=======
-            case EXECUTE_SQL_QUERY:
-            case EXECUTE_SQL_FIELDS_QUERY: {
-                RestSqlQueryRequest restReq0 = new RestSqlQueryRequest();
-
-                restReq0.sqlQuery((String) params.get("qry"));
-
-                restReq0.arguments(values("arg", params).toArray());
-
-                restReq0.typeName((String) params.get("type"));
-
-                String psz = (String) params.get("psz");
-
-                if (psz != null)
-                    restReq0.pageSize(Integer.parseInt(psz));
-
-                restReq0.cacheName((String)params.get("cacheName"));
->>>>>>> cab277b8
-
-                restReq = restReq0;
-
-                break;
-            }
-
-<<<<<<< HEAD
+
+                restReq = restReq0;
+
+                break;
+            }
+
             case EXECUTE_SQL_QUERY:
             case EXECUTE_SQL_FIELDS_QUERY: {
                 RestSqlQueryRequest restReq0 = new RestSqlQueryRequest();
@@ -691,21 +721,6 @@
 
                 restReq0.queryId(Long.parseLong((String)params.get("qryId")));
                 restReq0.pageSize(Integer.parseInt((String)params.get("psz")));
-=======
-            case FETCH_SQL_QUERY: {
-                RestSqlQueryRequest restReq0 = new RestSqlQueryRequest();
-
-                String qryId = (String) params.get("qryId");
-
-                if (qryId != null)
-                    restReq0.queryId(Long.parseLong(qryId));
-
-                String psz = (String) params.get("psz");
-
-                if (psz != null)
-                    restReq0.pageSize(Integer.parseInt(psz));
-
->>>>>>> cab277b8
                 restReq0.cacheName((String)params.get("cacheName"));
 
                 restReq = restReq0;
@@ -716,15 +731,7 @@
             case CLOSE_SQL_QUERY: {
                 RestSqlQueryRequest restReq0 = new RestSqlQueryRequest();
 
-<<<<<<< HEAD
                 restReq0.queryId(Long.parseLong((String)params.get("qryId")));
-=======
-                String qryId = (String) params.get("qryId");
-
-                if (qryId != null)
-                    restReq0.queryId(Long.parseLong(qryId));
-
->>>>>>> cab277b8
                 restReq0.cacheName((String)params.get("cacheName"));
 
                 restReq = restReq0;
