/*
 * Licensed to the Apache Software Foundation (ASF) under one or more
 * contributor license agreements.  See the NOTICE file distributed with
 * this work for additional information regarding copyright ownership.
 * The ASF licenses this file to You under the Apache License, Version 2.0
 * (the "License"); you may not use this file except in compliance with
 * the License.  You may obtain a copy of the License at
 *
 *      http://www.apache.org/licenses/LICENSE-2.0
 *
 * Unless required by applicable law or agreed to in writing, software
 * distributed under the License is distributed on an "AS IS" BASIS,
 * WITHOUT WARRANTIES OR CONDITIONS OF ANY KIND, either express or implied.
 * See the License for the specific language governing permissions and
 * limitations under the License.
 */

package org.apache.ignite.internal.processors.cache;

/**
 * Multi-threaded tests for cache queries.
 */
public class IgniteCacheQueryOffheapEvictsMultiThreadedSelfTest extends IgniteCacheQueryOffheapMultiThreadedSelfTest {
    /** {@inheritDoc} */
<<<<<<< HEAD
    @Override protected void beforeTestsStarted() throws Exception {
        fail("https://issues.apache.org/jira/browse/IGNITE-971");
    }

    /** {@inheritDoc} */
=======
>>>>>>> 367d805d
    @Override protected boolean evictsEnabled() {
        return true;
    }
}<|MERGE_RESOLUTION|>--- conflicted
+++ resolved
@@ -22,14 +22,6 @@
  */
 public class IgniteCacheQueryOffheapEvictsMultiThreadedSelfTest extends IgniteCacheQueryOffheapMultiThreadedSelfTest {
     /** {@inheritDoc} */
-<<<<<<< HEAD
-    @Override protected void beforeTestsStarted() throws Exception {
-        fail("https://issues.apache.org/jira/browse/IGNITE-971");
-    }
-
-    /** {@inheritDoc} */
-=======
->>>>>>> 367d805d
     @Override protected boolean evictsEnabled() {
         return true;
     }
