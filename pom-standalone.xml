--- conflicted
+++ resolved
@@ -52,12 +52,8 @@
         <module>modules/urideploy</module>
         <module>modules/indexing</module>
         <module>modules/ssh</module>
-<<<<<<< HEAD
         <module>modules/rest-tcp</module>
         <module>modules/rest-http</module>
-=======
-        <module>modules/rest</module>
->>>>>>> 34ba1e55
         <module>modules/email</module>
         <module>modules/jta</module>
         <module>modules/aws</module>
